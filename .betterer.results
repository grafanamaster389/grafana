// BETTERER RESULTS V2.
// 
// If this file contains merge conflicts, use `betterer merge` to automatically resolve them:
// https://phenomnomnominal.github.io/betterer/docs/results-file/#merge
//
exports[`better eslint`] = {
  value: `{
    "e2e/utils/support/types.ts:5381": [
      [0, 0, 0, "Do not use any type assertions.", "0"]
    ],
    "packages/grafana-data/src/dataframe/ArrayDataFrame.ts:5381": [
      [0, 0, 0, "Unexpected any. Specify a different type.", "0"],
      [0, 0, 0, "Unexpected any. Specify a different type.", "1"]
    ],
    "packages/grafana-data/src/dataframe/CircularDataFrame.ts:5381": [
      [0, 0, 0, "Unexpected any. Specify a different type.", "0"]
    ],
    "packages/grafana-data/src/dataframe/DataFrameJSON.ts:5381": [
      [0, 0, 0, "Do not use any type assertions.", "0"],
      [0, 0, 0, "Do not use any type assertions.", "1"],
      [0, 0, 0, "Do not use any type assertions.", "2"],
      [0, 0, 0, "Do not use any type assertions.", "3"],
      [0, 0, 0, "Unexpected any. Specify a different type.", "4"]
    ],
    "packages/grafana-data/src/dataframe/DataFrameView.test.ts:5381": [
      [0, 0, 0, "Unexpected any. Specify a different type.", "0"],
      [0, 0, 0, "Unexpected any. Specify a different type.", "1"]
    ],
    "packages/grafana-data/src/dataframe/DataFrameView.ts:5381": [
      [0, 0, 0, "Unexpected any. Specify a different type.", "0"],
      [0, 0, 0, "Do not use any type assertions.", "1"],
      [0, 0, 0, "Do not use any type assertions.", "2"],
      [0, 0, 0, "Do not use any type assertions.", "3"],
      [0, 0, 0, "Unexpected any. Specify a different type.", "4"],
      [0, 0, 0, "Do not use any type assertions.", "5"],
      [0, 0, 0, "Unexpected any. Specify a different type.", "6"],
      [0, 0, 0, "Do not use any type assertions.", "7"],
      [0, 0, 0, "Unexpected any. Specify a different type.", "8"]
    ],
    "packages/grafana-data/src/dataframe/MutableDataFrame.ts:5381": [
      [0, 0, 0, "Unexpected any. Specify a different type.", "0"],
      [0, 0, 0, "Unexpected any. Specify a different type.", "1"],
      [0, 0, 0, "Unexpected any. Specify a different type.", "2"],
      [0, 0, 0, "Unexpected any. Specify a different type.", "3"],
      [0, 0, 0, "Unexpected any. Specify a different type.", "4"],
      [0, 0, 0, "Unexpected any. Specify a different type.", "5"],
      [0, 0, 0, "Unexpected any. Specify a different type.", "6"],
      [0, 0, 0, "Unexpected any. Specify a different type.", "7"],
      [0, 0, 0, "Unexpected any. Specify a different type.", "8"],
      [0, 0, 0, "Unexpected any. Specify a different type.", "9"],
      [0, 0, 0, "Unexpected any. Specify a different type.", "10"],
      [0, 0, 0, "Unexpected any. Specify a different type.", "11"],
      [0, 0, 0, "Do not use any type assertions.", "12"],
      [0, 0, 0, "Unexpected any. Specify a different type.", "13"],
      [0, 0, 0, "Do not use any type assertions.", "14"],
      [0, 0, 0, "Unexpected any. Specify a different type.", "15"],
      [0, 0, 0, "Unexpected any. Specify a different type.", "16"],
      [0, 0, 0, "Do not use any type assertions.", "17"]
    ],
    "packages/grafana-data/src/dataframe/StreamingDataFrame.ts:5381": [
      [0, 0, 0, "Do not use any type assertions.", "0"],
      [0, 0, 0, "Do not use any type assertions.", "1"],
      [0, 0, 0, "Do not use any type assertions.", "2"],
      [0, 0, 0, "Do not use any type assertions.", "3"],
      [0, 0, 0, "Do not use any type assertions.", "4"],
      [0, 0, 0, "Unexpected any. Specify a different type.", "5"],
      [0, 0, 0, "Do not use any type assertions.", "6"],
      [0, 0, 0, "Do not use any type assertions.", "7"]
    ],
    "packages/grafana-data/src/dataframe/dimensions.ts:5381": [
      [0, 0, 0, "Unexpected any. Specify a different type.", "0"]
    ],
    "packages/grafana-data/src/dataframe/processDataFrame.test.ts:5381": [
      [0, 0, 0, "Unexpected any. Specify a different type.", "0"]
    ],
    "packages/grafana-data/src/dataframe/processDataFrame.ts:5381": [
      [0, 0, 0, "Do not use any type assertions.", "0"],
      [0, 0, 0, "Unexpected any. Specify a different type.", "1"],
      [0, 0, 0, "Do not use any type assertions.", "2"],
      [0, 0, 0, "Do not use any type assertions.", "3"],
      [0, 0, 0, "Do not use any type assertions.", "4"],
      [0, 0, 0, "Do not use any type assertions.", "5"],
      [0, 0, 0, "Do not use any type assertions.", "6"],
      [0, 0, 0, "Unexpected any. Specify a different type.", "7"],
      [0, 0, 0, "Do not use any type assertions.", "8"],
      [0, 0, 0, "Do not use any type assertions.", "9"],
      [0, 0, 0, "Do not use any type assertions.", "10"],
      [0, 0, 0, "Unexpected any. Specify a different type.", "11"],
      [0, 0, 0, "Do not use any type assertions.", "12"],
      [0, 0, 0, "Unexpected any. Specify a different type.", "13"],
      [0, 0, 0, "Do not use any type assertions.", "14"],
      [0, 0, 0, "Unexpected any. Specify a different type.", "15"],
      [0, 0, 0, "Do not use any type assertions.", "16"],
      [0, 0, 0, "Do not use any type assertions.", "17"],
      [0, 0, 0, "Do not use any type assertions.", "18"],
      [0, 0, 0, "Do not use any type assertions.", "19"],
      [0, 0, 0, "Do not use any type assertions.", "20"],
      [0, 0, 0, "Do not use any type assertions.", "21"],
      [0, 0, 0, "Do not use any type assertions.", "22"],
      [0, 0, 0, "Do not use any type assertions.", "23"]
    ],
    "packages/grafana-data/src/datetime/datemath.ts:5381": [
      [0, 0, 0, "Unexpected any. Specify a different type.", "0"],
      [0, 0, 0, "Do not use any type assertions.", "1"],
      [0, 0, 0, "Unexpected any. Specify a different type.", "2"]
    ],
    "packages/grafana-data/src/datetime/durationutil.ts:5381": [
      [0, 0, 0, "Do not use any type assertions.", "0"]
    ],
    "packages/grafana-data/src/datetime/formatter.ts:5381": [
      [0, 0, 0, "Do not use any type assertions.", "0"]
    ],
    "packages/grafana-data/src/datetime/moment_wrapper.ts:5381": [
      [0, 0, 0, "Unexpected any. Specify a different type.", "0"],
      [0, 0, 0, "Do not use any type assertions.", "1"],
      [0, 0, 0, "Do not use any type assertions.", "2"],
      [0, 0, 0, "Do not use any type assertions.", "3"],
      [0, 0, 0, "Do not use any type assertions.", "4"],
      [0, 0, 0, "Do not use any type assertions.", "5"],
      [0, 0, 0, "Do not use any type assertions.", "6"],
      [0, 0, 0, "Do not use any type assertions.", "7"],
      [0, 0, 0, "Do not use any type assertions.", "8"]
    ],
    "packages/grafana-data/src/datetime/parser.ts:5381": [
      [0, 0, 0, "Do not use any type assertions.", "0"],
      [0, 0, 0, "Do not use any type assertions.", "1"],
      [0, 0, 0, "Do not use any type assertions.", "2"],
      [0, 0, 0, "Do not use any type assertions.", "3"],
      [0, 0, 0, "Do not use any type assertions.", "4"],
      [0, 0, 0, "Do not use any type assertions.", "5"],
      [0, 0, 0, "Do not use any type assertions.", "6"],
      [0, 0, 0, "Do not use any type assertions.", "7"],
      [0, 0, 0, "Do not use any type assertions.", "8"]
    ],
    "packages/grafana-data/src/datetime/rangeutil.ts:5381": [
      [0, 0, 0, "Do not use any type assertions.", "0"]
    ],
    "packages/grafana-data/src/events/EventBus.ts:5381": [
      [0, 0, 0, "Unexpected any. Specify a different type.", "0"],
      [0, 0, 0, "Unexpected any. Specify a different type.", "1"]
    ],
    "packages/grafana-data/src/events/common.ts:5381": [
      [0, 0, 0, "Unexpected any. Specify a different type.", "0"],
      [0, 0, 0, "Unexpected any. Specify a different type.", "1"]
    ],
    "packages/grafana-data/src/events/types.ts:5381": [
      [0, 0, 0, "Unexpected any. Specify a different type.", "0"],
      [0, 0, 0, "Unexpected any. Specify a different type.", "1"],
      [0, 0, 0, "Unexpected any. Specify a different type.", "2"],
      [0, 0, 0, "Unexpected any. Specify a different type.", "3"],
      [0, 0, 0, "Unexpected any. Specify a different type.", "4"]
    ],
    "packages/grafana-data/src/field/displayProcessor.ts:5381": [
      [0, 0, 0, "Do not use any type assertions.", "0"],
      [0, 0, 0, "Do not use any type assertions.", "1"],
      [0, 0, 0, "Do not use any type assertions.", "2"],
      [0, 0, 0, "Unexpected any. Specify a different type.", "3"]
    ],
    "packages/grafana-data/src/field/fieldOverrides.ts:5381": [
      [0, 0, 0, "Unexpected any. Specify a different type.", "0"],
      [0, 0, 0, "Unexpected any. Specify a different type.", "1"]
    ],
    "packages/grafana-data/src/field/overrides/processors.ts:5381": [
      [0, 0, 0, "Unexpected any. Specify a different type.", "0"],
      [0, 0, 0, "Unexpected any. Specify a different type.", "1"],
      [0, 0, 0, "Unexpected any. Specify a different type.", "2"],
      [0, 0, 0, "Unexpected any. Specify a different type.", "3"],
      [0, 0, 0, "Do not use any type assertions.", "4"],
      [0, 0, 0, "Unexpected any. Specify a different type.", "5"],
      [0, 0, 0, "Do not use any type assertions.", "6"],
      [0, 0, 0, "Unexpected any. Specify a different type.", "7"],
      [0, 0, 0, "Unexpected any. Specify a different type.", "8"],
      [0, 0, 0, "Unexpected any. Specify a different type.", "9"],
      [0, 0, 0, "Unexpected any. Specify a different type.", "10"],
      [0, 0, 0, "Do not use any type assertions.", "11"]
    ],
    "packages/grafana-data/src/field/scale.ts:5381": [
      [0, 0, 0, "Do not use any type assertions.", "0"],
      [0, 0, 0, "Do not use any type assertions.", "1"],
      [0, 0, 0, "Do not use any type assertions.", "2"],
      [0, 0, 0, "Do not use any type assertions.", "3"]
    ],
    "packages/grafana-data/src/field/standardFieldConfigEditorRegistry.ts:5381": [
      [0, 0, 0, "Unexpected any. Specify a different type.", "0"],
      [0, 0, 0, "Unexpected any. Specify a different type.", "1"],
      [0, 0, 0, "Unexpected any. Specify a different type.", "2"],
      [0, 0, 0, "Unexpected any. Specify a different type.", "3"],
      [0, 0, 0, "Unexpected any. Specify a different type.", "4"],
      [0, 0, 0, "Unexpected any. Specify a different type.", "5"],
      [0, 0, 0, "Unexpected any. Specify a different type.", "6"]
    ],
    "packages/grafana-data/src/geo/layer.ts:5381": [
      [0, 0, 0, "Unexpected any. Specify a different type.", "0"],
      [0, 0, 0, "Unexpected any. Specify a different type.", "1"],
      [0, 0, 0, "Unexpected any. Specify a different type.", "2"]
    ],
    "packages/grafana-data/src/panel/PanelPlugin.ts:5381": [
      [0, 0, 0, "Unexpected any. Specify a different type.", "0"],
      [0, 0, 0, "Unexpected any. Specify a different type.", "1"],
      [0, 0, 0, "Unexpected any. Specify a different type.", "2"],
      [0, 0, 0, "Unexpected any. Specify a different type.", "3"],
      [0, 0, 0, "Unexpected any. Specify a different type.", "4"],
      [0, 0, 0, "Unexpected any. Specify a different type.", "5"],
      [0, 0, 0, "Do not use any type assertions.", "6"],
      [0, 0, 0, "Do not use any type assertions.", "7"]
    ],
    "packages/grafana-data/src/panel/getPanelOptionsWithDefaults.ts:5381": [
      [0, 0, 0, "Unexpected any. Specify a different type.", "0"],
      [0, 0, 0, "Unexpected any. Specify a different type.", "1"],
      [0, 0, 0, "Unexpected any. Specify a different type.", "2"]
    ],
    "packages/grafana-data/src/panel/registryFactories.ts:5381": [
      [0, 0, 0, "Do not use any type assertions.", "0"],
      [0, 0, 0, "Do not use any type assertions.", "1"],
      [0, 0, 0, "Do not use any type assertions.", "2"],
      [0, 0, 0, "Do not use any type assertions.", "3"]
    ],
    "packages/grafana-data/src/themes/colorManipulator.ts:5381": [
      [0, 0, 0, "Unexpected any. Specify a different type.", "0"],
      [0, 0, 0, "Unexpected any. Specify a different type.", "1"],
      [0, 0, 0, "Unexpected any. Specify a different type.", "2"]
    ],
    "packages/grafana-data/src/themes/createColors.ts:5381": [
      [0, 0, 0, "Do not use any type assertions.", "0"]
    ],
    "packages/grafana-data/src/transformations/fieldReducer.ts:5381": [
      [0, 0, 0, "Unexpected any. Specify a different type.", "0"]
    ],
    "packages/grafana-data/src/transformations/matchers/valueMatchers/types.ts:5381": [
      [0, 0, 0, "Unexpected any. Specify a different type.", "0"],
      [0, 0, 0, "Unexpected any. Specify a different type.", "1"]
    ],
    "packages/grafana-data/src/transformations/standardTransformersRegistry.ts:5381": [
      [0, 0, 0, "Unexpected any. Specify a different type.", "0"]
    ],
    "packages/grafana-data/src/transformations/transformDataFrame.ts:5381": [
      [0, 0, 0, "Unexpected any. Specify a different type.", "0"]
    ],
    "packages/grafana-data/src/transformations/transformers/groupBy.ts:5381": [
      [0, 0, 0, "Unexpected any. Specify a different type.", "0"],
      [0, 0, 0, "Unexpected any. Specify a different type.", "1"]
    ],
    "packages/grafana-data/src/transformations/transformers/groupingToMatrix.ts:5381": [
      [0, 0, 0, "Unexpected any. Specify a different type.", "0"]
    ],
    "packages/grafana-data/src/transformations/transformers/histogram.ts:5381": [
      [0, 0, 0, "Unexpected any. Specify a different type.", "0"]
    ],
    "packages/grafana-data/src/transformations/transformers/joinDataFrames.ts:5381": [
      [0, 0, 0, "Unexpected any. Specify a different type.", "0"]
    ],
    "packages/grafana-data/src/transformations/transformers/merge.ts:5381": [
      [0, 0, 0, "Unexpected any. Specify a different type.", "0"],
      [0, 0, 0, "Unexpected any. Specify a different type.", "1"],
      [0, 0, 0, "Unexpected any. Specify a different type.", "2"],
      [0, 0, 0, "Unexpected any. Specify a different type.", "3"],
      [0, 0, 0, "Unexpected any. Specify a different type.", "4"]
    ],
    "packages/grafana-data/src/transformations/transformers/nulls/nullInsertThreshold.ts:5381": [
      [0, 0, 0, "Do not use any type assertions.", "0"],
      [0, 0, 0, "Unexpected any. Specify a different type.", "1"],
      [0, 0, 0, "Unexpected any. Specify a different type.", "2"],
      [0, 0, 0, "Unexpected any. Specify a different type.", "3"]
    ],
    "packages/grafana-data/src/transformations/transformers/nulls/nullToUndefThreshold.ts:5381": [
      [0, 0, 0, "Unexpected any. Specify a different type.", "0"],
      [0, 0, 0, "Unexpected any. Specify a different type.", "1"],
      [0, 0, 0, "Do not use any type assertions.", "2"]
    ],
    "packages/grafana-data/src/transformations/transformers/reduce.ts:5381": [
      [0, 0, 0, "Unexpected any. Specify a different type.", "0"],
      [0, 0, 0, "Unexpected any. Specify a different type.", "1"]
    ],
    "packages/grafana-data/src/transformations/transformers/utils.ts:5381": [
      [0, 0, 0, "Do not use any type assertions.", "0"],
      [0, 0, 0, "Unexpected any. Specify a different type.", "1"]
    ],
    "packages/grafana-data/src/types/OptionsUIRegistryBuilder.ts:5381": [
      [0, 0, 0, "Unexpected any. Specify a different type.", "0"],
      [0, 0, 0, "Unexpected any. Specify a different type.", "1"],
      [0, 0, 0, "Unexpected any. Specify a different type.", "2"],
      [0, 0, 0, "Unexpected any. Specify a different type.", "3"],
      [0, 0, 0, "Unexpected any. Specify a different type.", "4"],
      [0, 0, 0, "Unexpected any. Specify a different type.", "5"],
      [0, 0, 0, "Unexpected any. Specify a different type.", "6"]
    ],
    "packages/grafana-data/src/types/ScopedVars.ts:5381": [
      [0, 0, 0, "Unexpected any. Specify a different type.", "0"],
      [0, 0, 0, "Unexpected any. Specify a different type.", "1"]
    ],
    "packages/grafana-data/src/types/annotations.ts:5381": [
      [0, 0, 0, "Unexpected any. Specify a different type.", "0"],
      [0, 0, 0, "Unexpected any. Specify a different type.", "1"],
      [0, 0, 0, "Unexpected any. Specify a different type.", "2"],
      [0, 0, 0, "Unexpected any. Specify a different type.", "3"],
      [0, 0, 0, "Unexpected any. Specify a different type.", "4"],
      [0, 0, 0, "Unexpected any. Specify a different type.", "5"]
    ],
    "packages/grafana-data/src/types/app.ts:5381": [
      [0, 0, 0, "Unexpected any. Specify a different type.", "0"],
      [0, 0, 0, "Do not use any type assertions.", "1"],
      [0, 0, 0, "Do not use any type assertions.", "2"]
    ],
    "packages/grafana-data/src/types/config.ts:5381": [
      [0, 0, 0, "Unexpected any. Specify a different type.", "0"]
    ],
    "packages/grafana-data/src/types/dashboard.ts:5381": [
      [0, 0, 0, "Unexpected any. Specify a different type.", "0"],
      [0, 0, 0, "Unexpected any. Specify a different type.", "1"],
      [0, 0, 0, "Unexpected any. Specify a different type.", "2"]
    ],
    "packages/grafana-data/src/types/data.ts:5381": [
      [0, 0, 0, "Unexpected any. Specify a different type.", "0"],
      [0, 0, 0, "Unexpected any. Specify a different type.", "1"],
      [0, 0, 0, "Unexpected any. Specify a different type.", "2"],
      [0, 0, 0, "Unexpected any. Specify a different type.", "3"]
    ],
    "packages/grafana-data/src/types/dataFrame.ts:5381": [
      [0, 0, 0, "Unexpected any. Specify a different type.", "0"],
      [0, 0, 0, "Unexpected any. Specify a different type.", "1"],
      [0, 0, 0, "Unexpected any. Specify a different type.", "2"],
      [0, 0, 0, "Unexpected any. Specify a different type.", "3"]
    ],
    "packages/grafana-data/src/types/dataLink.ts:5381": [
      [0, 0, 0, "Unexpected any. Specify a different type.", "0"],
      [0, 0, 0, "Unexpected any. Specify a different type.", "1"],
      [0, 0, 0, "Unexpected any. Specify a different type.", "2"],
      [0, 0, 0, "Unexpected any. Specify a different type.", "3"],
      [0, 0, 0, "Unexpected any. Specify a different type.", "4"],
      [0, 0, 0, "Unexpected any. Specify a different type.", "5"],
      [0, 0, 0, "Unexpected any. Specify a different type.", "6"]
    ],
    "packages/grafana-data/src/types/datasource.ts:5381": [
      [0, 0, 0, "Unexpected any. Specify a different type.", "0"],
      [0, 0, 0, "Unexpected any. Specify a different type.", "1"],
      [0, 0, 0, "Unexpected any. Specify a different type.", "2"],
      [0, 0, 0, "Unexpected any. Specify a different type.", "3"],
      [0, 0, 0, "Unexpected any. Specify a different type.", "4"],
      [0, 0, 0, "Unexpected any. Specify a different type.", "5"],
      [0, 0, 0, "Unexpected any. Specify a different type.", "6"],
      [0, 0, 0, "Unexpected any. Specify a different type.", "7"],
      [0, 0, 0, "Unexpected any. Specify a different type.", "8"],
      [0, 0, 0, "Unexpected any. Specify a different type.", "9"],
      [0, 0, 0, "Unexpected any. Specify a different type.", "10"],
      [0, 0, 0, "Unexpected any. Specify a different type.", "11"],
      [0, 0, 0, "Unexpected any. Specify a different type.", "12"],
      [0, 0, 0, "Unexpected any. Specify a different type.", "13"],
      [0, 0, 0, "Unexpected any. Specify a different type.", "14"],
      [0, 0, 0, "Unexpected any. Specify a different type.", "15"],
      [0, 0, 0, "Unexpected any. Specify a different type.", "16"],
      [0, 0, 0, "Unexpected any. Specify a different type.", "17"],
      [0, 0, 0, "Unexpected any. Specify a different type.", "18"],
      [0, 0, 0, "Unexpected any. Specify a different type.", "19"],
      [0, 0, 0, "Unexpected any. Specify a different type.", "20"],
      [0, 0, 0, "Unexpected any. Specify a different type.", "21"],
      [0, 0, 0, "Unexpected any. Specify a different type.", "22"],
      [0, 0, 0, "Unexpected any. Specify a different type.", "23"],
      [0, 0, 0, "Unexpected any. Specify a different type.", "24"],
      [0, 0, 0, "Unexpected any. Specify a different type.", "25"]
    ],
    "packages/grafana-data/src/types/explore.ts:5381": [
      [0, 0, 0, "Unexpected any. Specify a different type.", "0"]
    ],
    "packages/grafana-data/src/types/fieldOverrides.ts:5381": [
      [0, 0, 0, "Unexpected any. Specify a different type.", "0"],
      [0, 0, 0, "Do not use any type assertions.", "1"],
      [0, 0, 0, "Do not use any type assertions.", "2"],
      [0, 0, 0, "Unexpected any. Specify a different type.", "3"],
      [0, 0, 0, "Unexpected any. Specify a different type.", "4"],
      [0, 0, 0, "Unexpected any. Specify a different type.", "5"],
      [0, 0, 0, "Unexpected any. Specify a different type.", "6"],
      [0, 0, 0, "Unexpected any. Specify a different type.", "7"],
      [0, 0, 0, "Unexpected any. Specify a different type.", "8"],
      [0, 0, 0, "Unexpected any. Specify a different type.", "9"],
      [0, 0, 0, "Unexpected any. Specify a different type.", "10"],
      [0, 0, 0, "Unexpected any. Specify a different type.", "11"],
      [0, 0, 0, "Unexpected any. Specify a different type.", "12"]
    ],
    "packages/grafana-data/src/types/flot.ts:5381": [
      [0, 0, 0, "Unexpected any. Specify a different type.", "0"]
    ],
    "packages/grafana-data/src/types/graph.ts:5381": [
      [0, 0, 0, "Unexpected any. Specify a different type.", "0"],
      [0, 0, 0, "Unexpected any. Specify a different type.", "1"],
      [0, 0, 0, "Unexpected any. Specify a different type.", "2"]
    ],
    "packages/grafana-data/src/types/legacyEvents.ts:5381": [
      [0, 0, 0, "Unexpected any. Specify a different type.", "0"],
      [0, 0, 0, "Unexpected any. Specify a different type.", "1"]
    ],
    "packages/grafana-data/src/types/live.ts:5381": [
      [0, 0, 0, "Unexpected any. Specify a different type.", "0"],
      [0, 0, 0, "Unexpected any. Specify a different type.", "1"],
      [0, 0, 0, "Unexpected any. Specify a different type.", "2"],
      [0, 0, 0, "Unexpected any. Specify a different type.", "3"],
      [0, 0, 0, "Unexpected any. Specify a different type.", "4"],
      [0, 0, 0, "Unexpected any. Specify a different type.", "5"],
      [0, 0, 0, "Unexpected any. Specify a different type.", "6"],
      [0, 0, 0, "Do not use any type assertions.", "7"],
      [0, 0, 0, "Do not use any type assertions.", "8"]
    ],
    "packages/grafana-data/src/types/logs.ts:5381": [
      [0, 0, 0, "Do not use any type assertions.", "0"]
    ],
    "packages/grafana-data/src/types/options.ts:5381": [
      [0, 0, 0, "Unexpected any. Specify a different type.", "0"],
      [0, 0, 0, "Unexpected any. Specify a different type.", "1"]
    ],
    "packages/grafana-data/src/types/panel.ts:5381": [
      [0, 0, 0, "Unexpected any. Specify a different type.", "0"],
      [0, 0, 0, "Unexpected any. Specify a different type.", "1"],
      [0, 0, 0, "Unexpected any. Specify a different type.", "2"],
      [0, 0, 0, "Unexpected any. Specify a different type.", "3"],
      [0, 0, 0, "Unexpected any. Specify a different type.", "4"],
      [0, 0, 0, "Unexpected any. Specify a different type.", "5"],
      [0, 0, 0, "Unexpected any. Specify a different type.", "6"],
      [0, 0, 0, "Unexpected any. Specify a different type.", "7"],
      [0, 0, 0, "Unexpected any. Specify a different type.", "8"],
      [0, 0, 0, "Unexpected any. Specify a different type.", "9"],
      [0, 0, 0, "Unexpected any. Specify a different type.", "10"],
      [0, 0, 0, "Unexpected any. Specify a different type.", "11"],
      [0, 0, 0, "Unexpected any. Specify a different type.", "12"],
      [0, 0, 0, "Unexpected any. Specify a different type.", "13"]
    ],
    "packages/grafana-data/src/types/plugin.ts:5381": [
      [0, 0, 0, "Unexpected any. Specify a different type.", "0"],
      [0, 0, 0, "Unexpected any. Specify a different type.", "1"],
      [0, 0, 0, "Do not use any type assertions.", "2"]
    ],
    "packages/grafana-data/src/types/select.ts:5381": [
      [0, 0, 0, "Unexpected any. Specify a different type.", "0"],
      [0, 0, 0, "Unexpected any. Specify a different type.", "1"]
    ],
    "packages/grafana-data/src/types/templateVars.ts:5381": [
      [0, 0, 0, "Unexpected any. Specify a different type.", "0"],
      [0, 0, 0, "Unexpected any. Specify a different type.", "1"]
    ],
    "packages/grafana-data/src/types/trace.ts:5381": [
      [0, 0, 0, "Unexpected any. Specify a different type.", "0"]
    ],
    "packages/grafana-data/src/types/transformations.ts:5381": [
      [0, 0, 0, "Unexpected any. Specify a different type.", "0"],
      [0, 0, 0, "Unexpected any. Specify a different type.", "1"],
      [0, 0, 0, "Unexpected any. Specify a different type.", "2"],
      [0, 0, 0, "Unexpected any. Specify a different type.", "3"],
      [0, 0, 0, "Unexpected any. Specify a different type.", "4"]
    ],
    "packages/grafana-data/src/types/variables.ts:5381": [
      [0, 0, 0, "Unexpected any. Specify a different type.", "0"]
    ],
    "packages/grafana-data/src/types/vector.ts:5381": [
      [0, 0, 0, "Unexpected any. Specify a different type.", "0"],
      [0, 0, 0, "Unexpected any. Specify a different type.", "1"],
      [0, 0, 0, "Unexpected any. Specify a different type.", "2"]
    ],
    "packages/grafana-data/src/utils/OptionsUIBuilders.ts:5381": [
      [0, 0, 0, "Unexpected any. Specify a different type.", "0"],
      [0, 0, 0, "Unexpected any. Specify a different type.", "1"],
      [0, 0, 0, "Do not use any type assertions.", "2"],
      [0, 0, 0, "Unexpected any. Specify a different type.", "3"],
      [0, 0, 0, "Do not use any type assertions.", "4"],
      [0, 0, 0, "Unexpected any. Specify a different type.", "5"],
      [0, 0, 0, "Do not use any type assertions.", "6"],
      [0, 0, 0, "Unexpected any. Specify a different type.", "7"],
      [0, 0, 0, "Do not use any type assertions.", "8"],
      [0, 0, 0, "Unexpected any. Specify a different type.", "9"],
      [0, 0, 0, "Do not use any type assertions.", "10"],
      [0, 0, 0, "Unexpected any. Specify a different type.", "11"],
      [0, 0, 0, "Do not use any type assertions.", "12"],
      [0, 0, 0, "Unexpected any. Specify a different type.", "13"],
      [0, 0, 0, "Do not use any type assertions.", "14"],
      [0, 0, 0, "Unexpected any. Specify a different type.", "15"],
      [0, 0, 0, "Do not use any type assertions.", "16"],
      [0, 0, 0, "Unexpected any. Specify a different type.", "17"],
      [0, 0, 0, "Unexpected any. Specify a different type.", "18"],
      [0, 0, 0, "Do not use any type assertions.", "19"],
      [0, 0, 0, "Unexpected any. Specify a different type.", "20"],
      [0, 0, 0, "Do not use any type assertions.", "21"],
      [0, 0, 0, "Unexpected any. Specify a different type.", "22"],
      [0, 0, 0, "Unexpected any. Specify a different type.", "23"],
      [0, 0, 0, "Do not use any type assertions.", "24"],
      [0, 0, 0, "Unexpected any. Specify a different type.", "25"],
      [0, 0, 0, "Do not use any type assertions.", "26"],
      [0, 0, 0, "Unexpected any. Specify a different type.", "27"],
      [0, 0, 0, "Unexpected any. Specify a different type.", "28"],
      [0, 0, 0, "Do not use any type assertions.", "29"],
      [0, 0, 0, "Unexpected any. Specify a different type.", "30"],
      [0, 0, 0, "Do not use any type assertions.", "31"],
      [0, 0, 0, "Unexpected any. Specify a different type.", "32"],
      [0, 0, 0, "Unexpected any. Specify a different type.", "33"],
      [0, 0, 0, "Do not use any type assertions.", "34"],
      [0, 0, 0, "Unexpected any. Specify a different type.", "35"],
      [0, 0, 0, "Do not use any type assertions.", "36"],
      [0, 0, 0, "Unexpected any. Specify a different type.", "37"],
      [0, 0, 0, "Unexpected any. Specify a different type.", "38"],
      [0, 0, 0, "Do not use any type assertions.", "39"],
      [0, 0, 0, "Unexpected any. Specify a different type.", "40"],
      [0, 0, 0, "Do not use any type assertions.", "41"],
      [0, 0, 0, "Unexpected any. Specify a different type.", "42"],
      [0, 0, 0, "Unexpected any. Specify a different type.", "43"],
      [0, 0, 0, "Unexpected any. Specify a different type.", "44"],
      [0, 0, 0, "Do not use any type assertions.", "45"],
      [0, 0, 0, "Unexpected any. Specify a different type.", "46"],
      [0, 0, 0, "Do not use any type assertions.", "47"],
      [0, 0, 0, "Unexpected any. Specify a different type.", "48"],
      [0, 0, 0, "Unexpected any. Specify a different type.", "49"],
      [0, 0, 0, "Unexpected any. Specify a different type.", "50"],
      [0, 0, 0, "Unexpected any. Specify a different type.", "51"],
      [0, 0, 0, "Unexpected any. Specify a different type.", "52"],
      [0, 0, 0, "Unexpected any. Specify a different type.", "53"],
      [0, 0, 0, "Unexpected any. Specify a different type.", "54"],
      [0, 0, 0, "Unexpected any. Specify a different type.", "55"],
      [0, 0, 0, "Unexpected any. Specify a different type.", "56"],
      [0, 0, 0, "Unexpected any. Specify a different type.", "57"],
      [0, 0, 0, "Unexpected any. Specify a different type.", "58"],
      [0, 0, 0, "Unexpected any. Specify a different type.", "59"],
      [0, 0, 0, "Unexpected any. Specify a different type.", "60"],
      [0, 0, 0, "Unexpected any. Specify a different type.", "61"],
      [0, 0, 0, "Do not use any type assertions.", "62"],
      [0, 0, 0, "Unexpected any. Specify a different type.", "63"],
      [0, 0, 0, "Do not use any type assertions.", "64"],
      [0, 0, 0, "Unexpected any. Specify a different type.", "65"],
      [0, 0, 0, "Do not use any type assertions.", "66"],
      [0, 0, 0, "Unexpected any. Specify a different type.", "67"],
      [0, 0, 0, "Do not use any type assertions.", "68"],
      [0, 0, 0, "Unexpected any. Specify a different type.", "69"],
      [0, 0, 0, "Do not use any type assertions.", "70"],
      [0, 0, 0, "Unexpected any. Specify a different type.", "71"],
      [0, 0, 0, "Do not use any type assertions.", "72"],
      [0, 0, 0, "Unexpected any. Specify a different type.", "73"],
      [0, 0, 0, "Do not use any type assertions.", "74"],
      [0, 0, 0, "Unexpected any. Specify a different type.", "75"],
      [0, 0, 0, "Unexpected any. Specify a different type.", "76"],
      [0, 0, 0, "Do not use any type assertions.", "77"],
      [0, 0, 0, "Unexpected any. Specify a different type.", "78"],
      [0, 0, 0, "Unexpected any. Specify a different type.", "79"],
      [0, 0, 0, "Do not use any type assertions.", "80"],
      [0, 0, 0, "Unexpected any. Specify a different type.", "81"],
      [0, 0, 0, "Unexpected any. Specify a different type.", "82"],
      [0, 0, 0, "Do not use any type assertions.", "83"],
      [0, 0, 0, "Unexpected any. Specify a different type.", "84"],
      [0, 0, 0, "Unexpected any. Specify a different type.", "85"],
      [0, 0, 0, "Do not use any type assertions.", "86"],
      [0, 0, 0, "Unexpected any. Specify a different type.", "87"],
      [0, 0, 0, "Unexpected any. Specify a different type.", "88"],
      [0, 0, 0, "Do not use any type assertions.", "89"],
      [0, 0, 0, "Unexpected any. Specify a different type.", "90"],
      [0, 0, 0, "Unexpected any. Specify a different type.", "91"],
      [0, 0, 0, "Do not use any type assertions.", "92"],
      [0, 0, 0, "Unexpected any. Specify a different type.", "93"]
    ],
    "packages/grafana-data/src/utils/Registry.ts:5381": [
      [0, 0, 0, "Unexpected any. Specify a different type.", "0"]
    ],
    "packages/grafana-data/src/utils/arrayUtils.ts:5381": [
      [0, 0, 0, "Unexpected any. Specify a different type.", "0"],
      [0, 0, 0, "Unexpected any. Specify a different type.", "1"]
    ],
    "packages/grafana-data/src/utils/csv.ts:5381": [
      [0, 0, 0, "Do not use any type assertions.", "0"],
      [0, 0, 0, "Unexpected any. Specify a different type.", "1"],
      [0, 0, 0, "Do not use any type assertions.", "2"],
      [0, 0, 0, "Do not use any type assertions.", "3"],
      [0, 0, 0, "Unexpected any. Specify a different type.", "4"]
    ],
    "packages/grafana-data/src/utils/dataLinks.ts:5381": [
      [0, 0, 0, "Unexpected any. Specify a different type.", "0"]
    ],
    "packages/grafana-data/src/utils/datasource.ts:5381": [
      [0, 0, 0, "Unexpected any. Specify a different type.", "0"],
      [0, 0, 0, "Unexpected any. Specify a different type.", "1"],
      [0, 0, 0, "Unexpected any. Specify a different type.", "2"],
      [0, 0, 0, "Do not use any type assertions.", "3"],
      [0, 0, 0, "Do not use any type assertions.", "4"]
    ],
    "packages/grafana-data/src/utils/fieldParser.ts:5381": [
      [0, 0, 0, "Unexpected any. Specify a different type.", "0"]
    ],
    "packages/grafana-data/src/utils/flotPairs.ts:5381": [
      [0, 0, 0, "Unexpected any. Specify a different type.", "0"]
    ],
    "packages/grafana-data/src/utils/location.ts:5381": [
      [0, 0, 0, "Do not use any type assertions.", "0"],
      [0, 0, 0, "Unexpected any. Specify a different type.", "1"],
      [0, 0, 0, "Unexpected any. Specify a different type.", "2"]
    ],
    "packages/grafana-data/src/utils/url.ts:5381": [
      [0, 0, 0, "Unexpected any. Specify a different type.", "0"],
      [0, 0, 0, "Unexpected any. Specify a different type.", "1"],
      [0, 0, 0, "Unexpected any. Specify a different type.", "2"],
      [0, 0, 0, "Unexpected any. Specify a different type.", "3"],
      [0, 0, 0, "Unexpected any. Specify a different type.", "4"],
      [0, 0, 0, "Do not use any type assertions.", "5"],
      [0, 0, 0, "Unexpected any. Specify a different type.", "6"],
      [0, 0, 0, "Unexpected any. Specify a different type.", "7"],
      [0, 0, 0, "Do not use any type assertions.", "8"],
      [0, 0, 0, "Unexpected any. Specify a different type.", "9"]
    ],
    "packages/grafana-data/src/utils/valueMappings.ts:5381": [
      [0, 0, 0, "Unexpected any. Specify a different type.", "0"],
      [0, 0, 0, "Do not use any type assertions.", "1"],
      [0, 0, 0, "Do not use any type assertions.", "2"],
      [0, 0, 0, "Unexpected any. Specify a different type.", "3"],
      [0, 0, 0, "Unexpected any. Specify a different type.", "4"]
    ],
    "packages/grafana-data/src/vector/AppendedVectors.ts:5381": [
      [0, 0, 0, "Unexpected any. Specify a different type.", "0"],
      [0, 0, 0, "Do not use any type assertions.", "1"],
      [0, 0, 0, "Do not use any type assertions.", "2"]
    ],
    "packages/grafana-data/src/vector/ArrayVector.ts:5381": [
      [0, 0, 0, "Unexpected any. Specify a different type.", "0"],
      [0, 0, 0, "Unexpected any. Specify a different type.", "1"],
      [0, 0, 0, "Unexpected any. Specify a different type.", "2"]
    ],
    "packages/grafana-data/src/vector/CircularVector.ts:5381": [
      [0, 0, 0, "Unexpected any. Specify a different type.", "0"],
      [0, 0, 0, "Unexpected any. Specify a different type.", "1"]
    ],
    "packages/grafana-data/src/vector/ConstantVector.ts:5381": [
      [0, 0, 0, "Unexpected any. Specify a different type.", "0"]
    ],
    "packages/grafana-data/src/vector/FormattedVector.ts:5381": [
      [0, 0, 0, "Unexpected any. Specify a different type.", "0"]
    ],
    "packages/grafana-data/src/vector/FunctionalVector.ts:5381": [
      [0, 0, 0, "Unexpected any. Specify a different type.", "0"],
      [0, 0, 0, "Unexpected any. Specify a different type.", "1"],
      [0, 0, 0, "Unexpected any. Specify a different type.", "2"],
      [0, 0, 0, "Unexpected any. Specify a different type.", "3"],
      [0, 0, 0, "Unexpected any. Specify a different type.", "4"],
      [0, 0, 0, "Unexpected any. Specify a different type.", "5"],
      [0, 0, 0, "Unexpected any. Specify a different type.", "6"],
      [0, 0, 0, "Unexpected any. Specify a different type.", "7"],
      [0, 0, 0, "Unexpected any. Specify a different type.", "8"],
      [0, 0, 0, "Unexpected any. Specify a different type.", "9"],
      [0, 0, 0, "Unexpected any. Specify a different type.", "10"]
    ],
    "packages/grafana-data/src/vector/SortedVector.ts:5381": [
      [0, 0, 0, "Unexpected any. Specify a different type.", "0"]
    ],
    "packages/grafana-data/test/__mocks__/pluginMocks.ts:5381": [
      [0, 0, 0, "Unexpected any. Specify a different type.", "0"]
    ],
    "packages/grafana-flamegraph/src/FlameGraph/FlameGraph.tsx:5381": [
      [0, 0, 0, "Styles should be written using objects.", "0"],
      [0, 0, 0, "Styles should be written using objects.", "1"],
      [0, 0, 0, "Styles should be written using objects.", "2"],
      [0, 0, 0, "Styles should be written using objects.", "3"],
      [0, 0, 0, "Styles should be written using objects.", "4"]
    ],
    "packages/grafana-flamegraph/src/FlameGraph/FlameGraphMetadata.tsx:5381": [
      [0, 0, 0, "Styles should be written using objects.", "0"],
      [0, 0, 0, "Styles should be written using objects.", "1"],
      [0, 0, 0, "Styles should be written using objects.", "2"],
      [0, 0, 0, "Styles should be written using objects.", "3"]
    ],
    "packages/grafana-flamegraph/src/FlameGraph/FlameGraphTooltip.tsx:5381": [
      [0, 0, 0, "Styles should be written using objects.", "0"],
      [0, 0, 0, "Styles should be written using objects.", "1"],
      [0, 0, 0, "Styles should be written using objects.", "2"],
      [0, 0, 0, "Styles should be written using objects.", "3"],
      [0, 0, 0, "Styles should be written using objects.", "4"],
      [0, 0, 0, "Styles should be written using objects.", "5"]
    ],
    "packages/grafana-flamegraph/src/FlameGraphHeader.tsx:5381": [
      [0, 0, 0, "Styles should be written using objects.", "0"],
      [0, 0, 0, "Styles should be written using objects.", "1"],
      [0, 0, 0, "Styles should be written using objects.", "2"],
      [0, 0, 0, "Styles should be written using objects.", "3"],
      [0, 0, 0, "Styles should be written using objects.", "4"],
      [0, 0, 0, "Styles should be written using objects.", "5"],
      [0, 0, 0, "Styles should be written using objects.", "6"],
      [0, 0, 0, "Styles should be written using objects.", "7"],
      [0, 0, 0, "Styles should be written using objects.", "8"],
      [0, 0, 0, "Styles should be written using objects.", "9"],
      [0, 0, 0, "Styles should be written using objects.", "10"],
      [0, 0, 0, "Styles should be written using objects.", "11"],
      [0, 0, 0, "Styles should be written using objects.", "12"]
    ],
    "packages/grafana-flamegraph/src/TopTable/FlameGraphTopTableContainer.tsx:5381": [
      [0, 0, 0, "Styles should be written using objects.", "0"],
      [0, 0, 0, "Styles should be written using objects.", "1"],
      [0, 0, 0, "Styles should be written using objects.", "2"],
      [0, 0, 0, "Styles should be written using objects.", "3"]
    ],
    "packages/grafana-runtime/src/analytics/types.ts:5381": [
      [0, 0, 0, "Unexpected any. Specify a different type.", "0"]
    ],
    "packages/grafana-runtime/src/config.ts:5381": [
      [0, 0, 0, "Do not use any type assertions.", "0"],
      [0, 0, 0, "Do not use any type assertions.", "1"],
      [0, 0, 0, "Do not use any type assertions.", "2"],
      [0, 0, 0, "Unexpected any. Specify a different type.", "3"]
    ],
    "packages/grafana-runtime/src/services/AngularLoader.ts:5381": [
      [0, 0, 0, "Unexpected any. Specify a different type.", "0"],
      [0, 0, 0, "Unexpected any. Specify a different type.", "1"],
      [0, 0, 0, "Unexpected any. Specify a different type.", "2"]
    ],
    "packages/grafana-runtime/src/services/EchoSrv.ts:5381": [
      [0, 0, 0, "Unexpected any. Specify a different type.", "0"],
      [0, 0, 0, "Unexpected any. Specify a different type.", "1"],
      [0, 0, 0, "Unexpected any. Specify a different type.", "2"],
      [0, 0, 0, "Unexpected any. Specify a different type.", "3"]
    ],
    "packages/grafana-runtime/src/services/LocationService.ts:5381": [
      [0, 0, 0, "Unexpected any. Specify a different type.", "0"],
      [0, 0, 0, "Unexpected any. Specify a different type.", "1"],
      [0, 0, 0, "Unexpected any. Specify a different type.", "2"],
      [0, 0, 0, "Unexpected any. Specify a different type.", "3"],
      [0, 0, 0, "Do not use any type assertions.", "4"],
      [0, 0, 0, "Unexpected any. Specify a different type.", "5"]
    ],
    "packages/grafana-runtime/src/services/backendSrv.ts:5381": [
      [0, 0, 0, "Unexpected any. Specify a different type.", "0"],
      [0, 0, 0, "Unexpected any. Specify a different type.", "1"],
      [0, 0, 0, "Unexpected any. Specify a different type.", "2"],
      [0, 0, 0, "Unexpected any. Specify a different type.", "3"],
      [0, 0, 0, "Unexpected any. Specify a different type.", "4"],
      [0, 0, 0, "Unexpected any. Specify a different type.", "5"],
      [0, 0, 0, "Unexpected any. Specify a different type.", "6"],
      [0, 0, 0, "Unexpected any. Specify a different type.", "7"],
      [0, 0, 0, "Unexpected any. Specify a different type.", "8"],
      [0, 0, 0, "Unexpected any. Specify a different type.", "9"],
      [0, 0, 0, "Unexpected any. Specify a different type.", "10"],
      [0, 0, 0, "Unexpected any. Specify a different type.", "11"],
      [0, 0, 0, "Unexpected any. Specify a different type.", "12"]
    ],
    "packages/grafana-runtime/src/utils/DataSourceWithBackend.ts:5381": [
      [0, 0, 0, "Do not use any type assertions.", "0"],
      [0, 0, 0, "Do not use any type assertions.", "1"],
      [0, 0, 0, "Unexpected any. Specify a different type.", "2"],
      [0, 0, 0, "Unexpected any. Specify a different type.", "3"],
      [0, 0, 0, "Unexpected any. Specify a different type.", "4"]
    ],
    "packages/grafana-runtime/src/utils/queryResponse.ts:5381": [
      [0, 0, 0, "Do not use any type assertions.", "0"]
    ],
    "packages/grafana-schema/src/veneer/common.types.ts:5381": [
      [0, 0, 0, "Unexpected any. Specify a different type.", "0"]
    ],
    "packages/grafana-schema/src/veneer/dashboard.types.ts:5381": [
      [0, 0, 0, "Unexpected any. Specify a different type.", "0"],
      [0, 0, 0, "Unexpected any. Specify a different type.", "1"],
      [0, 0, 0, "Do not use any type assertions.", "2"],
      [0, 0, 0, "Do not use any type assertions.", "3"],
      [0, 0, 0, "Do not use any type assertions.", "4"],
      [0, 0, 0, "Do not use any type assertions.", "5"]
    ],
    "packages/grafana-ui/src/components/ColorPicker/ColorPicker.tsx:5381": [
      [0, 0, 0, "Unexpected any. Specify a different type.", "0"],
      [0, 0, 0, "Unexpected any. Specify a different type.", "1"]
    ],
    "packages/grafana-ui/src/components/DataLinks/DataLinkInput.tsx:5381": [
      [0, 0, 0, "Do not use any type assertions.", "0"]
    ],
    "packages/grafana-ui/src/components/DataLinks/DataLinksContextMenu.tsx:5381": [
      [0, 0, 0, "Use data-testid for E2E selectors instead of aria-label", "0"]
    ],
    "packages/grafana-ui/src/components/DataSourceSettings/CustomHeadersSettings.tsx:5381": [
      [0, 0, 0, "Unexpected any. Specify a different type.", "0"],
      [0, 0, 0, "Unexpected any. Specify a different type.", "1"]
    ],
    "packages/grafana-ui/src/components/DataSourceSettings/DataSourceHttpSettings.tsx:5381": [
      [0, 0, 0, "Use data-testid for E2E selectors instead of aria-label", "0"]
    ],
    "packages/grafana-ui/src/components/DataSourceSettings/types.ts:5381": [
      [0, 0, 0, "Unexpected any. Specify a different type.", "0"],
      [0, 0, 0, "Unexpected any. Specify a different type.", "1"],
      [0, 0, 0, "Unexpected any. Specify a different type.", "2"],
      [0, 0, 0, "Unexpected any. Specify a different type.", "3"],
      [0, 0, 0, "Unexpected any. Specify a different type.", "4"],
      [0, 0, 0, "Unexpected any. Specify a different type.", "5"],
      [0, 0, 0, "Unexpected any. Specify a different type.", "6"],
      [0, 0, 0, "Unexpected any. Specify a different type.", "7"]
    ],
    "packages/grafana-ui/src/components/DateTimePickers/TimeRangeInput.tsx:5381": [
      [0, 0, 0, "Use data-testid for E2E selectors instead of aria-label", "0"]
    ],
    "packages/grafana-ui/src/components/DateTimePickers/TimeRangePicker/CalendarHeader.tsx:5381": [
      [0, 0, 0, "Use data-testid for E2E selectors instead of aria-label", "0"]
    ],
    "packages/grafana-ui/src/components/DateTimePickers/TimeRangePicker/TimePickerCalendar.tsx:5381": [
      [0, 0, 0, "Use data-testid for E2E selectors instead of aria-label", "0"]
    ],
    "packages/grafana-ui/src/components/DateTimePickers/TimeRangePicker/TimePickerFooter.tsx:5381": [
      [0, 0, 0, "Use data-testid for E2E selectors instead of aria-label", "0"]
    ],
    "packages/grafana-ui/src/components/DateTimePickers/TimeRangePicker/TimeRangeContent.tsx:5381": [
      [0, 0, 0, "Use data-testid for E2E selectors instead of aria-label", "0"],
      [0, 0, 0, "Use data-testid for E2E selectors instead of aria-label", "1"],
      [0, 0, 0, "Use data-testid for E2E selectors instead of aria-label", "2"]
    ],
    "packages/grafana-ui/src/components/Drawer/Drawer.tsx:5381": [
      [0, 0, 0, "Use data-testid for E2E selectors instead of aria-label", "0"]
    ],
    "packages/grafana-ui/src/components/Forms/Legacy/Input/Input.tsx:5381": [
      [0, 0, 0, "Unexpected any. Specify a different type.", "0"],
      [0, 0, 0, "Do not use any type assertions.", "1"],
      [0, 0, 0, "Do not use any type assertions.", "2"]
    ],
    "packages/grafana-ui/src/components/Forms/Legacy/Select/Select.tsx:5381": [
      [0, 0, 0, "Unexpected any. Specify a different type.", "0"]
    ],
    "packages/grafana-ui/src/components/Forms/Legacy/Select/SelectOption.tsx:5381": [
      [0, 0, 0, "Unexpected any. Specify a different type.", "0"],
      [0, 0, 0, "Unexpected any. Specify a different type.", "1"]
    ],
    "packages/grafana-ui/src/components/InfoBox/InfoBox.tsx:5381": [
      [0, 0, 0, "Do not use any type assertions.", "0"]
    ],
    "packages/grafana-ui/src/components/JSONFormatter/json_explorer/json_explorer.ts:5381": [
      [0, 0, 0, "Unexpected any. Specify a different type.", "0"],
      [0, 0, 0, "Unexpected any. Specify a different type.", "1"]
    ],
    "packages/grafana-ui/src/components/MatchersUI/FieldValueMatcher.tsx:5381": [
      [0, 0, 0, "Do not use any type assertions.", "0"]
    ],
    "packages/grafana-ui/src/components/MatchersUI/fieldMatchersUI.ts:5381": [
      [0, 0, 0, "Unexpected any. Specify a different type.", "0"]
    ],
    "packages/grafana-ui/src/components/Menu/SubMenu.tsx:5381": [
      [0, 0, 0, "Use data-testid for E2E selectors instead of aria-label", "0"],
      [0, 0, 0, "Use data-testid for E2E selectors instead of aria-label", "1"]
    ],
    "packages/grafana-ui/src/components/Modal/ModalsContext.tsx:5381": [
      [0, 0, 0, "Unexpected any. Specify a different type.", "0"],
      [0, 0, 0, "Unexpected any. Specify a different type.", "1"],
      [0, 0, 0, "Unexpected any. Specify a different type.", "2"],
      [0, 0, 0, "Unexpected any. Specify a different type.", "3"]
    ],
    "packages/grafana-ui/src/components/PageLayout/PageToolbar.tsx:5381": [
      [0, 0, 0, "Use data-testid for E2E selectors instead of aria-label", "0"]
    ],
    "packages/grafana-ui/src/components/PanelChrome/LoadingIndicator.tsx:5381": [
      [0, 0, 0, "Use data-testid for E2E selectors instead of aria-label", "0"]
    ],
    "packages/grafana-ui/src/components/PanelChrome/PanelContext.ts:5381": [
      [0, 0, 0, "Unexpected any. Specify a different type.", "0"],
      [0, 0, 0, "Unexpected any. Specify a different type.", "1"]
    ],
    "packages/grafana-ui/src/components/PanelChrome/index.ts:5381": [
      [0, 0, 0, "Do not use any type assertions.", "0"]
    ],
    "packages/grafana-ui/src/components/QueryField/QueryField.tsx:5381": [
      [0, 0, 0, "Use data-testid for E2E selectors instead of aria-label", "0"]
    ],
    "packages/grafana-ui/src/components/Segment/SegmentSelect.tsx:5381": [
      [0, 0, 0, "Do not use any type assertions.", "0"]
    ],
    "packages/grafana-ui/src/components/Select/SelectBase.tsx:5381": [
      [0, 0, 0, "Unexpected any. Specify a different type.", "0"],
      [0, 0, 0, "Do not use any type assertions.", "1"],
      [0, 0, 0, "Unexpected any. Specify a different type.", "2"],
      [0, 0, 0, "Unexpected any. Specify a different type.", "3"],
      [0, 0, 0, "Do not use any type assertions.", "4"],
      [0, 0, 0, "Unexpected any. Specify a different type.", "5"],
      [0, 0, 0, "Do not use any type assertions.", "6"],
      [0, 0, 0, "Unexpected any. Specify a different type.", "7"],
      [0, 0, 0, "Do not use any type assertions.", "8"],
      [0, 0, 0, "Unexpected any. Specify a different type.", "9"],
      [0, 0, 0, "Unexpected any. Specify a different type.", "10"],
      [0, 0, 0, "Unexpected any. Specify a different type.", "11"],
      [0, 0, 0, "Unexpected any. Specify a different type.", "12"]
    ],
    "packages/grafana-ui/src/components/Select/SelectOptionGroup.tsx:5381": [
      [0, 0, 0, "Unexpected any. Specify a different type.", "0"],
      [0, 0, 0, "Unexpected any. Specify a different type.", "1"],
      [0, 0, 0, "Unexpected any. Specify a different type.", "2"]
    ],
    "packages/grafana-ui/src/components/Select/ValueContainer.tsx:5381": [
      [0, 0, 0, "Unexpected any. Specify a different type.", "0"]
    ],
    "packages/grafana-ui/src/components/Select/resetSelectStyles.ts:5381": [
      [0, 0, 0, "Unexpected any. Specify a different type.", "0"],
      [0, 0, 0, "Unexpected any. Specify a different type.", "1"],
      [0, 0, 0, "Unexpected any. Specify a different type.", "2"],
      [0, 0, 0, "Unexpected any. Specify a different type.", "3"]
    ],
    "packages/grafana-ui/src/components/Select/types.ts:5381": [
      [0, 0, 0, "Unexpected any. Specify a different type.", "0"],
      [0, 0, 0, "Unexpected any. Specify a different type.", "1"],
      [0, 0, 0, "Unexpected any. Specify a different type.", "2"],
      [0, 0, 0, "Unexpected any. Specify a different type.", "3"],
      [0, 0, 0, "Unexpected any. Specify a different type.", "4"],
      [0, 0, 0, "Unexpected any. Specify a different type.", "5"]
    ],
    "packages/grafana-ui/src/components/SingleStatShared/SingleStatBaseOptions.ts:5381": [
      [0, 0, 0, "Unexpected any. Specify a different type.", "0"],
      [0, 0, 0, "Unexpected any. Specify a different type.", "1"],
      [0, 0, 0, "Unexpected any. Specify a different type.", "2"],
      [0, 0, 0, "Unexpected any. Specify a different type.", "3"],
      [0, 0, 0, "Do not use any type assertions.", "4"],
      [0, 0, 0, "Unexpected any. Specify a different type.", "5"],
      [0, 0, 0, "Do not use any type assertions.", "6"],
      [0, 0, 0, "Unexpected any. Specify a different type.", "7"],
      [0, 0, 0, "Do not use any type assertions.", "8"],
      [0, 0, 0, "Unexpected any. Specify a different type.", "9"],
      [0, 0, 0, "Do not use any type assertions.", "10"],
      [0, 0, 0, "Unexpected any. Specify a different type.", "11"],
      [0, 0, 0, "Do not use any type assertions.", "12"],
      [0, 0, 0, "Unexpected any. Specify a different type.", "13"],
      [0, 0, 0, "Unexpected any. Specify a different type.", "14"],
      [0, 0, 0, "Unexpected any. Specify a different type.", "15"],
      [0, 0, 0, "Unexpected any. Specify a different type.", "16"],
      [0, 0, 0, "Unexpected any. Specify a different type.", "17"],
      [0, 0, 0, "Unexpected any. Specify a different type.", "18"],
      [0, 0, 0, "Unexpected any. Specify a different type.", "19"]
    ],
    "packages/grafana-ui/src/components/StatsPicker/StatsPicker.story.tsx:5381": [
      [0, 0, 0, "Unexpected any. Specify a different type.", "0"],
      [0, 0, 0, "Unexpected any. Specify a different type.", "1"],
      [0, 0, 0, "Unexpected any. Specify a different type.", "2"]
    ],
    "packages/grafana-ui/src/components/Table/Filter.tsx:5381": [
      [0, 0, 0, "Unexpected any. Specify a different type.", "0"]
    ],
    "packages/grafana-ui/src/components/Table/FilterPopup.tsx:5381": [
      [0, 0, 0, "Unexpected any. Specify a different type.", "0"]
    ],
    "packages/grafana-ui/src/components/Table/FooterRow.tsx:5381": [
      [0, 0, 0, "Do not use any type assertions.", "0"],
      [0, 0, 0, "Unexpected any. Specify a different type.", "1"]
    ],
    "packages/grafana-ui/src/components/Table/HeaderRow.tsx:5381": [
      [0, 0, 0, "Unexpected any. Specify a different type.", "0"]
    ],
    "packages/grafana-ui/src/components/Table/Table.tsx:5381": [
      [0, 0, 0, "Unexpected any. Specify a different type.", "0"],
      [0, 0, 0, "Do not use any type assertions.", "1"]
    ],
    "packages/grafana-ui/src/components/Table/TableCell.tsx:5381": [
      [0, 0, 0, "Do not use any type assertions.", "0"],
      [0, 0, 0, "Do not use any type assertions.", "1"],
      [0, 0, 0, "Do not use any type assertions.", "2"],
      [0, 0, 0, "Unexpected any. Specify a different type.", "3"]
    ],
    "packages/grafana-ui/src/components/Table/TableCellInspectModal.tsx:5381": [
      [0, 0, 0, "Unexpected any. Specify a different type.", "0"]
    ],
    "packages/grafana-ui/src/components/Table/reducer.ts:5381": [
      [0, 0, 0, "Do not use any type assertions.", "0"],
      [0, 0, 0, "Unexpected any. Specify a different type.", "1"]
    ],
    "packages/grafana-ui/src/components/Table/types.ts:5381": [
      [0, 0, 0, "Unexpected any. Specify a different type.", "0"],
      [0, 0, 0, "Unexpected any. Specify a different type.", "1"]
    ],
    "packages/grafana-ui/src/components/Table/utils.ts:5381": [
      [0, 0, 0, "Unexpected any. Specify a different type.", "0"],
      [0, 0, 0, "Unexpected any. Specify a different type.", "1"],
      [0, 0, 0, "Unexpected any. Specify a different type.", "2"],
      [0, 0, 0, "Unexpected any. Specify a different type.", "3"],
      [0, 0, 0, "Unexpected any. Specify a different type.", "4"],
      [0, 0, 0, "Unexpected any. Specify a different type.", "5"]
    ],
    "packages/grafana-ui/src/components/Tags/Tag.tsx:5381": [
      [0, 0, 0, "Do not use any type assertions.", "0"]
    ],
    "packages/grafana-ui/src/components/ValuePicker/ValuePicker.tsx:5381": [
      [0, 0, 0, "Use data-testid for E2E selectors instead of aria-label", "0"],
      [0, 0, 0, "Use data-testid for E2E selectors instead of aria-label", "1"]
    ],
    "packages/grafana-ui/src/components/VizLegend/VizLegendListItem.tsx:5381": [
      [0, 0, 0, "Use data-testid for E2E selectors instead of aria-label", "0"]
    ],
    "packages/grafana-ui/src/components/VizLegend/types.ts:5381": [
      [0, 0, 0, "Unexpected any. Specify a different type.", "0"],
      [0, 0, 0, "Unexpected any. Specify a different type.", "1"]
    ],
    "packages/grafana-ui/src/components/VizRepeater/VizRepeater.tsx:5381": [
      [0, 0, 0, "Do not use any type assertions.", "0"],
      [0, 0, 0, "Do not use any type assertions.", "1"],
      [0, 0, 0, "Do not use any type assertions.", "2"],
      [0, 0, 0, "Do not use any type assertions.", "3"]
    ],
    "packages/grafana-ui/src/components/VizTooltip/VizTooltip.tsx:5381": [
      [0, 0, 0, "Unexpected any. Specify a different type.", "0"],
      [0, 0, 0, "Unexpected any. Specify a different type.", "1"]
    ],
    "packages/grafana-ui/src/components/uPlot/Plot.tsx:5381": [
      [0, 0, 0, "Do not use any type assertions.", "0"],
      [0, 0, 0, "Do not use any type assertions.", "1"]
    ],
    "packages/grafana-ui/src/components/uPlot/PlotLegend.tsx:5381": [
      [0, 0, 0, "Unexpected any. Specify a different type.", "0"]
    ],
    "packages/grafana-ui/src/components/uPlot/config/UPlotAxisBuilder.ts:5381": [
      [0, 0, 0, "Unexpected any. Specify a different type.", "0"],
      [0, 0, 0, "Do not use any type assertions.", "1"],
      [0, 0, 0, "Unexpected any. Specify a different type.", "2"],
      [0, 0, 0, "Do not use any type assertions.", "3"],
      [0, 0, 0, "Unexpected any. Specify a different type.", "4"]
    ],
    "packages/grafana-ui/src/components/uPlot/config/UPlotConfigBuilder.ts:5381": [
      [0, 0, 0, "Do not use any type assertions.", "0"],
      [0, 0, 0, "Do not use any type assertions.", "1"]
    ],
    "packages/grafana-ui/src/components/uPlot/types.ts:5381": [
      [0, 0, 0, "Unexpected any. Specify a different type.", "0"]
    ],
    "packages/grafana-ui/src/components/uPlot/utils.ts:5381": [
      [0, 0, 0, "Do not use any type assertions.", "0"],
      [0, 0, 0, "Do not use any type assertions.", "1"]
    ],
    "packages/grafana-ui/src/graveyard/Graph/GraphContextMenu.tsx:5381": [
      [0, 0, 0, "Unexpected any. Specify a different type.", "0"]
    ],
    "packages/grafana-ui/src/graveyard/Graph/utils.ts:5381": [
      [0, 0, 0, "Unexpected any. Specify a different type.", "0"]
    ],
    "packages/grafana-ui/src/graveyard/GraphNG/GraphNG.tsx:5381": [
      [0, 0, 0, "Unexpected any. Specify a different type.", "0"],
      [0, 0, 0, "Unexpected any. Specify a different type.", "1"],
      [0, 0, 0, "Unexpected any. Specify a different type.", "2"],
      [0, 0, 0, "Unexpected any. Specify a different type.", "3"],
      [0, 0, 0, "Unexpected any. Specify a different type.", "4"],
      [0, 0, 0, "Do not use any type assertions.", "5"],
      [0, 0, 0, "Do not use any type assertions.", "6"],
      [0, 0, 0, "Do not use any type assertions.", "7"],
      [0, 0, 0, "Unexpected any. Specify a different type.", "8"],
      [0, 0, 0, "Do not use any type assertions.", "9"],
      [0, 0, 0, "Do not use any type assertions.", "10"],
      [0, 0, 0, "Do not use any type assertions.", "11"]
    ],
    "packages/grafana-ui/src/graveyard/GraphNG/hooks.ts:5381": [
      [0, 0, 0, "Do not use any type assertions.", "0"]
    ],
    "packages/grafana-ui/src/graveyard/GraphNG/nullInsertThreshold.ts:5381": [
      [0, 0, 0, "Do not use any type assertions.", "0"],
      [0, 0, 0, "Unexpected any. Specify a different type.", "1"],
      [0, 0, 0, "Unexpected any. Specify a different type.", "2"],
      [0, 0, 0, "Unexpected any. Specify a different type.", "3"]
    ],
    "packages/grafana-ui/src/graveyard/GraphNG/nullToUndefThreshold.ts:5381": [
      [0, 0, 0, "Unexpected any. Specify a different type.", "0"],
      [0, 0, 0, "Unexpected any. Specify a different type.", "1"],
      [0, 0, 0, "Do not use any type assertions.", "2"]
    ],
    "packages/grafana-ui/src/graveyard/TimeSeries/utils.ts:5381": [
      [0, 0, 0, "Unexpected any. Specify a different type.", "0"],
      [0, 0, 0, "Do not use any type assertions.", "1"],
      [0, 0, 0, "Unexpected any. Specify a different type.", "2"]
    ],
    "packages/grafana-ui/src/options/builder/axis.tsx:5381": [
      [0, 0, 0, "Do not use any type assertions.", "0"],
      [0, 0, 0, "Unexpected any. Specify a different type.", "1"],
      [0, 0, 0, "Do not use any type assertions.", "2"],
      [0, 0, 0, "Unexpected any. Specify a different type.", "3"]
    ],
    "packages/grafana-ui/src/options/builder/hideSeries.tsx:5381": [
      [0, 0, 0, "Do not use any type assertions.", "0"]
    ],
    "packages/grafana-ui/src/options/builder/stacking.tsx:5381": [
      [0, 0, 0, "Unexpected any. Specify a different type.", "0"]
    ],
    "packages/grafana-ui/src/slate-plugins/braces.ts:5381": [
      [0, 0, 0, "Do not use any type assertions.", "0"]
    ],
    "packages/grafana-ui/src/slate-plugins/slate-prism/index.ts:5381": [
      [0, 0, 0, "Do not use any type assertions.", "0"],
      [0, 0, 0, "Do not use any type assertions.", "1"]
    ],
    "packages/grafana-ui/src/slate-plugins/slate-prism/options.tsx:5381": [
      [0, 0, 0, "Unexpected any. Specify a different type.", "0"],
      [0, 0, 0, "Unexpected any. Specify a different type.", "1"]
    ],
    "packages/grafana-ui/src/slate-plugins/suggestions.tsx:5381": [
      [0, 0, 0, "Do not use any type assertions.", "0"],
      [0, 0, 0, "Do not use any type assertions.", "1"],
      [0, 0, 0, "Unexpected any. Specify a different type.", "2"]
    ],
    "packages/grafana-ui/src/themes/ThemeContext.tsx:5381": [
      [0, 0, 0, "Do not use any type assertions.", "0"],
      [0, 0, 0, "Do not use any type assertions.", "1"],
      [0, 0, 0, "Do not use any type assertions.", "2"]
    ],
    "packages/grafana-ui/src/themes/stylesFactory.ts:5381": [
      [0, 0, 0, "Unexpected any. Specify a different type.", "0"],
      [0, 0, 0, "Unexpected any. Specify a different type.", "1"]
    ],
    "packages/grafana-ui/src/types/forms.ts:5381": [
      [0, 0, 0, "Unexpected any. Specify a different type.", "0"]
    ],
    "packages/grafana-ui/src/types/jquery.d.ts:5381": [
      [0, 0, 0, "Unexpected any. Specify a different type.", "0"],
      [0, 0, 0, "Unexpected any. Specify a different type.", "1"],
      [0, 0, 0, "Unexpected any. Specify a different type.", "2"],
      [0, 0, 0, "Unexpected any. Specify a different type.", "3"],
      [0, 0, 0, "Unexpected any. Specify a different type.", "4"],
      [0, 0, 0, "Unexpected any. Specify a different type.", "5"],
      [0, 0, 0, "Unexpected any. Specify a different type.", "6"],
      [0, 0, 0, "Unexpected any. Specify a different type.", "7"],
      [0, 0, 0, "Unexpected any. Specify a different type.", "8"]
    ],
    "packages/grafana-ui/src/types/mdx.d.ts:5381": [
      [0, 0, 0, "Unexpected any. Specify a different type.", "0"]
    ],
    "packages/grafana-ui/src/types/react-table-config.d.ts:5381": [
      [0, 0, 0, "Unexpected any. Specify a different type.", "0"],
      [0, 0, 0, "Unexpected any. Specify a different type.", "1"]
    ],
    "packages/grafana-ui/src/utils/debug.ts:5381": [
      [0, 0, 0, "Unexpected any. Specify a different type.", "0"]
    ],
    "packages/grafana-ui/src/utils/dom.ts:5381": [
      [0, 0, 0, "Unexpected any. Specify a different type.", "0"],
      [0, 0, 0, "Unexpected any. Specify a different type.", "1"],
      [0, 0, 0, "Unexpected any. Specify a different type.", "2"]
    ],
    "packages/grafana-ui/src/utils/logger.ts:5381": [
      [0, 0, 0, "Unexpected any. Specify a different type.", "0"],
      [0, 0, 0, "Unexpected any. Specify a different type.", "1"],
      [0, 0, 0, "Unexpected any. Specify a different type.", "2"]
    ],
    "packages/grafana-ui/src/utils/storybook/withTheme.tsx:5381": [
      [0, 0, 0, "Unexpected any. Specify a different type.", "0"],
      [0, 0, 0, "Unexpected any. Specify a different type.", "1"]
    ],
    "packages/grafana-ui/src/utils/useAsyncDependency.ts:5381": [
      [0, 0, 0, "Unexpected any. Specify a different type.", "0"]
    ],
    "plugins-bundled/internal/input-datasource/src/InputDatasource.ts:5381": [
      [0, 0, 0, "Unexpected any. Specify a different type.", "0"]
    ],
    "public/app/core/TableModel.ts:5381": [
      [0, 0, 0, "Unexpected any. Specify a different type.", "0"],
      [0, 0, 0, "Unexpected any. Specify a different type.", "1"],
      [0, 0, 0, "Unexpected any. Specify a different type.", "2"],
      [0, 0, 0, "Unexpected any. Specify a different type.", "3"],
      [0, 0, 0, "Unexpected any. Specify a different type.", "4"],
      [0, 0, 0, "Unexpected any. Specify a different type.", "5"],
      [0, 0, 0, "Unexpected any. Specify a different type.", "6"]
    ],
    "public/app/core/components/AppChrome/MegaMenu/NavFeatureHighlight.tsx:5381": [
      [0, 0, 0, "Styles should be written using objects.", "0"]
    ],
    "public/app/core/components/AppChrome/News/NewsContainer.tsx:5381": [
      [0, 0, 0, "Use data-testid for E2E selectors instead of aria-label", "0"]
    ],
    "public/app/core/components/AppChrome/SectionNav/SectionNavItem.tsx:5381": [
      [0, 0, 0, "Use data-testid for E2E selectors instead of aria-label", "0"],
      [0, 0, 0, "Styles should be written using objects.", "1"],
      [0, 0, 0, "Styles should be written using objects.", "2"],
      [0, 0, 0, "Styles should be written using objects.", "3"]
    ],
    "public/app/core/components/AppChrome/TopBar/TopSearchBarCommandPaletteTrigger.tsx:5381": [
      [0, 0, 0, "Styles should be written using objects.", "0"]
    ],
    "public/app/core/components/Branding/Branding.tsx:5381": [
      [0, 0, 0, "Styles should be written using objects.", "0"],
      [0, 0, 0, "Styles should be written using objects.", "1"]
    ],
    "public/app/core/components/CardButton.tsx:5381": [
      [0, 0, 0, "Styles should be written using objects.", "0"]
    ],
    "public/app/core/components/CloseButton/CloseButton.tsx:5381": [
      [0, 0, 0, "Styles should be written using objects.", "0"]
    ],
    "public/app/core/components/ColorScale/ColorScale.tsx:5381": [
      [0, 0, 0, "Styles should be written using objects.", "0"],
      [0, 0, 0, "Styles should be written using objects.", "1"],
      [0, 0, 0, "Styles should be written using objects.", "2"],
      [0, 0, 0, "Styles should be written using objects.", "3"],
      [0, 0, 0, "Styles should be written using objects.", "4"],
      [0, 0, 0, "Styles should be written using objects.", "5"]
    ],
    "public/app/core/components/Divider.tsx:5381": [
      [0, 0, 0, "Styles should be written using objects.", "0"],
      [0, 0, 0, "Styles should be written using objects.", "1"]
    ],
    "public/app/core/components/DynamicImports/SafeDynamicImport.tsx:5381": [
      [0, 0, 0, "Unexpected any. Specify a different type.", "0"]
    ],
    "public/app/core/components/EmptyListCTA/EmptyListCTA.tsx:5381": [
      [0, 0, 0, "Styles should be written using objects.", "0"],
      [0, 0, 0, "Styles should be written using objects.", "1"],
      [0, 0, 0, "Styles should be written using objects.", "2"]
    ],
    "public/app/core/components/FolderFilter/FolderFilter.tsx:5381": [
      [0, 0, 0, "Styles should be written using objects.", "0"],
      [0, 0, 0, "Styles should be written using objects.", "1"]
    ],
    "public/app/core/components/ForgottenPassword/ChangePassword.tsx:5381": [
      [0, 0, 0, "Use data-testid for E2E selectors instead of aria-label", "0"]
    ],
    "public/app/core/components/ForgottenPassword/ForgottenPassword.tsx:5381": [
      [0, 0, 0, "Styles should be written using objects.", "0"]
    ],
    "public/app/core/components/GraphNG/GraphNG.tsx:5381": [
      [0, 0, 0, "Unexpected any. Specify a different type.", "0"],
      [0, 0, 0, "Unexpected any. Specify a different type.", "1"],
      [0, 0, 0, "Unexpected any. Specify a different type.", "2"],
      [0, 0, 0, "Unexpected any. Specify a different type.", "3"],
      [0, 0, 0, "Unexpected any. Specify a different type.", "4"],
      [0, 0, 0, "Do not use any type assertions.", "5"],
      [0, 0, 0, "Do not use any type assertions.", "6"],
      [0, 0, 0, "Do not use any type assertions.", "7"],
      [0, 0, 0, "Unexpected any. Specify a different type.", "8"],
      [0, 0, 0, "Do not use any type assertions.", "9"],
      [0, 0, 0, "Do not use any type assertions.", "10"],
      [0, 0, 0, "Do not use any type assertions.", "11"]
    ],
    "public/app/core/components/GraphNG/hooks.ts:5381": [
      [0, 0, 0, "Do not use any type assertions.", "0"]
    ],
    "public/app/core/components/Layers/LayerDragDropList.tsx:5381": [
      [0, 0, 0, "Styles should be written using objects.", "0"],
      [0, 0, 0, "Styles should be written using objects.", "1"],
      [0, 0, 0, "Styles should be written using objects.", "2"],
      [0, 0, 0, "Styles should be written using objects.", "3"],
      [0, 0, 0, "Styles should be written using objects.", "4"],
      [0, 0, 0, "Styles should be written using objects.", "5"],
      [0, 0, 0, "Styles should be written using objects.", "6"]
    ],
    "public/app/core/components/Layers/LayerName.tsx:5381": [
      [0, 0, 0, "Styles should be written using objects.", "0"],
      [0, 0, 0, "Styles should be written using objects.", "1"],
      [0, 0, 0, "Styles should be written using objects.", "2"],
      [0, 0, 0, "Styles should be written using objects.", "3"],
      [0, 0, 0, "Styles should be written using objects.", "4"]
    ],
    "public/app/core/components/Login/LoginForm.tsx:5381": [
      [0, 0, 0, "Styles should be written using objects.", "0"],
      [0, 0, 0, "Styles should be written using objects.", "1"],
      [0, 0, 0, "Use data-testid for E2E selectors instead of aria-label", "2"],
      [0, 0, 0, "Use data-testid for E2E selectors instead of aria-label", "3"]
    ],
    "public/app/core/components/Login/LoginLayout.tsx:5381": [
      [0, 0, 0, "Styles should be written using objects.", "0"],
      [0, 0, 0, "Styles should be written using objects.", "1"],
      [0, 0, 0, "Styles should be written using objects.", "2"],
      [0, 0, 0, "Styles should be written using objects.", "3"],
      [0, 0, 0, "Styles should be written using objects.", "4"],
      [0, 0, 0, "Styles should be written using objects.", "5"],
      [0, 0, 0, "Styles should be written using objects.", "6"],
      [0, 0, 0, "Styles should be written using objects.", "7"],
      [0, 0, 0, "Styles should be written using objects.", "8"],
      [0, 0, 0, "Styles should be written using objects.", "9"],
      [0, 0, 0, "Styles should be written using objects.", "10"]
    ],
    "public/app/core/components/Login/LoginPage.tsx:5381": [
      [0, 0, 0, "Styles should be written using objects.", "0"]
    ],
    "public/app/core/components/Login/LoginServiceButtons.tsx:5381": [
      [0, 0, 0, "Styles should be written using objects.", "0"],
      [0, 0, 0, "Styles should be written using objects.", "1"],
      [0, 0, 0, "Styles should be written using objects.", "2"],
      [0, 0, 0, "Styles should be written using objects.", "3"],
      [0, 0, 0, "Styles should be written using objects.", "4"]
    ],
    "public/app/core/components/Login/UserSignup.tsx:5381": [
      [0, 0, 0, "Styles should be written using objects.", "0"]
    ],
    "public/app/core/components/NestedFolderPicker/Trigger.tsx:5381": [
      [0, 0, 0, "Styles should be written using objects.", "0"]
    ],
    "public/app/core/components/NodeGraphSettings.tsx:5381": [
      [0, 0, 0, "Styles should be written using objects.", "0"],
      [0, 0, 0, "Styles should be written using objects.", "1"],
      [0, 0, 0, "Styles should be written using objects.", "2"]
    ],
    "public/app/core/components/OptionsUI/color.tsx:5381": [
      [0, 0, 0, "Styles should be written using objects.", "0"],
      [0, 0, 0, "Styles should be written using objects.", "1"],
      [0, 0, 0, "Styles should be written using objects.", "2"],
      [0, 0, 0, "Styles should be written using objects.", "3"]
    ],
    "public/app/core/components/OptionsUI/fieldColor.tsx:5381": [
      [0, 0, 0, "Styles should be written using objects.", "0"],
      [0, 0, 0, "Styles should be written using objects.", "1"]
    ],
    "public/app/core/components/OptionsUI/registry.tsx:5381": [
      [0, 0, 0, "Do not use any type assertions.", "0"],
      [0, 0, 0, "Unexpected any. Specify a different type.", "1"],
      [0, 0, 0, "Do not use any type assertions.", "2"],
      [0, 0, 0, "Unexpected any. Specify a different type.", "3"],
      [0, 0, 0, "Do not use any type assertions.", "4"],
      [0, 0, 0, "Unexpected any. Specify a different type.", "5"],
      [0, 0, 0, "Do not use any type assertions.", "6"],
      [0, 0, 0, "Unexpected any. Specify a different type.", "7"],
      [0, 0, 0, "Do not use any type assertions.", "8"],
      [0, 0, 0, "Unexpected any. Specify a different type.", "9"],
      [0, 0, 0, "Do not use any type assertions.", "10"],
      [0, 0, 0, "Unexpected any. Specify a different type.", "11"],
      [0, 0, 0, "Do not use any type assertions.", "12"],
      [0, 0, 0, "Unexpected any. Specify a different type.", "13"],
      [0, 0, 0, "Do not use any type assertions.", "14"],
      [0, 0, 0, "Unexpected any. Specify a different type.", "15"],
      [0, 0, 0, "Do not use any type assertions.", "16"],
      [0, 0, 0, "Unexpected any. Specify a different type.", "17"],
      [0, 0, 0, "Do not use any type assertions.", "18"],
      [0, 0, 0, "Unexpected any. Specify a different type.", "19"],
      [0, 0, 0, "Unexpected any. Specify a different type.", "20"],
      [0, 0, 0, "Do not use any type assertions.", "21"],
      [0, 0, 0, "Unexpected any. Specify a different type.", "22"],
      [0, 0, 0, "Do not use any type assertions.", "23"],
      [0, 0, 0, "Unexpected any. Specify a different type.", "24"],
      [0, 0, 0, "Unexpected any. Specify a different type.", "25"],
      [0, 0, 0, "Do not use any type assertions.", "26"],
      [0, 0, 0, "Unexpected any. Specify a different type.", "27"],
      [0, 0, 0, "Do not use any type assertions.", "28"],
      [0, 0, 0, "Unexpected any. Specify a different type.", "29"],
      [0, 0, 0, "Unexpected any. Specify a different type.", "30"],
      [0, 0, 0, "Do not use any type assertions.", "31"],
      [0, 0, 0, "Unexpected any. Specify a different type.", "32"],
      [0, 0, 0, "Do not use any type assertions.", "33"],
      [0, 0, 0, "Unexpected any. Specify a different type.", "34"],
      [0, 0, 0, "Unexpected any. Specify a different type.", "35"],
      [0, 0, 0, "Do not use any type assertions.", "36"],
      [0, 0, 0, "Unexpected any. Specify a different type.", "37"],
      [0, 0, 0, "Do not use any type assertions.", "38"],
      [0, 0, 0, "Unexpected any. Specify a different type.", "39"],
      [0, 0, 0, "Unexpected any. Specify a different type.", "40"],
      [0, 0, 0, "Do not use any type assertions.", "41"],
      [0, 0, 0, "Unexpected any. Specify a different type.", "42"],
      [0, 0, 0, "Do not use any type assertions.", "43"],
      [0, 0, 0, "Unexpected any. Specify a different type.", "44"],
      [0, 0, 0, "Unexpected any. Specify a different type.", "45"],
      [0, 0, 0, "Do not use any type assertions.", "46"],
      [0, 0, 0, "Unexpected any. Specify a different type.", "47"],
      [0, 0, 0, "Do not use any type assertions.", "48"],
      [0, 0, 0, "Unexpected any. Specify a different type.", "49"],
      [0, 0, 0, "Unexpected any. Specify a different type.", "50"],
      [0, 0, 0, "Do not use any type assertions.", "51"],
      [0, 0, 0, "Unexpected any. Specify a different type.", "52"],
      [0, 0, 0, "Do not use any type assertions.", "53"],
      [0, 0, 0, "Unexpected any. Specify a different type.", "54"],
      [0, 0, 0, "Unexpected any. Specify a different type.", "55"],
      [0, 0, 0, "Do not use any type assertions.", "56"],
      [0, 0, 0, "Unexpected any. Specify a different type.", "57"],
      [0, 0, 0, "Do not use any type assertions.", "58"],
      [0, 0, 0, "Unexpected any. Specify a different type.", "59"],
      [0, 0, 0, "Unexpected any. Specify a different type.", "60"],
      [0, 0, 0, "Do not use any type assertions.", "61"],
      [0, 0, 0, "Unexpected any. Specify a different type.", "62"],
      [0, 0, 0, "Do not use any type assertions.", "63"],
      [0, 0, 0, "Unexpected any. Specify a different type.", "64"],
      [0, 0, 0, "Unexpected any. Specify a different type.", "65"],
      [0, 0, 0, "Do not use any type assertions.", "66"],
      [0, 0, 0, "Unexpected any. Specify a different type.", "67"],
      [0, 0, 0, "Do not use any type assertions.", "68"],
      [0, 0, 0, "Unexpected any. Specify a different type.", "69"],
      [0, 0, 0, "Unexpected any. Specify a different type.", "70"],
      [0, 0, 0, "Do not use any type assertions.", "71"],
      [0, 0, 0, "Unexpected any. Specify a different type.", "72"],
      [0, 0, 0, "Do not use any type assertions.", "73"],
      [0, 0, 0, "Unexpected any. Specify a different type.", "74"],
      [0, 0, 0, "Do not use any type assertions.", "75"],
      [0, 0, 0, "Unexpected any. Specify a different type.", "76"],
      [0, 0, 0, "Do not use any type assertions.", "77"],
      [0, 0, 0, "Unexpected any. Specify a different type.", "78"]
    ],
    "public/app/core/components/OptionsUI/slider.tsx:5381": [
      [0, 0, 0, "Styles should be written using objects.", "0"]
    ],
    "public/app/core/components/OptionsUI/strings.tsx:5381": [
      [0, 0, 0, "Styles should be written using objects.", "0"],
      [0, 0, 0, "Styles should be written using objects.", "1"]
    ],
    "public/app/core/components/OptionsUI/units.tsx:5381": [
      [0, 0, 0, "Styles should be written using objects.", "0"],
      [0, 0, 0, "Styles should be written using objects.", "1"]
    ],
    "public/app/core/components/PageHeader/PageHeader.tsx:5381": [
      [0, 0, 0, "Styles should be written using objects.", "0"],
      [0, 0, 0, "Styles should be written using objects.", "1"]
    ],
    "public/app/core/components/PageHeader/PanelHeaderMenuItem.tsx:5381": [
      [0, 0, 0, "Use data-testid for E2E selectors instead of aria-label", "0"]
    ],
    "public/app/core/components/PanelTypeFilter/PanelTypeFilter.tsx:5381": [
      [0, 0, 0, "Styles should be written using objects.", "0"],
      [0, 0, 0, "Styles should be written using objects.", "1"]
    ],
    "public/app/core/components/PasswordField/PasswordField.tsx:5381": [
      [0, 0, 0, "Use data-testid for E2E selectors instead of aria-label", "0"]
    ],
    "public/app/core/components/QueryOperationRow/OperationRowHelp.tsx:5381": [
      [0, 0, 0, "Styles should be written using objects.", "0"]
    ],
    "public/app/core/components/QueryOperationRow/QueryOperationAction.tsx:5381": [
      [0, 0, 0, "Use data-testid for E2E selectors instead of aria-label", "0"],
      [0, 0, 0, "Styles should be written using objects.", "1"],
      [0, 0, 0, "Styles should be written using objects.", "2"]
    ],
    "public/app/core/components/QueryOperationRow/QueryOperationRow.tsx:5381": [
      [0, 0, 0, "Styles should be written using objects.", "0"],
      [0, 0, 0, "Styles should be written using objects.", "1"]
    ],
    "public/app/core/components/QueryOperationRow/QueryOperationRowHeader.tsx:5381": [
      [0, 0, 0, "Styles should be written using objects.", "0"],
      [0, 0, 0, "Styles should be written using objects.", "1"],
      [0, 0, 0, "Styles should be written using objects.", "2"],
      [0, 0, 0, "Styles should be written using objects.", "3"],
      [0, 0, 0, "Styles should be written using objects.", "4"],
      [0, 0, 0, "Styles should be written using objects.", "5"],
      [0, 0, 0, "Styles should be written using objects.", "6"]
    ],
    "public/app/core/components/RolePicker/RolePickerInput.tsx:5381": [
      [0, 0, 0, "Styles should be written using objects.", "0"],
      [0, 0, 0, "Styles should be written using objects.", "1"],
      [0, 0, 0, "Styles should be written using objects.", "2"],
      [0, 0, 0, "Styles should be written using objects.", "3"],
      [0, 0, 0, "Styles should be written using objects.", "4"],
      [0, 0, 0, "Styles should be written using objects.", "5"],
      [0, 0, 0, "Styles should be written using objects.", "6"]
    ],
    "public/app/core/components/RolePicker/ValueContainer.tsx:5381": [
      [0, 0, 0, "Styles should be written using objects.", "0"]
    ],
    "public/app/core/components/Select/OldFolderPicker.tsx:5381": [
      [0, 0, 0, "Use data-testid for E2E selectors instead of aria-label", "0"],
      [0, 0, 0, "Styles should be written using objects.", "1"]
    ],
    "public/app/core/components/SharedPreferences/SharedPreferences.tsx:5381": [
      [0, 0, 0, "Styles should be written using objects.", "0"]
    ],
    "public/app/core/components/SplitPaneWrapper/SplitPaneWrapper.tsx:5381": [
      [0, 0, 0, "Styles should be written using objects.", "0"],
      [0, 0, 0, "Styles should be written using objects.", "1"],
      [0, 0, 0, "Styles should be written using objects.", "2"]
    ],
    "public/app/core/components/TagFilter/TagFilter.tsx:5381": [
      [0, 0, 0, "Unexpected any. Specify a different type.", "0"],
      [0, 0, 0, "Unexpected any. Specify a different type.", "1"],
      [0, 0, 0, "Unexpected any. Specify a different type.", "2"],
      [0, 0, 0, "Unexpected any. Specify a different type.", "3"],
      [0, 0, 0, "Unexpected any. Specify a different type.", "4"],
      [0, 0, 0, "Styles should be written using objects.", "5"],
      [0, 0, 0, "Styles should be written using objects.", "6"]
    ],
    "public/app/core/components/TagFilter/TagOption.tsx:5381": [
      [0, 0, 0, "Unexpected any. Specify a different type.", "0"],
      [0, 0, 0, "Styles should be written using objects.", "1"],
      [0, 0, 0, "Styles should be written using objects.", "2"]
    ],
    "public/app/core/components/TimeSeries/utils.ts:5381": [
      [0, 0, 0, "Unexpected any. Specify a different type.", "0"],
      [0, 0, 0, "Do not use any type assertions.", "1"],
      [0, 0, 0, "Unexpected any. Specify a different type.", "2"]
    ],
    "public/app/core/components/TraceToLogs/TagMappingInput.tsx:5381": [
      [0, 0, 0, "Styles should be written using objects.", "0"],
      [0, 0, 0, "Styles should be written using objects.", "1"],
      [0, 0, 0, "Styles should be written using objects.", "2"]
    ],
    "public/app/core/components/TraceToMetrics/TraceToMetricsSettings.tsx:5381": [
      [0, 0, 0, "Styles should be written using objects.", "0"],
      [0, 0, 0, "Styles should be written using objects.", "1"],
      [0, 0, 0, "Styles should be written using objects.", "2"]
    ],
    "public/app/core/components/Upgrade/ProBadge.tsx:5381": [
      [0, 0, 0, "Styles should be written using objects.", "0"]
    ],
    "public/app/core/components/Upgrade/UpgradeBox.tsx:5381": [
      [0, 0, 0, "Styles should be written using objects.", "0"],
      [0, 0, 0, "Styles should be written using objects.", "1"],
      [0, 0, 0, "Styles should be written using objects.", "2"],
      [0, 0, 0, "Styles should be written using objects.", "3"],
      [0, 0, 0, "Styles should be written using objects.", "4"],
      [0, 0, 0, "Styles should be written using objects.", "5"],
      [0, 0, 0, "Styles should be written using objects.", "6"],
      [0, 0, 0, "Styles should be written using objects.", "7"],
      [0, 0, 0, "Styles should be written using objects.", "8"],
      [0, 0, 0, "Styles should be written using objects.", "9"],
      [0, 0, 0, "Styles should be written using objects.", "10"],
      [0, 0, 0, "Styles should be written using objects.", "11"],
      [0, 0, 0, "Styles should be written using objects.", "12"],
      [0, 0, 0, "Styles should be written using objects.", "13"],
      [0, 0, 0, "Styles should be written using objects.", "14"],
      [0, 0, 0, "Styles should be written using objects.", "15"],
      [0, 0, 0, "Styles should be written using objects.", "16"],
      [0, 0, 0, "Styles should be written using objects.", "17"]
    ],
    "public/app/core/components/connectWithCleanUp.tsx:5381": [
      [0, 0, 0, "Unexpected any. Specify a different type.", "0"],
      [0, 0, 0, "Do not use any type assertions.", "1"]
    ],
    "public/app/core/components/help/HelpModal.tsx:5381": [
      [0, 0, 0, "Styles should be written using objects.", "0"],
      [0, 0, 0, "Styles should be written using objects.", "1"],
      [0, 0, 0, "Styles should be written using objects.", "2"],
      [0, 0, 0, "Styles should be written using objects.", "3"],
      [0, 0, 0, "Styles should be written using objects.", "4"],
      [0, 0, 0, "Styles should be written using objects.", "5"],
      [0, 0, 0, "Styles should be written using objects.", "6"],
      [0, 0, 0, "Styles should be written using objects.", "7"]
    ],
    "public/app/core/navigation/GrafanaRouteError.tsx:5381": [
      [0, 0, 0, "Styles should be written using objects.", "0"]
    ],
    "public/app/core/navigation/types.ts:5381": [
      [0, 0, 0, "Unexpected any. Specify a different type.", "0"]
    ],
    "public/app/core/reducers/root.ts:5381": [
      [0, 0, 0, "Unexpected any. Specify a different type.", "0"]
    ],
    "public/app/core/services/ResponseQueue.ts:5381": [
      [0, 0, 0, "Unexpected any. Specify a different type.", "0"]
    ],
    "public/app/core/services/backend_srv.ts:5381": [
      [0, 0, 0, "Unexpected any. Specify a different type.", "0"],
      [0, 0, 0, "Unexpected any. Specify a different type.", "1"],
      [0, 0, 0, "Do not use any type assertions.", "2"],
      [0, 0, 0, "Unexpected any. Specify a different type.", "3"],
      [0, 0, 0, "Unexpected any. Specify a different type.", "4"],
      [0, 0, 0, "Unexpected any. Specify a different type.", "5"],
      [0, 0, 0, "Unexpected any. Specify a different type.", "6"],
      [0, 0, 0, "Unexpected any. Specify a different type.", "7"],
      [0, 0, 0, "Unexpected any. Specify a different type.", "8"],
      [0, 0, 0, "Unexpected any. Specify a different type.", "9"]
    ],
    "public/app/core/services/context_srv.ts:5381": [
      [0, 0, 0, "Do not use any type assertions.", "0"],
      [0, 0, 0, "Unexpected any. Specify a different type.", "1"]
    ],
    "public/app/core/services/echo/backends/analytics/ApplicationInsightsBackend.ts:5381": [
      [0, 0, 0, "Do not use any type assertions.", "0"],
      [0, 0, 0, "Unexpected any. Specify a different type.", "1"]
    ],
    "public/app/core/services/echo/backends/analytics/RudderstackBackend.ts:5381": [
      [0, 0, 0, "Do not use any type assertions.", "0"],
      [0, 0, 0, "Unexpected any. Specify a different type.", "1"],
      [0, 0, 0, "Do not use any type assertions.", "2"],
      [0, 0, 0, "Unexpected any. Specify a different type.", "3"]
    ],
    "public/app/core/specs/backend_srv.test.ts:5381": [
      [0, 0, 0, "Unexpected any. Specify a different type.", "0"]
    ],
    "public/app/core/specs/time_series.test.ts:5381": [
      [0, 0, 0, "Unexpected any. Specify a different type.", "0"]
    ],
    "public/app/core/time_series2.ts:5381": [
      [0, 0, 0, "Unexpected any. Specify a different type.", "0"],
      [0, 0, 0, "Unexpected any. Specify a different type.", "1"],
      [0, 0, 0, "Unexpected any. Specify a different type.", "2"],
      [0, 0, 0, "Unexpected any. Specify a different type.", "3"],
      [0, 0, 0, "Unexpected any. Specify a different type.", "4"],
      [0, 0, 0, "Unexpected any. Specify a different type.", "5"],
      [0, 0, 0, "Unexpected any. Specify a different type.", "6"],
      [0, 0, 0, "Unexpected any. Specify a different type.", "7"],
      [0, 0, 0, "Unexpected any. Specify a different type.", "8"],
      [0, 0, 0, "Unexpected any. Specify a different type.", "9"],
      [0, 0, 0, "Unexpected any. Specify a different type.", "10"],
      [0, 0, 0, "Unexpected any. Specify a different type.", "11"],
      [0, 0, 0, "Unexpected any. Specify a different type.", "12"],
      [0, 0, 0, "Unexpected any. Specify a different type.", "13"],
      [0, 0, 0, "Unexpected any. Specify a different type.", "14"],
      [0, 0, 0, "Unexpected any. Specify a different type.", "15"],
      [0, 0, 0, "Unexpected any. Specify a different type.", "16"],
      [0, 0, 0, "Unexpected any. Specify a different type.", "17"],
      [0, 0, 0, "Unexpected any. Specify a different type.", "18"]
    ],
    "public/app/core/utils/ConfigProvider.tsx:5381": [
      [0, 0, 0, "Unexpected any. Specify a different type.", "0"],
      [0, 0, 0, "Unexpected any. Specify a different type.", "1"]
    ],
    "public/app/core/utils/connectWithReduxStore.tsx:5381": [
      [0, 0, 0, "Unexpected any. Specify a different type.", "0"],
      [0, 0, 0, "Unexpected any. Specify a different type.", "1"],
      [0, 0, 0, "Do not use any type assertions.", "2"],
      [0, 0, 0, "Unexpected any. Specify a different type.", "3"],
      [0, 0, 0, "Unexpected any. Specify a different type.", "4"],
      [0, 0, 0, "Unexpected any. Specify a different type.", "5"],
      [0, 0, 0, "Unexpected any. Specify a different type.", "6"],
      [0, 0, 0, "Do not use any type assertions.", "7"],
      [0, 0, 0, "Unexpected any. Specify a different type.", "8"],
      [0, 0, 0, "Unexpected any. Specify a different type.", "9"]
    ],
    "public/app/core/utils/deferred.ts:5381": [
      [0, 0, 0, "Unexpected any. Specify a different type.", "0"]
    ],
    "public/app/core/utils/explore.ts:5381": [
      [0, 0, 0, "Do not use any type assertions.", "0"],
      [0, 0, 0, "Unexpected any. Specify a different type.", "1"],
      [0, 0, 0, "Unexpected any. Specify a different type.", "2"],
      [0, 0, 0, "Unexpected any. Specify a different type.", "3"]
    ],
    "public/app/core/utils/fetch.ts:5381": [
      [0, 0, 0, "Do not use any type assertions.", "0"],
      [0, 0, 0, "Unexpected any. Specify a different type.", "1"],
      [0, 0, 0, "Do not use any type assertions.", "2"],
      [0, 0, 0, "Unexpected any. Specify a different type.", "3"],
      [0, 0, 0, "Do not use any type assertions.", "4"],
      [0, 0, 0, "Do not use any type assertions.", "5"],
      [0, 0, 0, "Do not use any type assertions.", "6"],
      [0, 0, 0, "Unexpected any. Specify a different type.", "7"],
      [0, 0, 0, "Do not use any type assertions.", "8"],
      [0, 0, 0, "Unexpected any. Specify a different type.", "9"],
      [0, 0, 0, "Unexpected any. Specify a different type.", "10"]
    ],
    "public/app/core/utils/flatten.ts:5381": [
      [0, 0, 0, "Unexpected any. Specify a different type.", "0"]
    ],
    "public/app/core/utils/object.ts:5381": [
      [0, 0, 0, "Do not use any type assertions.", "0"],
      [0, 0, 0, "Do not use any type assertions.", "1"],
      [0, 0, 0, "Unexpected any. Specify a different type.", "2"],
      [0, 0, 0, "Do not use any type assertions.", "3"],
      [0, 0, 0, "Unexpected any. Specify a different type.", "4"]
    ],
    "public/app/core/utils/richHistory.test.ts:5381": [
      [0, 0, 0, "Unexpected any. Specify a different type.", "0"]
    ],
    "public/app/core/utils/ticks.ts:5381": [
      [0, 0, 0, "Unexpected any. Specify a different type.", "0"],
      [0, 0, 0, "Unexpected any. Specify a different type.", "1"],
      [0, 0, 0, "Unexpected any. Specify a different type.", "2"],
      [0, 0, 0, "Unexpected any. Specify a different type.", "3"],
      [0, 0, 0, "Do not use any type assertions.", "4"],
      [0, 0, 0, "Do not use any type assertions.", "5"]
    ],
    "public/app/core/utils/tracing.ts:5381": [
      [0, 0, 0, "Do not use any type assertions.", "0"]
    ],
    "public/app/features/admin/LicenseChrome.tsx:5381": [
      [0, 0, 0, "Styles should be written using objects.", "0"],
      [0, 0, 0, "Styles should be written using objects.", "1"],
      [0, 0, 0, "Styles should be written using objects.", "2"]
    ],
    "public/app/features/admin/OrgRolePicker.tsx:5381": [
      [0, 0, 0, "Do not use any type assertions.", "0"]
    ],
    "public/app/features/admin/ServerStats.tsx:5381": [
      [0, 0, 0, "Styles should be written using objects.", "0"],
      [0, 0, 0, "Styles should be written using objects.", "1"],
      [0, 0, 0, "Styles should be written using objects.", "2"],
      [0, 0, 0, "Styles should be written using objects.", "3"],
      [0, 0, 0, "Styles should be written using objects.", "4"],
      [0, 0, 0, "Styles should be written using objects.", "5"],
      [0, 0, 0, "Styles should be written using objects.", "6"],
      [0, 0, 0, "Styles should be written using objects.", "7"],
      [0, 0, 0, "Styles should be written using objects.", "8"]
    ],
    "public/app/features/admin/UpgradePage.tsx:5381": [
      [0, 0, 0, "Styles should be written using objects.", "0"],
      [0, 0, 0, "Styles should be written using objects.", "1"],
      [0, 0, 0, "Styles should be written using objects.", "2"],
      [0, 0, 0, "Styles should be written using objects.", "3"],
      [0, 0, 0, "Styles should be written using objects.", "4"]
    ],
    "public/app/features/admin/UserListPublicDashboardPage/DashboardsListModalButton.tsx:5381": [
      [0, 0, 0, "Styles should be written using objects.", "0"],
      [0, 0, 0, "Styles should be written using objects.", "1"],
      [0, 0, 0, "Styles should be written using objects.", "2"],
      [0, 0, 0, "Styles should be written using objects.", "3"],
      [0, 0, 0, "Styles should be written using objects.", "4"],
      [0, 0, 0, "Styles should be written using objects.", "5"],
      [0, 0, 0, "Styles should be written using objects.", "6"],
      [0, 0, 0, "Styles should be written using objects.", "7"]
    ],
    "public/app/features/admin/UserListPublicDashboardPage/DeleteUserModalButton.tsx:5381": [
      [0, 0, 0, "Styles should be written using objects.", "0"],
      [0, 0, 0, "Styles should be written using objects.", "1"]
    ],
    "public/app/features/admin/UserOrgs.tsx:5381": [
      [0, 0, 0, "Styles should be written using objects.", "0"],
      [0, 0, 0, "Styles should be written using objects.", "1"],
      [0, 0, 0, "Styles should be written using objects.", "2"],
      [0, 0, 0, "Styles should be written using objects.", "3"],
      [0, 0, 0, "Styles should be written using objects.", "4"],
      [0, 0, 0, "Styles should be written using objects.", "5"],
      [0, 0, 0, "Styles should be written using objects.", "6"],
      [0, 0, 0, "Styles should be written using objects.", "7"],
      [0, 0, 0, "Styles should be written using objects.", "8"],
      [0, 0, 0, "Styles should be written using objects.", "9"],
      [0, 0, 0, "Styles should be written using objects.", "10"],
      [0, 0, 0, "Styles should be written using objects.", "11"],
      [0, 0, 0, "Styles should be written using objects.", "12"],
      [0, 0, 0, "Styles should be written using objects.", "13"],
      [0, 0, 0, "Styles should be written using objects.", "14"],
      [0, 0, 0, "Styles should be written using objects.", "15"],
      [0, 0, 0, "Styles should be written using objects.", "16"],
      [0, 0, 0, "Styles should be written using objects.", "17"]
    ],
    "public/app/features/admin/UserPermissions.tsx:5381": [
      [0, 0, 0, "Styles should be written using objects.", "0"]
    ],
    "public/app/features/admin/UserProfile.tsx:5381": [
      [0, 0, 0, "Styles should be written using objects.", "0"],
      [0, 0, 0, "Styles should be written using objects.", "1"],
      [0, 0, 0, "Styles should be written using objects.", "2"],
      [0, 0, 0, "Styles should be written using objects.", "3"]
    ],
    "public/app/features/admin/UserSessions.tsx:5381": [
      [0, 0, 0, "Styles should be written using objects.", "0"]
    ],
    "public/app/features/alerting/AlertTab.tsx:5381": [
      [0, 0, 0, "Do not use any type assertions.", "0"],
      [0, 0, 0, "Unexpected any. Specify a different type.", "1"],
      [0, 0, 0, "Use data-testid for E2E selectors instead of aria-label", "2"]
    ],
    "public/app/features/alerting/AlertTabCtrl.ts:5381": [
      [0, 0, 0, "Unexpected any. Specify a different type.", "0"],
      [0, 0, 0, "Unexpected any. Specify a different type.", "1"],
      [0, 0, 0, "Unexpected any. Specify a different type.", "2"],
      [0, 0, 0, "Unexpected any. Specify a different type.", "3"],
      [0, 0, 0, "Unexpected any. Specify a different type.", "4"],
      [0, 0, 0, "Unexpected any. Specify a different type.", "5"],
      [0, 0, 0, "Unexpected any. Specify a different type.", "6"],
      [0, 0, 0, "Unexpected any. Specify a different type.", "7"],
      [0, 0, 0, "Unexpected any. Specify a different type.", "8"],
      [0, 0, 0, "Unexpected any. Specify a different type.", "9"],
      [0, 0, 0, "Unexpected any. Specify a different type.", "10"],
      [0, 0, 0, "Unexpected any. Specify a different type.", "11"],
      [0, 0, 0, "Unexpected any. Specify a different type.", "12"],
      [0, 0, 0, "Unexpected any. Specify a different type.", "13"],
      [0, 0, 0, "Unexpected any. Specify a different type.", "14"],
      [0, 0, 0, "Unexpected any. Specify a different type.", "15"],
      [0, 0, 0, "Unexpected any. Specify a different type.", "16"],
      [0, 0, 0, "Unexpected any. Specify a different type.", "17"],
      [0, 0, 0, "Unexpected any. Specify a different type.", "18"],
      [0, 0, 0, "Unexpected any. Specify a different type.", "19"],
      [0, 0, 0, "Unexpected any. Specify a different type.", "20"],
      [0, 0, 0, "Unexpected any. Specify a different type.", "21"],
      [0, 0, 0, "Unexpected any. Specify a different type.", "22"],
      [0, 0, 0, "Do not use any type assertions.", "23"],
      [0, 0, 0, "Unexpected any. Specify a different type.", "24"],
      [0, 0, 0, "Unexpected any. Specify a different type.", "25"],
      [0, 0, 0, "Unexpected any. Specify a different type.", "26"],
      [0, 0, 0, "Unexpected any. Specify a different type.", "27"],
      [0, 0, 0, "Unexpected any. Specify a different type.", "28"],
      [0, 0, 0, "Unexpected any. Specify a different type.", "29"],
      [0, 0, 0, "Unexpected any. Specify a different type.", "30"],
      [0, 0, 0, "Unexpected any. Specify a different type.", "31"],
      [0, 0, 0, "Unexpected any. Specify a different type.", "32"],
      [0, 0, 0, "Unexpected any. Specify a different type.", "33"]
    ],
    "public/app/features/alerting/EditNotificationChannelPage.tsx:5381": [
      [0, 0, 0, "Unexpected any. Specify a different type.", "0"]
    ],
    "public/app/features/alerting/StateHistory.tsx:5381": [
      [0, 0, 0, "Unexpected any. Specify a different type.", "0"],
      [0, 0, 0, "Unexpected any. Specify a different type.", "1"],
      [0, 0, 0, "Styles should be written using objects.", "2"]
    ],
    "public/app/features/alerting/TestRuleResult.tsx:5381": [
      [0, 0, 0, "Unexpected any. Specify a different type.", "0"],
      [0, 0, 0, "Unexpected any. Specify a different type.", "1"],
      [0, 0, 0, "Unexpected any. Specify a different type.", "2"]
    ],
    "public/app/features/alerting/components/NotificationChannelForm.tsx:5381": [
      [0, 0, 0, "Styles should be written using objects.", "0"],
      [0, 0, 0, "Styles should be written using objects.", "1"],
      [0, 0, 0, "Styles should be written using objects.", "2"]
    ],
    "public/app/features/alerting/components/NotificationChannelOptions.tsx:5381": [
      [0, 0, 0, "Do not use any type assertions.", "0"]
    ],
    "public/app/features/alerting/components/OptionElement.tsx:5381": [
      [0, 0, 0, "Unexpected any. Specify a different type.", "0"]
    ],
    "public/app/features/alerting/getAlertingValidationMessage.ts:5381": [
      [0, 0, 0, "Do not use any type assertions.", "0"],
      [0, 0, 0, "Unexpected any. Specify a different type.", "1"],
      [0, 0, 0, "Do not use any type assertions.", "2"],
      [0, 0, 0, "Unexpected any. Specify a different type.", "3"]
    ],
    "public/app/features/alerting/state/ThresholdMapper.ts:5381": [
      [0, 0, 0, "Unexpected any. Specify a different type.", "0"]
    ],
    "public/app/features/alerting/state/actions.ts:5381": [
      [0, 0, 0, "Unexpected any. Specify a different type.", "0"],
      [0, 0, 0, "Unexpected any. Specify a different type.", "1"],
      [0, 0, 0, "Unexpected any. Specify a different type.", "2"]
    ],
    "public/app/features/alerting/state/alertDef.ts:5381": [
      [0, 0, 0, "Unexpected any. Specify a different type.", "0"],
      [0, 0, 0, "Unexpected any. Specify a different type.", "1"],
      [0, 0, 0, "Do not use any type assertions.", "2"],
      [0, 0, 0, "Unexpected any. Specify a different type.", "3"]
    ],
    "public/app/features/alerting/state/query_part.ts:5381": [
      [0, 0, 0, "Unexpected any. Specify a different type.", "0"],
      [0, 0, 0, "Unexpected any. Specify a different type.", "1"],
      [0, 0, 0, "Unexpected any. Specify a different type.", "2"],
      [0, 0, 0, "Unexpected any. Specify a different type.", "3"],
      [0, 0, 0, "Unexpected any. Specify a different type.", "4"],
      [0, 0, 0, "Unexpected any. Specify a different type.", "5"],
      [0, 0, 0, "Unexpected any. Specify a different type.", "6"],
      [0, 0, 0, "Unexpected any. Specify a different type.", "7"],
      [0, 0, 0, "Unexpected any. Specify a different type.", "8"],
      [0, 0, 0, "Unexpected any. Specify a different type.", "9"],
      [0, 0, 0, "Unexpected any. Specify a different type.", "10"]
    ],
    "public/app/features/alerting/state/reducers.ts:5381": [
      [0, 0, 0, "Unexpected any. Specify a different type.", "0"],
      [0, 0, 0, "Unexpected any. Specify a different type.", "1"]
    ],
    "public/app/features/alerting/unified/AlertGroups.tsx:5381": [
      [0, 0, 0, "Styles should be written using objects.", "0"]
    ],
    "public/app/features/alerting/unified/AlertWarning.tsx:5381": [
      [0, 0, 0, "Styles should be written using objects.", "0"]
    ],
    "public/app/features/alerting/unified/AlertsFolderView.test.tsx:5381": [
      [0, 0, 0, "Unexpected any. Specify a different type.", "0"]
    ],
    "public/app/features/alerting/unified/AlertsFolderView.tsx:5381": [
      [0, 0, 0, "Styles should be written using objects.", "0"],
      [0, 0, 0, "Styles should be written using objects.", "1"],
      [0, 0, 0, "Styles should be written using objects.", "2"],
      [0, 0, 0, "Styles should be written using objects.", "3"],
      [0, 0, 0, "Styles should be written using objects.", "4"]
    ],
    "public/app/features/alerting/unified/GrafanaRuleQueryViewer.tsx:5381": [
      [0, 0, 0, "Styles should be written using objects.", "0"],
      [0, 0, 0, "Styles should be written using objects.", "1"],
      [0, 0, 0, "Styles should be written using objects.", "2"],
      [0, 0, 0, "Styles should be written using objects.", "3"],
      [0, 0, 0, "Styles should be written using objects.", "4"],
      [0, 0, 0, "Styles should be written using objects.", "5"],
      [0, 0, 0, "Styles should be written using objects.", "6"],
      [0, 0, 0, "Styles should be written using objects.", "7"],
      [0, 0, 0, "Styles should be written using objects.", "8"],
      [0, 0, 0, "Styles should be written using objects.", "9"],
      [0, 0, 0, "Styles should be written using objects.", "10"],
      [0, 0, 0, "Styles should be written using objects.", "11"],
      [0, 0, 0, "Styles should be written using objects.", "12"],
      [0, 0, 0, "Styles should be written using objects.", "13"],
      [0, 0, 0, "Styles should be written using objects.", "14"],
      [0, 0, 0, "Styles should be written using objects.", "15"],
      [0, 0, 0, "Styles should be written using objects.", "16"],
      [0, 0, 0, "Styles should be written using objects.", "17"],
      [0, 0, 0, "Styles should be written using objects.", "18"]
    ],
    "public/app/features/alerting/unified/NotificationPolicies.tsx:5381": [
      [0, 0, 0, "Styles should be written using objects.", "0"]
    ],
    "public/app/features/alerting/unified/PanelAlertTabContent.tsx:5381": [
      [0, 0, 0, "Use data-testid for E2E selectors instead of aria-label", "0"],
      [0, 0, 0, "Styles should be written using objects.", "1"],
      [0, 0, 0, "Styles should be written using objects.", "2"],
      [0, 0, 0, "Styles should be written using objects.", "3"]
    ],
    "public/app/features/alerting/unified/RedirectToRuleViewer.tsx:5381": [
      [0, 0, 0, "Styles should be written using objects.", "0"],
      [0, 0, 0, "Styles should be written using objects.", "1"],
      [0, 0, 0, "Styles should be written using objects.", "2"],
      [0, 0, 0, "Styles should be written using objects.", "3"]
    ],
    "public/app/features/alerting/unified/RuleList.tsx:5381": [
      [0, 0, 0, "Do not use any type assertions.", "0"],
      [0, 0, 0, "Do not use any type assertions.", "1"],
      [0, 0, 0, "Styles should be written using objects.", "2"],
      [0, 0, 0, "Styles should be written using objects.", "3"],
      [0, 0, 0, "Styles should be written using objects.", "4"],
      [0, 0, 0, "Styles should be written using objects.", "5"]
    ],
    "public/app/features/alerting/unified/api/alertmanager.ts:5381": [
      [0, 0, 0, "Unexpected any. Specify a different type.", "0"],
      [0, 0, 0, "Unexpected any. Specify a different type.", "1"]
    ],
    "public/app/features/alerting/unified/api/ruler.ts:5381": [
      [0, 0, 0, "Do not use any type assertions.", "0"],
      [0, 0, 0, "Do not use any type assertions.", "1"]
    ],
    "public/app/features/alerting/unified/components/AlertLabel.tsx:5381": [
      [0, 0, 0, "Styles should be written using objects.", "0"]
    ],
    "public/app/features/alerting/unified/components/AlertLabels.tsx:5381": [
      [0, 0, 0, "Styles should be written using objects.", "0"]
    ],
    "public/app/features/alerting/unified/components/AlertManagerPicker.tsx:5381": [
      [0, 0, 0, "Styles should be written using objects.", "0"]
    ],
    "public/app/features/alerting/unified/components/AlertStateDot.tsx:5381": [
      [0, 0, 0, "Styles should be written using objects.", "0"],
      [0, 0, 0, "Styles should be written using objects.", "1"],
      [0, 0, 0, "Styles should be written using objects.", "2"],
      [0, 0, 0, "Styles should be written using objects.", "3"]
    ],
    "public/app/features/alerting/unified/components/AnnotationDetailsField.tsx:5381": [
      [0, 0, 0, "Do not use any type assertions.", "0"],
      [0, 0, 0, "Do not use any type assertions.", "1"],
      [0, 0, 0, "Styles should be written using objects.", "2"],
      [0, 0, 0, "Styles should be written using objects.", "3"]
    ],
    "public/app/features/alerting/unified/components/Authorize.tsx:5381": [
      [0, 0, 0, "Do not use any type assertions.", "0"],
      [0, 0, 0, "Do not use any type assertions.", "1"]
    ],
    "public/app/features/alerting/unified/components/DetailsField.tsx:5381": [
      [0, 0, 0, "Styles should be written using objects.", "0"],
      [0, 0, 0, "Styles should be written using objects.", "1"],
      [0, 0, 0, "Styles should be written using objects.", "2"]
    ],
    "public/app/features/alerting/unified/components/DynamicTable.tsx:5381": [
      [0, 0, 0, "Styles should be written using objects.", "0"],
      [0, 0, 0, "Styles should be written using objects.", "1"],
      [0, 0, 0, "Styles should be written using objects.", "2"],
      [0, 0, 0, "Styles should be written using objects.", "3"],
      [0, 0, 0, "Styles should be written using objects.", "4"],
      [0, 0, 0, "Styles should be written using objects.", "5"],
      [0, 0, 0, "Styles should be written using objects.", "6"]
    ],
    "public/app/features/alerting/unified/components/DynamicTableWithGuidelines.tsx:5381": [
      [0, 0, 0, "Styles should be written using objects.", "0"],
      [0, 0, 0, "Styles should be written using objects.", "1"],
      [0, 0, 0, "Styles should be written using objects.", "2"],
      [0, 0, 0, "Styles should be written using objects.", "3"],
      [0, 0, 0, "Styles should be written using objects.", "4"],
      [0, 0, 0, "Styles should be written using objects.", "5"]
    ],
    "public/app/features/alerting/unified/components/EmptyArea.tsx:5381": [
      [0, 0, 0, "Styles should be written using objects.", "0"]
    ],
    "public/app/features/alerting/unified/components/EmptyAreaWithCTA.tsx:5381": [
      [0, 0, 0, "Styles should be written using objects.", "0"],
      [0, 0, 0, "Styles should be written using objects.", "1"],
      [0, 0, 0, "Styles should be written using objects.", "2"]
    ],
    "public/app/features/alerting/unified/components/Expression.tsx:5381": [
      [0, 0, 0, "Styles should be written using objects.", "0"]
    ],
    "public/app/features/alerting/unified/components/GrafanaAlertmanagerDeliveryWarning.tsx:5381": [
      [0, 0, 0, "Styles should be written using objects.", "0"]
    ],
    "public/app/features/alerting/unified/components/HoverCard.tsx:5381": [
      [0, 0, 0, "Styles should be written using objects.", "0"],
      [0, 0, 0, "Styles should be written using objects.", "1"],
      [0, 0, 0, "Styles should be written using objects.", "2"],
      [0, 0, 0, "Styles should be written using objects.", "3"],
      [0, 0, 0, "Styles should be written using objects.", "4"]
    ],
    "public/app/features/alerting/unified/components/Label.tsx:5381": [
      [0, 0, 0, "Styles should be written using objects.", "0"],
      [0, 0, 0, "Styles should be written using objects.", "1"],
      [0, 0, 0, "Styles should be written using objects.", "2"]
    ],
    "public/app/features/alerting/unified/components/MetaText.tsx:5381": [
      [0, 0, 0, "Styles should be written using objects.", "0"]
    ],
    "public/app/features/alerting/unified/components/Spacer.tsx:5381": [
      [0, 0, 0, "Styles should be written using objects.", "0"]
    ],
    "public/app/features/alerting/unified/components/StateColoredText.tsx:5381": [
      [0, 0, 0, "Styles should be written using objects.", "0"],
      [0, 0, 0, "Styles should be written using objects.", "1"],
      [0, 0, 0, "Styles should be written using objects.", "2"],
      [0, 0, 0, "Styles should be written using objects.", "3"]
    ],
    "public/app/features/alerting/unified/components/StateTag.tsx:5381": [
      [0, 0, 0, "Styles should be written using objects.", "0"],
      [0, 0, 0, "Styles should be written using objects.", "1"],
      [0, 0, 0, "Styles should be written using objects.", "2"],
      [0, 0, 0, "Styles should be written using objects.", "3"],
      [0, 0, 0, "Styles should be written using objects.", "4"],
      [0, 0, 0, "Styles should be written using objects.", "5"],
      [0, 0, 0, "Styles should be written using objects.", "6"],
      [0, 0, 0, "Styles should be written using objects.", "7"],
      [0, 0, 0, "Styles should be written using objects.", "8"]
    ],
    "public/app/features/alerting/unified/components/Tokenize.tsx:5381": [
      [0, 0, 0, "Styles should be written using objects.", "0"],
      [0, 0, 0, "Styles should be written using objects.", "1"],
      [0, 0, 0, "Styles should be written using objects.", "2"],
      [0, 0, 0, "Styles should be written using objects.", "3"]
    ],
    "public/app/features/alerting/unified/components/Well.tsx:5381": [
      [0, 0, 0, "Styles should be written using objects.", "0"]
    ],
    "public/app/features/alerting/unified/components/admin/AlertmanagerConfig.tsx:5381": [
      [0, 0, 0, "Styles should be written using objects.", "0"]
    ],
    "public/app/features/alerting/unified/components/admin/AlertmanagerConfigSelector.tsx:5381": [
      [0, 0, 0, "Styles should be written using objects.", "0"]
    ],
    "public/app/features/alerting/unified/components/admin/ExternalAlertmanagerDataSources.tsx:5381": [
      [0, 0, 0, "Styles should be written using objects.", "0"],
      [0, 0, 0, "Styles should be written using objects.", "1"],
      [0, 0, 0, "Styles should be written using objects.", "2"],
      [0, 0, 0, "Styles should be written using objects.", "3"],
      [0, 0, 0, "Styles should be written using objects.", "4"]
    ],
    "public/app/features/alerting/unified/components/admin/ExternalAlertmanagers.tsx:5381": [
      [0, 0, 0, "Styles should be written using objects.", "0"],
      [0, 0, 0, "Styles should be written using objects.", "1"],
      [0, 0, 0, "Styles should be written using objects.", "2"],
      [0, 0, 0, "Styles should be written using objects.", "3"]
    ],
    "public/app/features/alerting/unified/components/alert-groups/AlertDetails.tsx:5381": [
      [0, 0, 0, "Styles should be written using objects.", "0"],
      [0, 0, 0, "Styles should be written using objects.", "1"],
      [0, 0, 0, "Styles should be written using objects.", "2"]
    ],
    "public/app/features/alerting/unified/components/alert-groups/AlertGroupAlertsTable.tsx:5381": [
      [0, 0, 0, "Styles should be written using objects.", "0"],
      [0, 0, 0, "Styles should be written using objects.", "1"]
    ],
    "public/app/features/alerting/unified/components/alert-groups/AlertGroupFilter.tsx:5381": [
      [0, 0, 0, "Do not use any type assertions.", "0"],
      [0, 0, 0, "Styles should be written using objects.", "1"],
      [0, 0, 0, "Styles should be written using objects.", "2"],
      [0, 0, 0, "Styles should be written using objects.", "3"],
      [0, 0, 0, "Styles should be written using objects.", "4"]
    ],
    "public/app/features/alerting/unified/components/alert-groups/AlertGroupHeader.tsx:5381": [
      [0, 0, 0, "Do not use any type assertions.", "0"],
      [0, 0, 0, "Do not use any type assertions.", "1"]
    ],
    "public/app/features/alerting/unified/components/alert-groups/AlertStateFilter.tsx:5381": [
      [0, 0, 0, "Styles should be written using objects.", "0"]
    ],
    "public/app/features/alerting/unified/components/alert-groups/GroupBy.tsx:5381": [
      [0, 0, 0, "Do not use any type assertions.", "0"]
    ],
    "public/app/features/alerting/unified/components/alert-groups/MatcherFilter.tsx:5381": [
      [0, 0, 0, "Styles should be written using objects.", "0"],
      [0, 0, 0, "Styles should be written using objects.", "1"]
    ],
    "public/app/features/alerting/unified/components/contact-points/ContactPoints.v2.tsx:5381": [
      [0, 0, 0, "Do not use any type assertions.", "0"]
    ],
    "public/app/features/alerting/unified/components/export/FileExportPreview.tsx:5381": [
      [0, 0, 0, "Styles should be written using objects.", "0"],
      [0, 0, 0, "Styles should be written using objects.", "1"],
      [0, 0, 0, "Styles should be written using objects.", "2"]
    ],
    "public/app/features/alerting/unified/components/expressions/Expression.tsx:5381": [
      [0, 0, 0, "Styles should be written using objects.", "0"],
      [0, 0, 0, "Styles should be written using objects.", "1"],
      [0, 0, 0, "Styles should be written using objects.", "2"],
      [0, 0, 0, "Styles should be written using objects.", "3"],
      [0, 0, 0, "Styles should be written using objects.", "4"],
      [0, 0, 0, "Styles should be written using objects.", "5"],
      [0, 0, 0, "Styles should be written using objects.", "6"],
      [0, 0, 0, "Styles should be written using objects.", "7"],
      [0, 0, 0, "Styles should be written using objects.", "8"],
      [0, 0, 0, "Styles should be written using objects.", "9"],
      [0, 0, 0, "Styles should be written using objects.", "10"],
      [0, 0, 0, "Styles should be written using objects.", "11"],
      [0, 0, 0, "Styles should be written using objects.", "12"],
      [0, 0, 0, "Styles should be written using objects.", "13"],
      [0, 0, 0, "Styles should be written using objects.", "14"],
      [0, 0, 0, "Styles should be written using objects.", "15"],
      [0, 0, 0, "Styles should be written using objects.", "16"],
      [0, 0, 0, "Styles should be written using objects.", "17"],
      [0, 0, 0, "Styles should be written using objects.", "18"],
      [0, 0, 0, "Styles should be written using objects.", "19"],
      [0, 0, 0, "Styles should be written using objects.", "20"],
      [0, 0, 0, "Styles should be written using objects.", "21"],
      [0, 0, 0, "Styles should be written using objects.", "22"],
      [0, 0, 0, "Styles should be written using objects.", "23"],
      [0, 0, 0, "Styles should be written using objects.", "24"]
    ],
    "public/app/features/alerting/unified/components/expressions/ExpressionStatusIndicator.tsx:5381": [
      [0, 0, 0, "Styles should be written using objects.", "0"]
    ],
    "public/app/features/alerting/unified/components/mute-timings/MuteTimingForm.tsx:5381": [
      [0, 0, 0, "Styles should be written using objects.", "0"],
      [0, 0, 0, "Styles should be written using objects.", "1"]
    ],
    "public/app/features/alerting/unified/components/mute-timings/MuteTimingTimeInterval.tsx:5381": [
      [0, 0, 0, "Styles should be written using objects.", "0"],
      [0, 0, 0, "Styles should be written using objects.", "1"],
      [0, 0, 0, "Styles should be written using objects.", "2"],
      [0, 0, 0, "Styles should be written using objects.", "3"]
    ],
    "public/app/features/alerting/unified/components/mute-timings/MuteTimingTimeRange.tsx:5381": [
      [0, 0, 0, "Styles should be written using objects.", "0"],
      [0, 0, 0, "Styles should be written using objects.", "1"],
      [0, 0, 0, "Styles should be written using objects.", "2"],
      [0, 0, 0, "Styles should be written using objects.", "3"],
      [0, 0, 0, "Styles should be written using objects.", "4"]
    ],
    "public/app/features/alerting/unified/components/mute-timings/MuteTimingsTable.tsx:5381": [
      [0, 0, 0, "Styles should be written using objects.", "0"],
      [0, 0, 0, "Styles should be written using objects.", "1"]
    ],
    "public/app/features/alerting/unified/components/notification-policies/EditNotificationPolicyForm.tsx:5381": [
      [0, 0, 0, "Styles should be written using objects.", "0"],
      [0, 0, 0, "Styles should be written using objects.", "1"],
      [0, 0, 0, "Styles should be written using objects.", "2"],
      [0, 0, 0, "Styles should be written using objects.", "3"]
    ],
    "public/app/features/alerting/unified/components/notification-policies/Filters.tsx:5381": [
      [0, 0, 0, "Styles should be written using objects.", "0"]
    ],
    "public/app/features/alerting/unified/components/notification-policies/Matchers.tsx:5381": [
      [0, 0, 0, "Styles should be written using objects.", "0"],
      [0, 0, 0, "Styles should be written using objects.", "1"]
    ],
    "public/app/features/alerting/unified/components/notification-policies/Policy.tsx:5381": [
      [0, 0, 0, "Styles should be written using objects.", "0"],
      [0, 0, 0, "Styles should be written using objects.", "1"],
      [0, 0, 0, "Styles should be written using objects.", "2"],
      [0, 0, 0, "Styles should be written using objects.", "3"],
      [0, 0, 0, "Styles should be written using objects.", "4"],
      [0, 0, 0, "Styles should be written using objects.", "5"],
      [0, 0, 0, "Styles should be written using objects.", "6"],
      [0, 0, 0, "Styles should be written using objects.", "7"],
      [0, 0, 0, "Styles should be written using objects.", "8"]
    ],
    "public/app/features/alerting/unified/components/notification-policies/PromDurationDocs.tsx:5381": [
      [0, 0, 0, "Styles should be written using objects.", "0"],
      [0, 0, 0, "Styles should be written using objects.", "1"],
      [0, 0, 0, "Styles should be written using objects.", "2"],
      [0, 0, 0, "Styles should be written using objects.", "3"]
    ],
    "public/app/features/alerting/unified/components/notification-policies/formStyles.ts:5381": [
      [0, 0, 0, "Styles should be written using objects.", "0"],
      [0, 0, 0, "Styles should be written using objects.", "1"],
      [0, 0, 0, "Styles should be written using objects.", "2"],
      [0, 0, 0, "Styles should be written using objects.", "3"],
      [0, 0, 0, "Styles should be written using objects.", "4"],
      [0, 0, 0, "Styles should be written using objects.", "5"]
    ],
    "public/app/features/alerting/unified/components/receivers/AlertInstanceModalSelector.tsx:5381": [
      [0, 0, 0, "Styles should be written using objects.", "0"],
      [0, 0, 0, "Styles should be written using objects.", "1"],
      [0, 0, 0, "Styles should be written using objects.", "2"],
      [0, 0, 0, "Styles should be written using objects.", "3"],
      [0, 0, 0, "Styles should be written using objects.", "4"],
      [0, 0, 0, "Styles should be written using objects.", "5"],
      [0, 0, 0, "Styles should be written using objects.", "6"],
      [0, 0, 0, "Styles should be written using objects.", "7"],
      [0, 0, 0, "Styles should be written using objects.", "8"],
      [0, 0, 0, "Styles should be written using objects.", "9"],
      [0, 0, 0, "Styles should be written using objects.", "10"],
      [0, 0, 0, "Styles should be written using objects.", "11"],
      [0, 0, 0, "Styles should be written using objects.", "12"],
      [0, 0, 0, "Styles should be written using objects.", "13"],
      [0, 0, 0, "Styles should be written using objects.", "14"],
      [0, 0, 0, "Styles should be written using objects.", "15"],
      [0, 0, 0, "Styles should be written using objects.", "16"],
      [0, 0, 0, "Styles should be written using objects.", "17"]
    ],
    "public/app/features/alerting/unified/components/receivers/PayloadEditor.tsx:5381": [
      [0, 0, 0, "Styles should be written using objects.", "0"],
      [0, 0, 0, "Styles should be written using objects.", "1"],
      [0, 0, 0, "Styles should be written using objects.", "2"],
      [0, 0, 0, "Styles should be written using objects.", "3"],
      [0, 0, 0, "Styles should be written using objects.", "4"],
      [0, 0, 0, "Styles should be written using objects.", "5"],
      [0, 0, 0, "Styles should be written using objects.", "6"],
      [0, 0, 0, "Styles should be written using objects.", "7"],
      [0, 0, 0, "Styles should be written using objects.", "8"]
    ],
    "public/app/features/alerting/unified/components/receivers/ReceiversSection.tsx:5381": [
      [0, 0, 0, "Styles should be written using objects.", "0"],
      [0, 0, 0, "Styles should be written using objects.", "1"]
    ],
    "public/app/features/alerting/unified/components/receivers/TemplateDataDocs.tsx:5381": [
      [0, 0, 0, "Styles should be written using objects.", "0"],
      [0, 0, 0, "Styles should be written using objects.", "1"],
      [0, 0, 0, "Styles should be written using objects.", "2"]
    ],
    "public/app/features/alerting/unified/components/receivers/TemplateForm.tsx:5381": [
      [0, 0, 0, "Styles should be written using objects.", "0"],
      [0, 0, 0, "Styles should be written using objects.", "1"],
      [0, 0, 0, "Styles should be written using objects.", "2"],
      [0, 0, 0, "Styles should be written using objects.", "3"],
      [0, 0, 0, "Styles should be written using objects.", "4"],
      [0, 0, 0, "Styles should be written using objects.", "5"],
      [0, 0, 0, "Styles should be written using objects.", "6"],
      [0, 0, 0, "Styles should be written using objects.", "7"],
      [0, 0, 0, "Styles should be written using objects.", "8"],
      [0, 0, 0, "Styles should be written using objects.", "9"],
      [0, 0, 0, "Styles should be written using objects.", "10"],
      [0, 0, 0, "Styles should be written using objects.", "11"],
      [0, 0, 0, "Styles should be written using objects.", "12"]
    ],
    "public/app/features/alerting/unified/components/receivers/form/ChannelOptions.tsx:5381": [
      [0, 0, 0, "Unexpected any. Specify a different type.", "0"],
      [0, 0, 0, "Do not use any type assertions.", "1"],
      [0, 0, 0, "Unexpected any. Specify a different type.", "2"]
    ],
    "public/app/features/alerting/unified/components/receivers/form/ChannelSubForm.tsx:5381": [
      [0, 0, 0, "Styles should be written using objects.", "0"],
      [0, 0, 0, "Styles should be written using objects.", "1"],
      [0, 0, 0, "Styles should be written using objects.", "2"],
      [0, 0, 0, "Styles should be written using objects.", "3"],
      [0, 0, 0, "Styles should be written using objects.", "4"]
    ],
    "public/app/features/alerting/unified/components/receivers/form/CollapsibleSection.tsx:5381": [
      [0, 0, 0, "Styles should be written using objects.", "0"],
      [0, 0, 0, "Styles should be written using objects.", "1"],
      [0, 0, 0, "Styles should be written using objects.", "2"],
      [0, 0, 0, "Styles should be written using objects.", "3"],
      [0, 0, 0, "Styles should be written using objects.", "4"]
    ],
    "public/app/features/alerting/unified/components/receivers/form/GenerateAlertDataModal.tsx:5381": [
      [0, 0, 0, "Styles should be written using objects.", "0"],
      [0, 0, 0, "Styles should be written using objects.", "1"],
      [0, 0, 0, "Styles should be written using objects.", "2"],
      [0, 0, 0, "Styles should be written using objects.", "3"],
      [0, 0, 0, "Styles should be written using objects.", "4"],
      [0, 0, 0, "Styles should be written using objects.", "5"]
    ],
    "public/app/features/alerting/unified/components/receivers/form/ReceiverForm.tsx:5381": [
      [0, 0, 0, "Do not use any type assertions.", "0"],
      [0, 0, 0, "Unexpected any. Specify a different type.", "1"],
      [0, 0, 0, "Do not use any type assertions.", "2"],
      [0, 0, 0, "Do not use any type assertions.", "3"],
      [0, 0, 0, "Styles should be written using objects.", "4"],
      [0, 0, 0, "Styles should be written using objects.", "5"]
    ],
    "public/app/features/alerting/unified/components/receivers/form/TestContactPointModal.tsx:5381": [
      [0, 0, 0, "Styles should be written using objects.", "0"],
      [0, 0, 0, "Styles should be written using objects.", "1"]
    ],
    "public/app/features/alerting/unified/components/receivers/form/fields/KeyValueMapInput.tsx:5381": [
      [0, 0, 0, "Styles should be written using objects.", "0"],
      [0, 0, 0, "Styles should be written using objects.", "1"]
    ],
    "public/app/features/alerting/unified/components/receivers/form/fields/OptionField.tsx:5381": [
      [0, 0, 0, "Unexpected any. Specify a different type.", "0"],
      [0, 0, 0, "Unexpected any. Specify a different type.", "1"],
      [0, 0, 0, "Do not use any type assertions.", "2"],
      [0, 0, 0, "Unexpected any. Specify a different type.", "3"],
      [0, 0, 0, "Do not use any type assertions.", "4"],
      [0, 0, 0, "Unexpected any. Specify a different type.", "5"],
      [0, 0, 0, "Styles should be written using objects.", "6"],
      [0, 0, 0, "Styles should be written using objects.", "7"],
      [0, 0, 0, "Unexpected any. Specify a different type.", "8"],
      [0, 0, 0, "Unexpected any. Specify a different type.", "9"]
    ],
    "public/app/features/alerting/unified/components/receivers/form/fields/StringArrayInput.tsx:5381": [
      [0, 0, 0, "Styles should be written using objects.", "0"],
      [0, 0, 0, "Styles should be written using objects.", "1"],
      [0, 0, 0, "Styles should be written using objects.", "2"]
    ],
    "public/app/features/alerting/unified/components/receivers/form/fields/SubformArrayField.tsx:5381": [
      [0, 0, 0, "Unexpected any. Specify a different type.", "0"],
      [0, 0, 0, "Unexpected any. Specify a different type.", "1"]
    ],
    "public/app/features/alerting/unified/components/receivers/form/fields/SubformField.tsx:5381": [
      [0, 0, 0, "Unexpected any. Specify a different type.", "0"],
      [0, 0, 0, "Unexpected any. Specify a different type.", "1"]
    ],
    "public/app/features/alerting/unified/components/receivers/form/fields/styles.ts:5381": [
      [0, 0, 0, "Styles should be written using objects.", "0"],
      [0, 0, 0, "Styles should be written using objects.", "1"],
      [0, 0, 0, "Styles should be written using objects.", "2"],
      [0, 0, 0, "Styles should be written using objects.", "3"],
      [0, 0, 0, "Styles should be written using objects.", "4"]
    ],
    "public/app/features/alerting/unified/components/rule-editor/AnnotationKeyInput.tsx:5381": [
      [0, 0, 0, "Do not use any type assertions.", "0"]
    ],
    "public/app/features/alerting/unified/components/rule-editor/AnnotationsStep.tsx:5381": [
      [0, 0, 0, "Styles should be written using objects.", "0"],
      [0, 0, 0, "Styles should be written using objects.", "1"],
      [0, 0, 0, "Styles should be written using objects.", "2"],
      [0, 0, 0, "Styles should be written using objects.", "3"],
      [0, 0, 0, "Styles should be written using objects.", "4"],
      [0, 0, 0, "Styles should be written using objects.", "5"],
      [0, 0, 0, "Styles should be written using objects.", "6"],
      [0, 0, 0, "Styles should be written using objects.", "7"],
      [0, 0, 0, "Styles should be written using objects.", "8"],
      [0, 0, 0, "Styles should be written using objects.", "9"],
      [0, 0, 0, "Styles should be written using objects.", "10"]
    ],
    "public/app/features/alerting/unified/components/rule-editor/CloudAlertPreview.tsx:5381": [
      [0, 0, 0, "Styles should be written using objects.", "0"],
      [0, 0, 0, "Styles should be written using objects.", "1"]
    ],
    "public/app/features/alerting/unified/components/rule-editor/CloudEvaluationBehavior.tsx:5381": [
      [0, 0, 0, "Styles should be written using objects.", "0"],
      [0, 0, 0, "Styles should be written using objects.", "1"],
      [0, 0, 0, "Styles should be written using objects.", "2"]
    ],
    "public/app/features/alerting/unified/components/rule-editor/CustomAnnotationHeaderField.tsx:5381": [
      [0, 0, 0, "Styles should be written using objects.", "0"],
      [0, 0, 0, "Styles should be written using objects.", "1"]
    ],
    "public/app/features/alerting/unified/components/rule-editor/DashboardAnnotationField.tsx:5381": [
      [0, 0, 0, "Styles should be written using objects.", "0"],
      [0, 0, 0, "Styles should be written using objects.", "1"],
      [0, 0, 0, "Styles should be written using objects.", "2"],
      [0, 0, 0, "Styles should be written using objects.", "3"]
    ],
    "public/app/features/alerting/unified/components/rule-editor/DashboardPicker.tsx:5381": [
      [0, 0, 0, "Styles should be written using objects.", "0"],
      [0, 0, 0, "Styles should be written using objects.", "1"],
      [0, 0, 0, "Styles should be written using objects.", "2"],
      [0, 0, 0, "Styles should be written using objects.", "3"],
      [0, 0, 0, "Styles should be written using objects.", "4"],
      [0, 0, 0, "Styles should be written using objects.", "5"],
      [0, 0, 0, "Styles should be written using objects.", "6"],
      [0, 0, 0, "Styles should be written using objects.", "7"],
      [0, 0, 0, "Styles should be written using objects.", "8"],
      [0, 0, 0, "Styles should be written using objects.", "9"],
      [0, 0, 0, "Styles should be written using objects.", "10"],
      [0, 0, 0, "Styles should be written using objects.", "11"],
      [0, 0, 0, "Styles should be written using objects.", "12"],
      [0, 0, 0, "Styles should be written using objects.", "13"],
      [0, 0, 0, "Styles should be written using objects.", "14"]
    ],
    "public/app/features/alerting/unified/components/rule-editor/ExpressionEditor.tsx:5381": [
      [0, 0, 0, "Styles should be written using objects.", "0"],
      [0, 0, 0, "Styles should be written using objects.", "1"],
      [0, 0, 0, "Do not use any type assertions.", "2"]
    ],
    "public/app/features/alerting/unified/components/rule-editor/ExpressionsEditor.tsx:5381": [
      [0, 0, 0, "Styles should be written using objects.", "0"]
    ],
    "public/app/features/alerting/unified/components/rule-editor/FolderAndGroup.tsx:5381": [
      [0, 0, 0, "Styles should be written using objects.", "0"],
      [0, 0, 0, "Styles should be written using objects.", "1"],
      [0, 0, 0, "Styles should be written using objects.", "2"],
      [0, 0, 0, "Styles should be written using objects.", "3"]
    ],
    "public/app/features/alerting/unified/components/rule-editor/GrafanaEvaluationBehavior.tsx:5381": [
      [0, 0, 0, "Styles should be written using objects.", "0"],
      [0, 0, 0, "Styles should be written using objects.", "1"],
      [0, 0, 0, "Styles should be written using objects.", "2"],
      [0, 0, 0, "Styles should be written using objects.", "3"],
      [0, 0, 0, "Styles should be written using objects.", "4"],
      [0, 0, 0, "Styles should be written using objects.", "5"],
      [0, 0, 0, "Styles should be written using objects.", "6"],
      [0, 0, 0, "Styles should be written using objects.", "7"],
      [0, 0, 0, "Styles should be written using objects.", "8"],
      [0, 0, 0, "Styles should be written using objects.", "9"],
      [0, 0, 0, "Styles should be written using objects.", "10"]
    ],
    "public/app/features/alerting/unified/components/rule-editor/GroupAndNamespaceFields.tsx:5381": [
      [0, 0, 0, "Styles should be written using objects.", "0"],
      [0, 0, 0, "Styles should be written using objects.", "1"]
    ],
    "public/app/features/alerting/unified/components/rule-editor/LabelsField.tsx:5381": [
      [0, 0, 0, "Styles should be written using objects.", "0"],
      [0, 0, 0, "Styles should be written using objects.", "1"],
      [0, 0, 0, "Styles should be written using objects.", "2"],
      [0, 0, 0, "Styles should be written using objects.", "3"],
      [0, 0, 0, "Styles should be written using objects.", "4"],
      [0, 0, 0, "Styles should be written using objects.", "5"],
      [0, 0, 0, "Styles should be written using objects.", "6"],
      [0, 0, 0, "Styles should be written using objects.", "7"]
    ],
    "public/app/features/alerting/unified/components/rule-editor/NeedHelpInfo.tsx:5381": [
      [0, 0, 0, "Styles should be written using objects.", "0"],
      [0, 0, 0, "Styles should be written using objects.", "1"]
    ],
    "public/app/features/alerting/unified/components/rule-editor/PreviewRule.tsx:5381": [
      [0, 0, 0, "Unexpected any. Specify a different type.", "0"],
      [0, 0, 0, "Styles should be written using objects.", "1"]
    ],
    "public/app/features/alerting/unified/components/rule-editor/PreviewRuleResult.tsx:5381": [
      [0, 0, 0, "Styles should be written using objects.", "0"],
      [0, 0, 0, "Styles should be written using objects.", "1"]
    ],
    "public/app/features/alerting/unified/components/rule-editor/QueryEditor.tsx:5381": [
      [0, 0, 0, "Styles should be written using objects.", "0"]
    ],
    "public/app/features/alerting/unified/components/rule-editor/QueryOptions.tsx:5381": [
      [0, 0, 0, "Styles should be written using objects.", "0"],
      [0, 0, 0, "Styles should be written using objects.", "1"],
      [0, 0, 0, "Styles should be written using objects.", "2"]
    ],
    "public/app/features/alerting/unified/components/rule-editor/QueryWrapper.tsx:5381": [
      [0, 0, 0, "Styles should be written using objects.", "0"],
      [0, 0, 0, "Styles should be written using objects.", "1"]
    ],
    "public/app/features/alerting/unified/components/rule-editor/RecordingRuleEditor.tsx:5381": [
      [0, 0, 0, "Styles should be written using objects.", "0"]
    ],
    "public/app/features/alerting/unified/components/rule-editor/RuleEditorSection.tsx:5381": [
      [0, 0, 0, "Styles should be written using objects.", "0"],
      [0, 0, 0, "Styles should be written using objects.", "1"],
      [0, 0, 0, "Styles should be written using objects.", "2"]
    ],
    "public/app/features/alerting/unified/components/rule-editor/RuleFolderPicker.tsx:5381": [
      [0, 0, 0, "Styles should be written using objects.", "0"],
      [0, 0, 0, "Styles should be written using objects.", "1"]
    ],
    "public/app/features/alerting/unified/components/rule-editor/RuleInspector.tsx:5381": [
      [0, 0, 0, "Do not use any type assertions.", "0"],
      [0, 0, 0, "Styles should be written using objects.", "1"],
      [0, 0, 0, "Styles should be written using objects.", "2"],
      [0, 0, 0, "Styles should be written using objects.", "3"]
    ],
    "public/app/features/alerting/unified/components/rule-editor/VizWrapper.tsx:5381": [
      [0, 0, 0, "Styles should be written using objects.", "0"],
      [0, 0, 0, "Styles should be written using objects.", "1"]
    ],
    "public/app/features/alerting/unified/components/rule-editor/notificaton-preview/NotificationPolicyMatchers.tsx:5381": [
      [0, 0, 0, "Styles should be written using objects.", "0"],
      [0, 0, 0, "Styles should be written using objects.", "1"]
    ],
    "public/app/features/alerting/unified/components/rule-editor/notificaton-preview/NotificationPreview.tsx:5381": [
      [0, 0, 0, "Styles should be written using objects.", "0"],
      [0, 0, 0, "Styles should be written using objects.", "1"],
      [0, 0, 0, "Styles should be written using objects.", "2"],
      [0, 0, 0, "Styles should be written using objects.", "3"],
      [0, 0, 0, "Styles should be written using objects.", "4"],
      [0, 0, 0, "Styles should be written using objects.", "5"],
      [0, 0, 0, "Styles should be written using objects.", "6"]
    ],
    "public/app/features/alerting/unified/components/rule-editor/notificaton-preview/NotificationPreviewByAlertManager.tsx:5381": [
      [0, 0, 0, "Styles should be written using objects.", "0"],
      [0, 0, 0, "Styles should be written using objects.", "1"],
      [0, 0, 0, "Styles should be written using objects.", "2"],
      [0, 0, 0, "Styles should be written using objects.", "3"],
      [0, 0, 0, "Styles should be written using objects.", "4"]
    ],
    "public/app/features/alerting/unified/components/rule-editor/notificaton-preview/NotificationRoute.tsx:5381": [
      [0, 0, 0, "Styles should be written using objects.", "0"],
      [0, 0, 0, "Styles should be written using objects.", "1"],
      [0, 0, 0, "Styles should be written using objects.", "2"],
      [0, 0, 0, "Styles should be written using objects.", "3"],
      [0, 0, 0, "Styles should be written using objects.", "4"],
      [0, 0, 0, "Styles should be written using objects.", "5"],
      [0, 0, 0, "Styles should be written using objects.", "6"],
      [0, 0, 0, "Styles should be written using objects.", "7"],
      [0, 0, 0, "Styles should be written using objects.", "8"]
    ],
    "public/app/features/alerting/unified/components/rule-editor/notificaton-preview/NotificationRouteDetailsModal.tsx:5381": [
      [0, 0, 0, "Styles should be written using objects.", "0"],
      [0, 0, 0, "Styles should be written using objects.", "1"],
      [0, 0, 0, "Styles should be written using objects.", "2"],
      [0, 0, 0, "Styles should be written using objects.", "3"],
      [0, 0, 0, "Styles should be written using objects.", "4"],
      [0, 0, 0, "Styles should be written using objects.", "5"],
      [0, 0, 0, "Styles should be written using objects.", "6"],
      [0, 0, 0, "Styles should be written using objects.", "7"],
      [0, 0, 0, "Styles should be written using objects.", "8"],
      [0, 0, 0, "Styles should be written using objects.", "9"],
      [0, 0, 0, "Styles should be written using objects.", "10"]
    ],
    "public/app/features/alerting/unified/components/rule-editor/query-and-alert-condition/CloudDataSourceSelector.tsx:5381": [
      [0, 0, 0, "Styles should be written using objects.", "0"],
      [0, 0, 0, "Styles should be written using objects.", "1"]
    ],
    "public/app/features/alerting/unified/components/rule-editor/query-and-alert-condition/QueryAndExpressionsStep.tsx:5381": [
      [0, 0, 0, "Use data-testid for E2E selectors instead of aria-label", "0"],
      [0, 0, 0, "Styles should be written using objects.", "1"],
      [0, 0, 0, "Styles should be written using objects.", "2"],
      [0, 0, 0, "Styles should be written using objects.", "3"],
      [0, 0, 0, "Styles should be written using objects.", "4"]
    ],
    "public/app/features/alerting/unified/components/rule-editor/rule-types/RuleType.tsx:5381": [
      [0, 0, 0, "Styles should be written using objects.", "0"],
      [0, 0, 0, "Styles should be written using objects.", "1"]
    ],
    "public/app/features/alerting/unified/components/rule-editor/rule-types/RuleTypePicker.tsx:5381": [
      [0, 0, 0, "Styles should be written using objects.", "0"]
    ],
    "public/app/features/alerting/unified/components/rule-viewer/RuleViewer.v1.tsx:5381": [
      [0, 0, 0, "Styles should be written using objects.", "0"],
      [0, 0, 0, "Styles should be written using objects.", "1"],
      [0, 0, 0, "Styles should be written using objects.", "2"],
      [0, 0, 0, "Styles should be written using objects.", "3"],
      [0, 0, 0, "Styles should be written using objects.", "4"],
      [0, 0, 0, "Styles should be written using objects.", "5"],
      [0, 0, 0, "Styles should be written using objects.", "6"],
      [0, 0, 0, "Styles should be written using objects.", "7"],
      [0, 0, 0, "Styles should be written using objects.", "8"],
      [0, 0, 0, "Styles should be written using objects.", "9"],
      [0, 0, 0, "Styles should be written using objects.", "10"],
      [0, 0, 0, "Styles should be written using objects.", "11"],
      [0, 0, 0, "Styles should be written using objects.", "12"]
    ],
    "public/app/features/alerting/unified/components/rule-viewer/RuleViewerLayout.tsx:5381": [
      [0, 0, 0, "Styles should be written using objects.", "0"],
      [0, 0, 0, "Styles should be written using objects.", "1"]
    ],
    "public/app/features/alerting/unified/components/rule-viewer/RuleViewerVisualization.tsx:5381": [
      [0, 0, 0, "Styles should be written using objects.", "0"],
      [0, 0, 0, "Styles should be written using objects.", "1"],
      [0, 0, 0, "Styles should be written using objects.", "2"],
      [0, 0, 0, "Styles should be written using objects.", "3"],
      [0, 0, 0, "Styles should be written using objects.", "4"]
    ],
    "public/app/features/alerting/unified/components/rules/ActionButton.tsx:5381": [
      [0, 0, 0, "Styles should be written using objects.", "0"]
    ],
    "public/app/features/alerting/unified/components/rules/AlertInstanceStateFilter.tsx:5381": [
      [0, 0, 0, "Styles should be written using objects.", "0"]
    ],
    "public/app/features/alerting/unified/components/rules/CloneRule.tsx:5381": [
      [0, 0, 0, "Styles should be written using objects.", "0"]
    ],
    "public/app/features/alerting/unified/components/rules/CloudRules.tsx:5381": [
      [0, 0, 0, "Styles should be written using objects.", "0"],
      [0, 0, 0, "Styles should be written using objects.", "1"],
      [0, 0, 0, "Styles should be written using objects.", "2"],
      [0, 0, 0, "Styles should be written using objects.", "3"]
    ],
    "public/app/features/alerting/unified/components/rules/EditRuleGroupModal.tsx:5381": [
      [0, 0, 0, "Styles should be written using objects.", "0"],
      [0, 0, 0, "Styles should be written using objects.", "1"],
      [0, 0, 0, "Styles should be written using objects.", "2"],
      [0, 0, 0, "Styles should be written using objects.", "3"],
      [0, 0, 0, "Styles should be written using objects.", "4"]
    ],
    "public/app/features/alerting/unified/components/rules/GrafanaRules.tsx:5381": [
      [0, 0, 0, "Styles should be written using objects.", "0"],
      [0, 0, 0, "Styles should be written using objects.", "1"],
      [0, 0, 0, "Styles should be written using objects.", "2"],
      [0, 0, 0, "Styles should be written using objects.", "3"]
    ],
    "public/app/features/alerting/unified/components/rules/NoRulesCTA.tsx:5381": [
      [0, 0, 0, "Styles should be written using objects.", "0"]
    ],
    "public/app/features/alerting/unified/components/rules/ReorderRuleGroupModal.tsx:5381": [
      [0, 0, 0, "Styles should be written using objects.", "0"],
      [0, 0, 0, "Styles should be written using objects.", "1"],
      [0, 0, 0, "Styles should be written using objects.", "2"],
      [0, 0, 0, "Styles should be written using objects.", "3"],
      [0, 0, 0, "Styles should be written using objects.", "4"],
      [0, 0, 0, "Styles should be written using objects.", "5"],
      [0, 0, 0, "Styles should be written using objects.", "6"]
    ],
    "public/app/features/alerting/unified/components/rules/RuleActionsButtons.tsx:5381": [
      [0, 0, 0, "Styles should be written using objects.", "0"]
    ],
    "public/app/features/alerting/unified/components/rules/RuleConfigStatus.tsx:5381": [
      [0, 0, 0, "Styles should be written using objects.", "0"],
      [0, 0, 0, "Styles should be written using objects.", "1"]
    ],
    "public/app/features/alerting/unified/components/rules/RuleDetails.tsx:5381": [
      [0, 0, 0, "Styles should be written using objects.", "0"],
      [0, 0, 0, "Styles should be written using objects.", "1"],
      [0, 0, 0, "Styles should be written using objects.", "2"]
    ],
    "public/app/features/alerting/unified/components/rules/RuleDetailsActionButtons.tsx:5381": [
      [0, 0, 0, "Styles should be written using objects.", "0"]
    ],
    "public/app/features/alerting/unified/components/rules/RuleDetailsAnnotations.tsx:5381": [
      [0, 0, 0, "Styles should be written using objects.", "0"]
    ],
    "public/app/features/alerting/unified/components/rules/RuleDetailsDataSources.tsx:5381": [
      [0, 0, 0, "Styles should be written using objects.", "0"]
    ],
    "public/app/features/alerting/unified/components/rules/RuleDetailsExpression.tsx:5381": [
      [0, 0, 0, "Styles should be written using objects.", "0"]
    ],
    "public/app/features/alerting/unified/components/rules/RuleDetailsMatchingInstances.tsx:5381": [
      [0, 0, 0, "Styles should be written using objects.", "0"],
      [0, 0, 0, "Styles should be written using objects.", "1"],
      [0, 0, 0, "Styles should be written using objects.", "2"],
      [0, 0, 0, "Styles should be written using objects.", "3"],
      [0, 0, 0, "Styles should be written using objects.", "4"],
      [0, 0, 0, "Styles should be written using objects.", "5"]
    ],
    "public/app/features/alerting/unified/components/rules/RuleHealth.tsx:5381": [
      [0, 0, 0, "Styles should be written using objects.", "0"]
    ],
    "public/app/features/alerting/unified/components/rules/RuleListErrors.tsx:5381": [
      [0, 0, 0, "Styles should be written using objects.", "0"],
      [0, 0, 0, "Styles should be written using objects.", "1"],
      [0, 0, 0, "Styles should be written using objects.", "2"]
    ],
    "public/app/features/alerting/unified/components/rules/RuleListStateSection.tsx:5381": [
      [0, 0, 0, "Styles should be written using objects.", "0"],
      [0, 0, 0, "Styles should be written using objects.", "1"],
      [0, 0, 0, "Styles should be written using objects.", "2"]
    ],
    "public/app/features/alerting/unified/components/rules/RuleState.tsx:5381": [
      [0, 0, 0, "Styles should be written using objects.", "0"]
    ],
    "public/app/features/alerting/unified/components/rules/RulesFilter.tsx:5381": [
      [0, 0, 0, "Styles should be written using objects.", "0"],
      [0, 0, 0, "Styles should be written using objects.", "1"],
      [0, 0, 0, "Styles should be written using objects.", "2"],
      [0, 0, 0, "Styles should be written using objects.", "3"],
      [0, 0, 0, "Styles should be written using objects.", "4"]
    ],
    "public/app/features/alerting/unified/components/rules/RulesGroup.tsx:5381": [
      [0, 0, 0, "Styles should be written using objects.", "0"],
      [0, 0, 0, "Styles should be written using objects.", "1"],
      [0, 0, 0, "Styles should be written using objects.", "2"],
      [0, 0, 0, "Styles should be written using objects.", "3"],
      [0, 0, 0, "Styles should be written using objects.", "4"],
      [0, 0, 0, "Styles should be written using objects.", "5"],
      [0, 0, 0, "Styles should be written using objects.", "6"],
      [0, 0, 0, "Styles should be written using objects.", "7"],
      [0, 0, 0, "Styles should be written using objects.", "8"],
      [0, 0, 0, "Styles should be written using objects.", "9"],
      [0, 0, 0, "Styles should be written using objects.", "10"],
      [0, 0, 0, "Styles should be written using objects.", "11"]
    ],
    "public/app/features/alerting/unified/components/rules/RulesTable.tsx:5381": [
      [0, 0, 0, "Styles should be written using objects.", "0"],
      [0, 0, 0, "Styles should be written using objects.", "1"],
      [0, 0, 0, "Styles should be written using objects.", "2"],
      [0, 0, 0, "Styles should be written using objects.", "3"]
    ],
    "public/app/features/alerting/unified/components/rules/state-history/LogRecordViewer.tsx:5381": [
      [0, 0, 0, "Styles should be written using objects.", "0"],
      [0, 0, 0, "Styles should be written using objects.", "1"],
      [0, 0, 0, "Styles should be written using objects.", "2"],
      [0, 0, 0, "Styles should be written using objects.", "3"],
      [0, 0, 0, "Styles should be written using objects.", "4"]
    ],
    "public/app/features/alerting/unified/components/rules/state-history/LokiStateHistory.tsx:5381": [
      [0, 0, 0, "Styles should be written using objects.", "0"],
      [0, 0, 0, "Styles should be written using objects.", "1"],
      [0, 0, 0, "Styles should be written using objects.", "2"],
      [0, 0, 0, "Styles should be written using objects.", "3"],
      [0, 0, 0, "Styles should be written using objects.", "4"],
      [0, 0, 0, "Styles should be written using objects.", "5"]
    ],
    "public/app/features/alerting/unified/components/rules/state-history/StateHistory.tsx:5381": [
      [0, 0, 0, "Styles should be written using objects.", "0"],
      [0, 0, 0, "Styles should be written using objects.", "1"],
      [0, 0, 0, "Styles should be written using objects.", "2"]
    ],
    "public/app/features/alerting/unified/components/silences/Matchers.tsx:5381": [
      [0, 0, 0, "Styles should be written using objects.", "0"]
    ],
    "public/app/features/alerting/unified/components/silences/MatchersField.tsx:5381": [
      [0, 0, 0, "Styles should be written using objects.", "0"],
      [0, 0, 0, "Styles should be written using objects.", "1"],
      [0, 0, 0, "Styles should be written using objects.", "2"],
      [0, 0, 0, "Styles should be written using objects.", "3"],
      [0, 0, 0, "Styles should be written using objects.", "4"]
    ],
    "public/app/features/alerting/unified/components/silences/SilenceDetails.tsx:5381": [
      [0, 0, 0, "Styles should be written using objects.", "0"],
      [0, 0, 0, "Styles should be written using objects.", "1"],
      [0, 0, 0, "Styles should be written using objects.", "2"]
    ],
    "public/app/features/alerting/unified/components/silences/SilencePeriod.tsx:5381": [
      [0, 0, 0, "Styles should be written using objects.", "0"]
    ],
    "public/app/features/alerting/unified/components/silences/SilencedAlertsTable.tsx:5381": [
      [0, 0, 0, "Styles should be written using objects.", "0"],
      [0, 0, 0, "Styles should be written using objects.", "1"],
      [0, 0, 0, "Styles should be written using objects.", "2"]
    ],
    "public/app/features/alerting/unified/components/silences/SilencedInstancesPreview.tsx:5381": [
      [0, 0, 0, "Styles should be written using objects.", "0"],
      [0, 0, 0, "Styles should be written using objects.", "1"],
      [0, 0, 0, "Styles should be written using objects.", "2"],
      [0, 0, 0, "Styles should be written using objects.", "3"],
      [0, 0, 0, "Styles should be written using objects.", "4"]
    ],
    "public/app/features/alerting/unified/components/silences/SilencesEditor.tsx:5381": [
      [0, 0, 0, "Do not use any type assertions.", "0"],
      [0, 0, 0, "Styles should be written using objects.", "1"],
      [0, 0, 0, "Styles should be written using objects.", "2"],
      [0, 0, 0, "Styles should be written using objects.", "3"],
      [0, 0, 0, "Styles should be written using objects.", "4"],
      [0, 0, 0, "Styles should be written using objects.", "5"]
    ],
    "public/app/features/alerting/unified/components/silences/SilencesFilter.tsx:5381": [
      [0, 0, 0, "Do not use any type assertions.", "0"],
      [0, 0, 0, "Styles should be written using objects.", "1"],
      [0, 0, 0, "Styles should be written using objects.", "2"],
      [0, 0, 0, "Styles should be written using objects.", "3"],
      [0, 0, 0, "Styles should be written using objects.", "4"]
    ],
    "public/app/features/alerting/unified/components/silences/SilencesTable.tsx:5381": [
      [0, 0, 0, "Styles should be written using objects.", "0"],
      [0, 0, 0, "Styles should be written using objects.", "1"],
      [0, 0, 0, "Styles should be written using objects.", "2"],
      [0, 0, 0, "Styles should be written using objects.", "3"],
      [0, 0, 0, "Styles should be written using objects.", "4"]
    ],
    "public/app/features/alerting/unified/home/GettingStarted.tsx:5381": [
      [0, 0, 0, "Styles should be written using objects.", "0"],
      [0, 0, 0, "Styles should be written using objects.", "1"],
      [0, 0, 0, "Styles should be written using objects.", "2"],
      [0, 0, 0, "Styles should be written using objects.", "3"],
      [0, 0, 0, "Styles should be written using objects.", "4"],
      [0, 0, 0, "Styles should be written using objects.", "5"],
      [0, 0, 0, "Styles should be written using objects.", "6"],
      [0, 0, 0, "Styles should be written using objects.", "7"],
      [0, 0, 0, "Styles should be written using objects.", "8"],
      [0, 0, 0, "Styles should be written using objects.", "9"],
      [0, 0, 0, "Styles should be written using objects.", "10"],
      [0, 0, 0, "Styles should be written using objects.", "11"],
      [0, 0, 0, "Styles should be written using objects.", "12"],
      [0, 0, 0, "Styles should be written using objects.", "13"],
      [0, 0, 0, "Styles should be written using objects.", "14"]
    ],
    "public/app/features/alerting/unified/hooks/useAlertmanagerConfig.ts:5381": [
      [0, 0, 0, "Do not use any type assertions.", "0"]
    ],
    "public/app/features/alerting/unified/hooks/useControlledFieldArray.ts:5381": [
      [0, 0, 0, "Unexpected any. Specify a different type.", "0"]
    ],
    "public/app/features/alerting/unified/hooks/useStateHistoryModal.tsx:5381": [
      [0, 0, 0, "Styles should be written using objects.", "0"],
      [0, 0, 0, "Styles should be written using objects.", "1"]
    ],
    "public/app/features/alerting/unified/mocks.ts:5381": [
      [0, 0, 0, "Do not use any type assertions.", "0"],
      [0, 0, 0, "Do not use any type assertions.", "1"],
      [0, 0, 0, "Do not use any type assertions.", "2"],
      [0, 0, 0, "Do not use any type assertions.", "3"],
      [0, 0, 0, "Unexpected any. Specify a different type.", "4"],
      [0, 0, 0, "Unexpected any. Specify a different type.", "5"],
      [0, 0, 0, "Do not use any type assertions.", "6"],
      [0, 0, 0, "Do not use any type assertions.", "7"],
      [0, 0, 0, "Unexpected any. Specify a different type.", "8"],
      [0, 0, 0, "Unexpected any. Specify a different type.", "9"],
      [0, 0, 0, "Do not use any type assertions.", "10"]
    ],
    "public/app/features/alerting/unified/state/actions.ts:5381": [
      [0, 0, 0, "Do not use any type assertions.", "0"],
      [0, 0, 0, "Do not use any type assertions.", "1"]
    ],
    "public/app/features/alerting/unified/styles/notifications.ts:5381": [
      [0, 0, 0, "Styles should be written using objects.", "0"],
      [0, 0, 0, "Styles should be written using objects.", "1"],
      [0, 0, 0, "Styles should be written using objects.", "2"]
    ],
    "public/app/features/alerting/unified/styles/pagination.ts:5381": [
      [0, 0, 0, "Styles should be written using objects.", "0"]
    ],
    "public/app/features/alerting/unified/styles/table.ts:5381": [
      [0, 0, 0, "Styles should be written using objects.", "0"],
      [0, 0, 0, "Styles should be written using objects.", "1"],
      [0, 0, 0, "Styles should be written using objects.", "2"],
      [0, 0, 0, "Styles should be written using objects.", "3"],
      [0, 0, 0, "Styles should be written using objects.", "4"]
    ],
    "public/app/features/alerting/unified/types/receiver-form.ts:5381": [
      [0, 0, 0, "Unexpected any. Specify a different type.", "0"],
      [0, 0, 0, "Unexpected any. Specify a different type.", "1"]
    ],
    "public/app/features/alerting/unified/utils/misc.test.ts:5381": [
      [0, 0, 0, "Unexpected any. Specify a different type.", "0"],
      [0, 0, 0, "Unexpected any. Specify a different type.", "1"],
      [0, 0, 0, "Unexpected any. Specify a different type.", "2"]
    ],
    "public/app/features/alerting/unified/utils/receiver-form.ts:5381": [
      [0, 0, 0, "Do not use any type assertions.", "0"],
      [0, 0, 0, "Do not use any type assertions.", "1"],
      [0, 0, 0, "Do not use any type assertions.", "2"],
      [0, 0, 0, "Unexpected any. Specify a different type.", "3"]
    ],
    "public/app/features/alerting/unified/utils/redux.ts:5381": [
      [0, 0, 0, "Unexpected any. Specify a different type.", "0"],
      [0, 0, 0, "Unexpected any. Specify a different type.", "1"],
      [0, 0, 0, "Do not use any type assertions.", "2"],
      [0, 0, 0, "Do not use any type assertions.", "3"],
      [0, 0, 0, "Do not use any type assertions.", "4"],
      [0, 0, 0, "Do not use any type assertions.", "5"],
      [0, 0, 0, "Do not use any type assertions.", "6"],
      [0, 0, 0, "Do not use any type assertions.", "7"],
      [0, 0, 0, "Do not use any type assertions.", "8"]
    ],
    "public/app/features/alerting/unified/utils/rulerClient.ts:5381": [
      [0, 0, 0, "Do not use any type assertions.", "0"]
    ],
    "public/app/features/alerting/unified/utils/rules.ts:5381": [
      [0, 0, 0, "Unexpected any. Specify a different type.", "0"],
      [0, 0, 0, "Do not use any type assertions.", "1"],
      [0, 0, 0, "Do not use any type assertions.", "2"],
      [0, 0, 0, "Do not use any type assertions.", "3"],
      [0, 0, 0, "Do not use any type assertions.", "4"]
    ],
    "public/app/features/annotations/components/StandardAnnotationQueryEditor.tsx:5381": [
      [0, 0, 0, "Styles should be written using objects.", "0"]
    ],
    "public/app/features/annotations/events_processing.ts:5381": [
      [0, 0, 0, "Unexpected any. Specify a different type.", "0"]
    ],
    "public/app/features/annotations/standardAnnotationSupport.ts:5381": [
      [0, 0, 0, "Unexpected any. Specify a different type.", "0"],
      [0, 0, 0, "Do not use any type assertions.", "1"],
      [0, 0, 0, "Unexpected any. Specify a different type.", "2"]
    ],
    "public/app/features/api-keys/ApiKeysTable.tsx:5381": [
      [0, 0, 0, "Styles should be written using objects.", "0"],
      [0, 0, 0, "Styles should be written using objects.", "1"]
    ],
    "public/app/features/api-keys/MigrateToServiceAccountsCard.tsx:5381": [
      [0, 0, 0, "Styles should be written using objects.", "0"],
      [0, 0, 0, "Styles should be written using objects.", "1"],
      [0, 0, 0, "Styles should be written using objects.", "2"]
    ],
    "public/app/features/auth-config/AuthConfigPage.tsx:5381": [
      [0, 0, 0, "Styles should be written using objects.", "0"],
      [0, 0, 0, "Styles should be written using objects.", "1"],
      [0, 0, 0, "Styles should be written using objects.", "2"],
      [0, 0, 0, "Styles should be written using objects.", "3"],
      [0, 0, 0, "Styles should be written using objects.", "4"],
      [0, 0, 0, "Styles should be written using objects.", "5"]
    ],
    "public/app/features/auth-config/components/ConfigureAuthCTA.tsx:5381": [
      [0, 0, 0, "Styles should be written using objects.", "0"],
      [0, 0, 0, "Styles should be written using objects.", "1"]
    ],
    "public/app/features/auth-config/components/ProviderCard.tsx:5381": [
      [0, 0, 0, "Styles should be written using objects.", "0"],
      [0, 0, 0, "Styles should be written using objects.", "1"],
      [0, 0, 0, "Styles should be written using objects.", "2"],
      [0, 0, 0, "Styles should be written using objects.", "3"],
      [0, 0, 0, "Styles should be written using objects.", "4"],
      [0, 0, 0, "Styles should be written using objects.", "5"],
      [0, 0, 0, "Styles should be written using objects.", "6"]
    ],
    "public/app/features/canvas/element.ts:5381": [
      [0, 0, 0, "Unexpected any. Specify a different type.", "0"],
      [0, 0, 0, "Unexpected any. Specify a different type.", "1"],
      [0, 0, 0, "Unexpected any. Specify a different type.", "2"],
      [0, 0, 0, "Unexpected any. Specify a different type.", "3"],
      [0, 0, 0, "Unexpected any. Specify a different type.", "4"]
    ],
    "public/app/features/canvas/elements/ellipse.tsx:5381": [
      [0, 0, 0, "Unexpected any. Specify a different type.", "0"]
    ],
    "public/app/features/canvas/runtime/element.tsx:5381": [
      [0, 0, 0, "Unexpected any. Specify a different type.", "0"],
      [0, 0, 0, "Do not use any type assertions.", "1"],
      [0, 0, 0, "Unexpected any. Specify a different type.", "2"],
      [0, 0, 0, "Do not use any type assertions.", "3"],
      [0, 0, 0, "Unexpected any. Specify a different type.", "4"],
      [0, 0, 0, "Do not use any type assertions.", "5"],
      [0, 0, 0, "Unexpected any. Specify a different type.", "6"],
      [0, 0, 0, "Do not use any type assertions.", "7"],
      [0, 0, 0, "Unexpected any. Specify a different type.", "8"]
    ],
    "public/app/features/canvas/runtime/frame.tsx:5381": [
      [0, 0, 0, "Do not use any type assertions.", "0"]
    ],
    "public/app/features/canvas/runtime/root.tsx:5381": [
      [0, 0, 0, "Do not use any type assertions.", "0"]
    ],
    "public/app/features/canvas/runtime/scene.tsx:5381": [
      [0, 0, 0, "Do not use any type assertions.", "0"],
      [0, 0, 0, "Do not use any type assertions.", "1"],
      [0, 0, 0, "Styles should be written using objects.", "2"],
      [0, 0, 0, "Styles should be written using objects.", "3"]
    ],
    "public/app/features/connections/components/ConnectionsRedirectNotice/ConnectionsRedirectNotice.tsx:5381": [
      [0, 0, 0, "Styles should be written using objects.", "0"],
      [0, 0, 0, "Styles should be written using objects.", "1"]
    ],
    "public/app/features/connections/tabs/ConnectData/CategoryHeader/CategoryHeader.tsx:5381": [
      [0, 0, 0, "Styles should be written using objects.", "0"],
      [0, 0, 0, "Styles should be written using objects.", "1"]
    ],
    "public/app/features/connections/tabs/ConnectData/ConnectData.tsx:5381": [
      [0, 0, 0, "Styles should be written using objects.", "0"],
      [0, 0, 0, "Styles should be written using objects.", "1"],
      [0, 0, 0, "Styles should be written using objects.", "2"]
    ],
    "public/app/features/connections/tabs/ConnectData/NoAccessModal/NoAccessModal.tsx:5381": [
      [0, 0, 0, "Styles should be written using objects.", "0"],
      [0, 0, 0, "Styles should be written using objects.", "1"],
      [0, 0, 0, "Styles should be written using objects.", "2"],
      [0, 0, 0, "Styles should be written using objects.", "3"],
      [0, 0, 0, "Styles should be written using objects.", "4"],
      [0, 0, 0, "Styles should be written using objects.", "5"],
      [0, 0, 0, "Styles should be written using objects.", "6"],
      [0, 0, 0, "Styles should be written using objects.", "7"],
      [0, 0, 0, "Styles should be written using objects.", "8"]
    ],
    "public/app/features/connections/tabs/ConnectData/NoResults/NoResults.tsx:5381": [
      [0, 0, 0, "Styles should be written using objects.", "0"]
    ],
    "public/app/features/connections/tabs/ConnectData/Search/Search.tsx:5381": [
      [0, 0, 0, "Styles should be written using objects.", "0"]
    ],
    "public/app/features/correlations/CorrelationsPage.tsx:5381": [
      [0, 0, 0, "Styles should be written using objects.", "0"],
      [0, 0, 0, "Styles should be written using objects.", "1"],
      [0, 0, 0, "Styles should be written using objects.", "2"],
      [0, 0, 0, "Styles should be written using objects.", "3"]
    ],
    "public/app/features/correlations/Forms/AddCorrelationForm.tsx:5381": [
      [0, 0, 0, "Styles should be written using objects.", "0"],
      [0, 0, 0, "Styles should be written using objects.", "1"]
    ],
    "public/app/features/correlations/Forms/ConfigureCorrelationBasicInfoForm.tsx:5381": [
      [0, 0, 0, "Styles should be written using objects.", "0"],
      [0, 0, 0, "Styles should be written using objects.", "1"]
    ],
    "public/app/features/correlations/Forms/ConfigureCorrelationSourceForm.tsx:5381": [
      [0, 0, 0, "Styles should be written using objects.", "0"],
      [0, 0, 0, "Styles should be written using objects.", "1"]
    ],
    "public/app/features/correlations/Forms/TransformationsEditor.tsx:5381": [
      [0, 0, 0, "Styles should be written using objects.", "0"],
      [0, 0, 0, "Styles should be written using objects.", "1"]
    ],
    "public/app/features/dashboard-scene/inspect/InspectJsonTab.tsx:5381": [
      [0, 0, 0, "Use data-testid for E2E selectors instead of aria-label", "0"]
    ],
    "public/app/features/dashboard-scene/scene/PanelMenuBehavior.tsx:5381": [
      [0, 0, 0, "Unexpected any. Specify a different type.", "0"],
      [0, 0, 0, "Unexpected any. Specify a different type.", "1"]
    ],
    "public/app/features/dashboard-scene/scene/setDashboardPanelContext.test.ts:5381": [
      [0, 0, 0, "Unexpected any. Specify a different type.", "0"]
    ],
    "public/app/features/dashboard-scene/serialization/angularMigration.test.ts:5381": [
      [0, 0, 0, "Unexpected any. Specify a different type.", "0"],
      [0, 0, 0, "Unexpected any. Specify a different type.", "1"]
    ],
    "public/app/features/dashboard-scene/serialization/transformSaveModelToScene.test.ts:5381": [
      [0, 0, 0, "Unexpected any. Specify a different type.", "0"],
      [0, 0, 0, "Unexpected any. Specify a different type.", "1"]
    ],
    "public/app/features/dashboard-scene/serialization/transformSceneToSaveModel.test.ts:5381": [
      [0, 0, 0, "Unexpected any. Specify a different type.", "0"],
      [0, 0, 0, "Unexpected any. Specify a different type.", "1"],
      [0, 0, 0, "Unexpected any. Specify a different type.", "2"],
      [0, 0, 0, "Unexpected any. Specify a different type.", "3"],
      [0, 0, 0, "Unexpected any. Specify a different type.", "4"],
      [0, 0, 0, "Unexpected any. Specify a different type.", "5"],
      [0, 0, 0, "Unexpected any. Specify a different type.", "6"],
      [0, 0, 0, "Unexpected any. Specify a different type.", "7"]
    ],
    "public/app/features/dashboard-scene/serialization/transformSceneToSaveModel.ts:5381": [
      [0, 0, 0, "Do not use any type assertions.", "0"],
      [0, 0, 0, "Do not use any type assertions.", "1"],
      [0, 0, 0, "Do not use any type assertions.", "2"],
      [0, 0, 0, "Do not use any type assertions.", "3"],
      [0, 0, 0, "Do not use any type assertions.", "4"],
      [0, 0, 0, "Do not use any type assertions.", "5"]
    ],
    "public/app/features/dashboard-scene/utils/test-utils.ts:5381": [
      [0, 0, 0, "Do not use any type assertions.", "0"],
      [0, 0, 0, "Do not use any type assertions.", "1"],
      [0, 0, 0, "Do not use any type assertions.", "2"]
    ],
    "public/app/features/dashboard/components/AddPanelWidget/AddPanelWidget.test.tsx:5381": [
      [0, 0, 0, "Unexpected any. Specify a different type.", "0"]
    ],
    "public/app/features/dashboard/components/AddPanelWidget/AddPanelWidget.tsx:5381": [
      [0, 0, 0, "Unexpected any. Specify a different type.", "0"],
      [0, 0, 0, "Use data-testid for E2E selectors instead of aria-label", "1"],
      [0, 0, 0, "Use data-testid for E2E selectors instead of aria-label", "2"],
      [0, 0, 0, "Use data-testid for E2E selectors instead of aria-label", "3"],
      [0, 0, 0, "Use data-testid for E2E selectors instead of aria-label", "4"],
      [0, 0, 0, "Styles should be written using objects.", "5"],
      [0, 0, 0, "Styles should be written using objects.", "6"],
      [0, 0, 0, "Styles should be written using objects.", "7"],
      [0, 0, 0, "Styles should be written using objects.", "8"],
      [0, 0, 0, "Styles should be written using objects.", "9"],
      [0, 0, 0, "Styles should be written using objects.", "10"]
    ],
    "public/app/features/dashboard/components/AddWidgetModal/AddWidgetModal.tsx:5381": [
      [0, 0, 0, "Styles should be written using objects.", "0"],
      [0, 0, 0, "Styles should be written using objects.", "1"],
      [0, 0, 0, "Styles should be written using objects.", "2"]
    ],
    "public/app/features/dashboard/components/AnnotationSettings/AnnotationSettingsEdit.tsx:5381": [
      [0, 0, 0, "Use data-testid for E2E selectors instead of aria-label", "0"],
      [0, 0, 0, "Use data-testid for E2E selectors instead of aria-label", "1"],
      [0, 0, 0, "Use data-testid for E2E selectors instead of aria-label", "2"],
      [0, 0, 0, "Use data-testid for E2E selectors instead of aria-label", "3"],
      [0, 0, 0, "Styles should be written using objects.", "4"]
    ],
    "public/app/features/dashboard/components/AnnotationSettings/AnnotationSettingsList.tsx:5381": [
      [0, 0, 0, "Styles should be written using objects.", "0"]
    ],
    "public/app/features/dashboard/components/DashExportModal/DashboardExporter.test.ts:5381": [
      [0, 0, 0, "Unexpected any. Specify a different type.", "0"],
      [0, 0, 0, "Unexpected any. Specify a different type.", "1"],
      [0, 0, 0, "Unexpected any. Specify a different type.", "2"],
      [0, 0, 0, "Unexpected any. Specify a different type.", "3"],
      [0, 0, 0, "Unexpected any. Specify a different type.", "4"],
      [0, 0, 0, "Unexpected any. Specify a different type.", "5"],
      [0, 0, 0, "Unexpected any. Specify a different type.", "6"],
      [0, 0, 0, "Unexpected any. Specify a different type.", "7"],
      [0, 0, 0, "Unexpected any. Specify a different type.", "8"],
      [0, 0, 0, "Unexpected any. Specify a different type.", "9"],
      [0, 0, 0, "Unexpected any. Specify a different type.", "10"],
      [0, 0, 0, "Unexpected any. Specify a different type.", "11"],
      [0, 0, 0, "Unexpected any. Specify a different type.", "12"],
      [0, 0, 0, "Unexpected any. Specify a different type.", "13"],
      [0, 0, 0, "Unexpected any. Specify a different type.", "14"],
      [0, 0, 0, "Unexpected any. Specify a different type.", "15"],
      [0, 0, 0, "Unexpected any. Specify a different type.", "16"],
      [0, 0, 0, "Unexpected any. Specify a different type.", "17"],
      [0, 0, 0, "Unexpected any. Specify a different type.", "18"],
      [0, 0, 0, "Unexpected any. Specify a different type.", "19"],
      [0, 0, 0, "Unexpected any. Specify a different type.", "20"]
    ],
    "public/app/features/dashboard/components/DashExportModal/DashboardExporter.ts:5381": [
      [0, 0, 0, "Unexpected any. Specify a different type.", "0"],
      [0, 0, 0, "Unexpected any. Specify a different type.", "1"],
      [0, 0, 0, "Unexpected any. Specify a different type.", "2"],
      [0, 0, 0, "Unexpected any. Specify a different type.", "3"],
      [0, 0, 0, "Unexpected any. Specify a different type.", "4"],
      [0, 0, 0, "Unexpected any. Specify a different type.", "5"],
      [0, 0, 0, "Do not use any type assertions.", "6"],
      [0, 0, 0, "Unexpected any. Specify a different type.", "7"],
      [0, 0, 0, "Do not use any type assertions.", "8"],
      [0, 0, 0, "Do not use any type assertions.", "9"],
      [0, 0, 0, "Unexpected any. Specify a different type.", "10"]
    ],
    "public/app/features/dashboard/components/DashNav/DashNavButton.tsx:5381": [
      [0, 0, 0, "Styles should be written using objects.", "0"]
    ],
    "public/app/features/dashboard/components/DashboardLoading/DashboardFailed.tsx:5381": [
      [0, 0, 0, "Styles should be written using objects.", "0"]
    ],
    "public/app/features/dashboard/components/DashboardLoading/DashboardLoading.tsx:5381": [
      [0, 0, 0, "Styles should be written using objects.", "0"],
      [0, 0, 0, "Styles should be written using objects.", "1"]
    ],
    "public/app/features/dashboard/components/DashboardPrompt/DashboardPrompt.test.tsx:5381": [
      [0, 0, 0, "Unexpected any. Specify a different type.", "0"]
    ],
    "public/app/features/dashboard/components/DashboardPrompt/DashboardPrompt.tsx:5381": [
      [0, 0, 0, "Do not use any type assertions.", "0"],
      [0, 0, 0, "Do not use any type assertions.", "1"],
      [0, 0, 0, "Do not use any type assertions.", "2"],
      [0, 0, 0, "Do not use any type assertions.", "3"],
      [0, 0, 0, "Do not use any type assertions.", "4"],
      [0, 0, 0, "Do not use any type assertions.", "5"],
      [0, 0, 0, "Unexpected any. Specify a different type.", "6"],
      [0, 0, 0, "Do not use any type assertions.", "7"],
      [0, 0, 0, "Unexpected any. Specify a different type.", "8"]
    ],
    "public/app/features/dashboard/components/DashboardRow/DashboardRow.test.tsx:5381": [
      [0, 0, 0, "Unexpected any. Specify a different type.", "0"]
    ],
    "public/app/features/dashboard/components/DashboardSettings/ListNewButton.tsx:5381": [
      [0, 0, 0, "Styles should be written using objects.", "0"]
    ],
    "public/app/features/dashboard/components/DeleteDashboard/DeleteDashboardModal.tsx:5381": [
      [0, 0, 0, "Styles should be written using objects.", "0"]
    ],
    "public/app/features/dashboard/components/HelpWizard/HelpWizard.tsx:5381": [
      [0, 0, 0, "Styles should be written using objects.", "0"],
      [0, 0, 0, "Styles should be written using objects.", "1"],
      [0, 0, 0, "Styles should be written using objects.", "2"]
    ],
    "public/app/features/dashboard/components/Inspector/PanelInspector.tsx:5381": [
      [0, 0, 0, "Do not use any type assertions.", "0"]
    ],
    "public/app/features/dashboard/components/LinksSettings/LinkSettingsList.tsx:5381": [
      [0, 0, 0, "Styles should be written using objects.", "0"],
      [0, 0, 0, "Styles should be written using objects.", "1"]
    ],
    "public/app/features/dashboard/components/PanelEditor/DynamicConfigValueEditor.tsx:5381": [
      [0, 0, 0, "Styles should be written using objects.", "0"],
      [0, 0, 0, "Styles should be written using objects.", "1"]
    ],
    "public/app/features/dashboard/components/PanelEditor/OptionsPane.tsx:5381": [
      [0, 0, 0, "Use data-testid for E2E selectors instead of aria-label", "0"],
      [0, 0, 0, "Styles should be written using objects.", "1"],
      [0, 0, 0, "Styles should be written using objects.", "2"],
      [0, 0, 0, "Styles should be written using objects.", "3"],
      [0, 0, 0, "Styles should be written using objects.", "4"]
    ],
    "public/app/features/dashboard/components/PanelEditor/OptionsPaneCategory.tsx:5381": [
      [0, 0, 0, "Use data-testid for E2E selectors instead of aria-label", "0"],
      [0, 0, 0, "Use data-testid for E2E selectors instead of aria-label", "1"],
      [0, 0, 0, "Styles should be written using objects.", "2"],
      [0, 0, 0, "Styles should be written using objects.", "3"],
      [0, 0, 0, "Styles should be written using objects.", "4"],
      [0, 0, 0, "Styles should be written using objects.", "5"],
      [0, 0, 0, "Styles should be written using objects.", "6"],
      [0, 0, 0, "Styles should be written using objects.", "7"],
      [0, 0, 0, "Styles should be written using objects.", "8"],
      [0, 0, 0, "Styles should be written using objects.", "9"],
      [0, 0, 0, "Styles should be written using objects.", "10"]
    ],
    "public/app/features/dashboard/components/PanelEditor/OptionsPaneItemDescriptor.tsx:5381": [
      [0, 0, 0, "Unexpected any. Specify a different type.", "0"],
      [0, 0, 0, "Use data-testid for E2E selectors instead of aria-label", "1"],
      [0, 0, 0, "Styles should be written using objects.", "2"]
    ],
    "public/app/features/dashboard/components/PanelEditor/OptionsPaneOptions.tsx:5381": [
      [0, 0, 0, "Styles should be written using objects.", "0"],
      [0, 0, 0, "Styles should be written using objects.", "1"],
      [0, 0, 0, "Styles should be written using objects.", "2"],
      [0, 0, 0, "Styles should be written using objects.", "3"],
      [0, 0, 0, "Styles should be written using objects.", "4"],
      [0, 0, 0, "Styles should be written using objects.", "5"],
      [0, 0, 0, "Styles should be written using objects.", "6"],
      [0, 0, 0, "Styles should be written using objects.", "7"],
      [0, 0, 0, "Styles should be written using objects.", "8"],
      [0, 0, 0, "Styles should be written using objects.", "9"]
    ],
    "public/app/features/dashboard/components/PanelEditor/OverrideCategoryTitle.tsx:5381": [
      [0, 0, 0, "Unexpected any. Specify a different type.", "0"],
      [0, 0, 0, "Styles should be written using objects.", "1"],
      [0, 0, 0, "Styles should be written using objects.", "2"],
      [0, 0, 0, "Styles should be written using objects.", "3"],
      [0, 0, 0, "Styles should be written using objects.", "4"],
      [0, 0, 0, "Styles should be written using objects.", "5"]
    ],
    "public/app/features/dashboard/components/PanelEditor/PanelEditor.tsx:5381": [
      [0, 0, 0, "Use data-testid for E2E selectors instead of aria-label", "0"],
      [0, 0, 0, "Use data-testid for E2E selectors instead of aria-label", "1"],
      [0, 0, 0, "Use data-testid for E2E selectors instead of aria-label", "2"],
      [0, 0, 0, "Do not use any type assertions.", "3"],
      [0, 0, 0, "Styles should be written using objects.", "4"],
      [0, 0, 0, "Styles should be written using objects.", "5"],
      [0, 0, 0, "Styles should be written using objects.", "6"],
      [0, 0, 0, "Styles should be written using objects.", "7"],
      [0, 0, 0, "Styles should be written using objects.", "8"],
      [0, 0, 0, "Styles should be written using objects.", "9"],
      [0, 0, 0, "Styles should be written using objects.", "10"],
      [0, 0, 0, "Styles should be written using objects.", "11"],
      [0, 0, 0, "Styles should be written using objects.", "12"],
      [0, 0, 0, "Styles should be written using objects.", "13"]
    ],
    "public/app/features/dashboard/components/PanelEditor/PanelEditorTabs.tsx:5381": [
      [0, 0, 0, "Styles should be written using objects.", "0"],
      [0, 0, 0, "Styles should be written using objects.", "1"],
      [0, 0, 0, "Styles should be written using objects.", "2"]
    ],
    "public/app/features/dashboard/components/PanelEditor/VisualizationButton.tsx:5381": [
      [0, 0, 0, "Styles should be written using objects.", "0"],
      [0, 0, 0, "Styles should be written using objects.", "1"]
    ],
    "public/app/features/dashboard/components/PanelEditor/VisualizationSelectPane.tsx:5381": [
      [0, 0, 0, "Use data-testid for E2E selectors instead of aria-label", "0"],
      [0, 0, 0, "Styles should be written using objects.", "1"],
      [0, 0, 0, "Styles should be written using objects.", "2"],
      [0, 0, 0, "Styles should be written using objects.", "3"],
      [0, 0, 0, "Styles should be written using objects.", "4"],
      [0, 0, 0, "Styles should be written using objects.", "5"],
      [0, 0, 0, "Styles should be written using objects.", "6"],
      [0, 0, 0, "Styles should be written using objects.", "7"],
      [0, 0, 0, "Styles should be written using objects.", "8"],
      [0, 0, 0, "Styles should be written using objects.", "9"],
      [0, 0, 0, "Styles should be written using objects.", "10"]
    ],
    "public/app/features/dashboard/components/PanelEditor/getFieldOverrideElements.tsx:5381": [
      [0, 0, 0, "Unexpected any. Specify a different type.", "0"]
    ],
    "public/app/features/dashboard/components/PanelEditor/getVisualizationOptions.tsx:5381": [
      [0, 0, 0, "Unexpected any. Specify a different type.", "0"],
      [0, 0, 0, "Unexpected any. Specify a different type.", "1"],
      [0, 0, 0, "Unexpected any. Specify a different type.", "2"]
    ],
    "public/app/features/dashboard/components/PanelEditor/types.ts:5381": [
      [0, 0, 0, "Unexpected any. Specify a different type.", "0"]
    ],
    "public/app/features/dashboard/components/PanelEditor/utils.ts:5381": [
      [0, 0, 0, "Unexpected any. Specify a different type.", "0"],
      [0, 0, 0, "Unexpected any. Specify a different type.", "1"],
      [0, 0, 0, "Do not use any type assertions.", "2"],
      [0, 0, 0, "Unexpected any. Specify a different type.", "3"],
      [0, 0, 0, "Do not use any type assertions.", "4"],
      [0, 0, 0, "Unexpected any. Specify a different type.", "5"]
    ],
    "public/app/features/dashboard/components/PublicDashboardNotAvailable/PublicDashboardNotAvailable.tsx:5381": [
      [0, 0, 0, "Styles should be written using objects.", "0"],
      [0, 0, 0, "Styles should be written using objects.", "1"],
      [0, 0, 0, "Styles should be written using objects.", "2"],
      [0, 0, 0, "Styles should be written using objects.", "3"]
    ],
    "public/app/features/dashboard/components/RowOptions/RowOptionsModal.tsx:5381": [
      [0, 0, 0, "Styles should be written using objects.", "0"]
    ],
    "public/app/features/dashboard/components/SaveDashboard/SaveDashboardButton.tsx:5381": [
      [0, 0, 0, "Use data-testid for E2E selectors instead of aria-label", "0"],
      [0, 0, 0, "Use data-testid for E2E selectors instead of aria-label", "1"]
    ],
    "public/app/features/dashboard/components/SaveDashboard/SaveDashboardDiff.tsx:5381": [
      [0, 0, 0, "Styles should be written using objects.", "0"]
    ],
    "public/app/features/dashboard/components/SaveDashboard/SaveDashboardErrorProxy.tsx:5381": [
      [0, 0, 0, "Styles should be written using objects.", "0"],
      [0, 0, 0, "Styles should be written using objects.", "1"],
      [0, 0, 0, "Styles should be written using objects.", "2"]
    ],
    "public/app/features/dashboard/components/SaveDashboard/UnsavedChangesModal.tsx:5381": [
      [0, 0, 0, "Styles should be written using objects.", "0"]
    ],
    "public/app/features/dashboard/components/SaveDashboard/forms/SaveDashboardAsForm.test.tsx:5381": [
      [0, 0, 0, "Unexpected any. Specify a different type.", "0"]
    ],
    "public/app/features/dashboard/components/SaveDashboard/forms/SaveDashboardForm.tsx:5381": [
      [0, 0, 0, "Unexpected any. Specify a different type.", "0"],
      [0, 0, 0, "Use data-testid for E2E selectors instead of aria-label", "1"],
      [0, 0, 0, "Use data-testid for E2E selectors instead of aria-label", "2"],
      [0, 0, 0, "Use data-testid for E2E selectors instead of aria-label", "3"],
      [0, 0, 0, "Styles should be written using objects.", "4"]
    ],
    "public/app/features/dashboard/components/SaveDashboard/forms/SaveProvisionedDashboardForm.tsx:5381": [
      [0, 0, 0, "Styles should be written using objects.", "0"]
    ],
    "public/app/features/dashboard/components/SaveDashboard/types.ts:5381": [
      [0, 0, 0, "Unexpected any. Specify a different type.", "0"]
    ],
    "public/app/features/dashboard/components/SaveDashboard/useDashboardSave.tsx:5381": [
      [0, 0, 0, "Unexpected any. Specify a different type.", "0"]
    ],
    "public/app/features/dashboard/components/ShareModal/ShareExport.tsx:5381": [
      [0, 0, 0, "Unexpected any. Specify a different type.", "0"]
    ],
    "public/app/features/dashboard/components/ShareModal/SharePublicDashboard/ConfigPublicDashboard/ConfigPublicDashboard.tsx:5381": [
      [0, 0, 0, "Styles should be written using objects.", "0"],
      [0, 0, 0, "Styles should be written using objects.", "1"],
      [0, 0, 0, "Styles should be written using objects.", "2"]
    ],
    "public/app/features/dashboard/components/ShareModal/SharePublicDashboard/ConfigPublicDashboard/EmailSharingConfiguration.tsx:5381": [
      [0, 0, 0, "Styles should be written using objects.", "0"],
      [0, 0, 0, "Styles should be written using objects.", "1"],
      [0, 0, 0, "Styles should be written using objects.", "2"],
      [0, 0, 0, "Styles should be written using objects.", "3"],
      [0, 0, 0, "Styles should be written using objects.", "4"],
      [0, 0, 0, "Styles should be written using objects.", "5"]
    ],
    "public/app/features/dashboard/components/ShareModal/SharePublicDashboard/ConfigPublicDashboard/SettingsSummary.tsx:5381": [
      [0, 0, 0, "Styles should be written using objects.", "0"]
    ],
    "public/app/features/dashboard/components/ShareModal/SharePublicDashboard/CreatePublicDashboard/AcknowledgeCheckboxes.tsx:5381": [
      [0, 0, 0, "Styles should be written using objects.", "0"]
    ],
    "public/app/features/dashboard/components/ShareModal/SharePublicDashboard/CreatePublicDashboard/CreatePublicDashboard.tsx:5381": [
      [0, 0, 0, "Styles should be written using objects.", "0"],
      [0, 0, 0, "Styles should be written using objects.", "1"],
      [0, 0, 0, "Styles should be written using objects.", "2"],
      [0, 0, 0, "Styles should be written using objects.", "3"],
      [0, 0, 0, "Styles should be written using objects.", "4"],
      [0, 0, 0, "Styles should be written using objects.", "5"]
    ],
    "public/app/features/dashboard/components/ShareModal/SharePublicDashboard/ModalAlerts/UnsupportedDataSourcesAlert.tsx:5381": [
      [0, 0, 0, "Styles should be written using objects.", "0"]
    ],
    "public/app/features/dashboard/components/ShareModal/SharePublicDashboard/SharePublicDashboard.tsx:5381": [
      [0, 0, 0, "Styles should be written using objects.", "0"],
      [0, 0, 0, "Styles should be written using objects.", "1"]
    ],
    "public/app/features/dashboard/components/SubMenu/AnnotationPicker.tsx:5381": [
      [0, 0, 0, "Styles should be written using objects.", "0"],
      [0, 0, 0, "Styles should be written using objects.", "1"]
    ],
    "public/app/features/dashboard/components/SubMenu/SubMenu.tsx:5381": [
      [0, 0, 0, "Styles should be written using objects.", "0"],
      [0, 0, 0, "Styles should be written using objects.", "1"]
    ],
    "public/app/features/dashboard/components/TransformationsEditor/TransformationEditor.tsx:5381": [
      [0, 0, 0, "Unexpected any. Specify a different type.", "0"],
      [0, 0, 0, "Styles should be written using objects.", "1"],
      [0, 0, 0, "Styles should be written using objects.", "2"],
      [0, 0, 0, "Styles should be written using objects.", "3"],
      [0, 0, 0, "Styles should be written using objects.", "4"],
      [0, 0, 0, "Styles should be written using objects.", "5"],
      [0, 0, 0, "Styles should be written using objects.", "6"],
      [0, 0, 0, "Styles should be written using objects.", "7"],
      [0, 0, 0, "Styles should be written using objects.", "8"],
      [0, 0, 0, "Styles should be written using objects.", "9"],
      [0, 0, 0, "Styles should be written using objects.", "10"]
    ],
    "public/app/features/dashboard/components/TransformationsEditor/TransformationFilter.tsx:5381": [
      [0, 0, 0, "Styles should be written using objects.", "0"]
    ],
    "public/app/features/dashboard/components/TransformationsEditor/TransformationsEditor.tsx:5381": [
      [0, 0, 0, "Do not use any type assertions.", "0"],
      [0, 0, 0, "Do not use any type assertions.", "1"],
      [0, 0, 0, "Do not use any type assertions.", "2"],
      [0, 0, 0, "Unexpected any. Specify a different type.", "3"],
      [0, 0, 0, "Styles should be written using objects.", "4"],
      [0, 0, 0, "Unexpected any. Specify a different type.", "5"]
    ],
    "public/app/features/dashboard/components/VersionHistory/DiffGroup.tsx:5381": [
      [0, 0, 0, "Styles should be written using objects.", "0"],
      [0, 0, 0, "Styles should be written using objects.", "1"],
      [0, 0, 0, "Styles should be written using objects.", "2"]
    ],
    "public/app/features/dashboard/components/VersionHistory/DiffTitle.tsx:5381": [
      [0, 0, 0, "Styles should be written using objects.", "0"],
      [0, 0, 0, "Styles should be written using objects.", "1"],
      [0, 0, 0, "Styles should be written using objects.", "2"],
      [0, 0, 0, "Styles should be written using objects.", "3"],
      [0, 0, 0, "Styles should be written using objects.", "4"],
      [0, 0, 0, "Styles should be written using objects.", "5"],
      [0, 0, 0, "Styles should be written using objects.", "6"],
      [0, 0, 0, "Styles should be written using objects.", "7"],
      [0, 0, 0, "Styles should be written using objects.", "8"]
    ],
    "public/app/features/dashboard/components/VersionHistory/DiffValues.tsx:5381": [
      [0, 0, 0, "Styles should be written using objects.", "0"]
    ],
    "public/app/features/dashboard/components/VersionHistory/DiffViewer.tsx:5381": [
      [0, 0, 0, "Styles should be written using objects.", "0"]
    ],
    "public/app/features/dashboard/components/VersionHistory/VersionHistoryComparison.tsx:5381": [
      [0, 0, 0, "Styles should be written using objects.", "0"],
      [0, 0, 0, "Styles should be written using objects.", "1"],
      [0, 0, 0, "Styles should be written using objects.", "2"]
    ],
    "public/app/features/dashboard/components/VersionHistory/VersionHistoryHeader.tsx:5381": [
      [0, 0, 0, "Styles should be written using objects.", "0"]
    ],
    "public/app/features/dashboard/components/VersionHistory/VersionHistoryTable.tsx:5381": [
      [0, 0, 0, "Styles should be written using objects.", "0"]
    ],
    "public/app/features/dashboard/components/VersionHistory/useDashboardRestore.tsx:5381": [
      [0, 0, 0, "Do not use any type assertions.", "0"],
      [0, 0, 0, "Unexpected any. Specify a different type.", "1"]
    ],
    "public/app/features/dashboard/components/VersionHistory/utils.ts:5381": [
      [0, 0, 0, "Unexpected any. Specify a different type.", "0"],
      [0, 0, 0, "Unexpected any. Specify a different type.", "1"]
    ],
    "public/app/features/dashboard/containers/DashboardPage.tsx:5381": [
      [0, 0, 0, "Do not use any type assertions.", "0"],
      [0, 0, 0, "Unexpected any. Specify a different type.", "1"],
      [0, 0, 0, "Do not use any type assertions.", "2"],
      [0, 0, 0, "Unexpected any. Specify a different type.", "3"],
      [0, 0, 0, "Use data-testid for E2E selectors instead of aria-label", "4"]
    ],
    "public/app/features/dashboard/dashgrid/DashboardGrid.tsx:5381": [
      [0, 0, 0, "Do not use any type assertions.", "0"]
    ],
    "public/app/features/dashboard/dashgrid/DashboardPanel.tsx:5381": [
      [0, 0, 0, "Unexpected any. Specify a different type.", "0"]
    ],
    "public/app/features/dashboard/dashgrid/PanelStateWrapper.tsx:5381": [
      [0, 0, 0, "Unexpected any. Specify a different type.", "0"],
      [0, 0, 0, "Unexpected any. Specify a different type.", "1"],
      [0, 0, 0, "Unexpected any. Specify a different type.", "2"]
    ],
    "public/app/features/dashboard/dashgrid/SeriesVisibilityConfigFactory.ts:5381": [
      [0, 0, 0, "Do not use any type assertions.", "0"]
    ],
    "public/app/features/dashboard/services/DashboardLoaderSrv.ts:5381": [
      [0, 0, 0, "Unexpected any. Specify a different type.", "0"],
      [0, 0, 0, "Unexpected any. Specify a different type.", "1"],
      [0, 0, 0, "Unexpected any. Specify a different type.", "2"]
    ],
    "public/app/features/dashboard/state/DashboardMigrator.test.ts:5381": [
      [0, 0, 0, "Unexpected any. Specify a different type.", "0"],
      [0, 0, 0, "Unexpected any. Specify a different type.", "1"],
      [0, 0, 0, "Unexpected any. Specify a different type.", "2"],
      [0, 0, 0, "Unexpected any. Specify a different type.", "3"],
      [0, 0, 0, "Unexpected any. Specify a different type.", "4"],
      [0, 0, 0, "Unexpected any. Specify a different type.", "5"],
      [0, 0, 0, "Unexpected any. Specify a different type.", "6"],
      [0, 0, 0, "Unexpected any. Specify a different type.", "7"],
      [0, 0, 0, "Unexpected any. Specify a different type.", "8"],
      [0, 0, 0, "Unexpected any. Specify a different type.", "9"],
      [0, 0, 0, "Unexpected any. Specify a different type.", "10"],
      [0, 0, 0, "Unexpected any. Specify a different type.", "11"],
      [0, 0, 0, "Unexpected any. Specify a different type.", "12"],
      [0, 0, 0, "Unexpected any. Specify a different type.", "13"],
      [0, 0, 0, "Unexpected any. Specify a different type.", "14"],
      [0, 0, 0, "Unexpected any. Specify a different type.", "15"],
      [0, 0, 0, "Unexpected any. Specify a different type.", "16"],
      [0, 0, 0, "Unexpected any. Specify a different type.", "17"],
      [0, 0, 0, "Unexpected any. Specify a different type.", "18"]
    ],
    "public/app/features/dashboard/state/DashboardMigrator.ts:5381": [
      [0, 0, 0, "Unexpected any. Specify a different type.", "0"],
      [0, 0, 0, "Unexpected any. Specify a different type.", "1"],
      [0, 0, 0, "Unexpected any. Specify a different type.", "2"],
      [0, 0, 0, "Unexpected any. Specify a different type.", "3"],
      [0, 0, 0, "Unexpected any. Specify a different type.", "4"],
      [0, 0, 0, "Unexpected any. Specify a different type.", "5"],
      [0, 0, 0, "Unexpected any. Specify a different type.", "6"],
      [0, 0, 0, "Unexpected any. Specify a different type.", "7"],
      [0, 0, 0, "Unexpected any. Specify a different type.", "8"],
      [0, 0, 0, "Unexpected any. Specify a different type.", "9"],
      [0, 0, 0, "Unexpected any. Specify a different type.", "10"],
      [0, 0, 0, "Unexpected any. Specify a different type.", "11"],
      [0, 0, 0, "Unexpected any. Specify a different type.", "12"],
      [0, 0, 0, "Unexpected any. Specify a different type.", "13"],
      [0, 0, 0, "Unexpected any. Specify a different type.", "14"],
      [0, 0, 0, "Unexpected any. Specify a different type.", "15"],
      [0, 0, 0, "Unexpected any. Specify a different type.", "16"],
      [0, 0, 0, "Unexpected any. Specify a different type.", "17"],
      [0, 0, 0, "Unexpected any. Specify a different type.", "18"],
      [0, 0, 0, "Unexpected any. Specify a different type.", "19"],
      [0, 0, 0, "Unexpected any. Specify a different type.", "20"],
      [0, 0, 0, "Unexpected any. Specify a different type.", "21"],
      [0, 0, 0, "Do not use any type assertions.", "22"],
      [0, 0, 0, "Unexpected any. Specify a different type.", "23"],
      [0, 0, 0, "Unexpected any. Specify a different type.", "24"],
      [0, 0, 0, "Unexpected any. Specify a different type.", "25"],
      [0, 0, 0, "Unexpected any. Specify a different type.", "26"],
      [0, 0, 0, "Unexpected any. Specify a different type.", "27"],
      [0, 0, 0, "Unexpected any. Specify a different type.", "28"],
      [0, 0, 0, "Do not use any type assertions.", "29"],
      [0, 0, 0, "Do not use any type assertions.", "30"],
      [0, 0, 0, "Unexpected any. Specify a different type.", "31"],
      [0, 0, 0, "Unexpected any. Specify a different type.", "32"],
      [0, 0, 0, "Do not use any type assertions.", "33"]
    ],
    "public/app/features/dashboard/state/DashboardModel.repeat.test.ts:5381": [
      [0, 0, 0, "Unexpected any. Specify a different type.", "0"],
      [0, 0, 0, "Unexpected any. Specify a different type.", "1"],
      [0, 0, 0, "Unexpected any. Specify a different type.", "2"],
      [0, 0, 0, "Unexpected any. Specify a different type.", "3"],
      [0, 0, 0, "Unexpected any. Specify a different type.", "4"],
      [0, 0, 0, "Unexpected any. Specify a different type.", "5"],
      [0, 0, 0, "Unexpected any. Specify a different type.", "6"]
    ],
    "public/app/features/dashboard/state/DashboardModel.test.ts:5381": [
      [0, 0, 0, "Unexpected any. Specify a different type.", "0"]
    ],
    "public/app/features/dashboard/state/DashboardModel.ts:5381": [
      [0, 0, 0, "Unexpected any. Specify a different type.", "0"],
      [0, 0, 0, "Unexpected any. Specify a different type.", "1"],
      [0, 0, 0, "Unexpected any. Specify a different type.", "2"],
      [0, 0, 0, "Unexpected any. Specify a different type.", "3"],
      [0, 0, 0, "Unexpected any. Specify a different type.", "4"],
      [0, 0, 0, "Unexpected any. Specify a different type.", "5"],
      [0, 0, 0, "Unexpected any. Specify a different type.", "6"],
      [0, 0, 0, "Unexpected any. Specify a different type.", "7"],
      [0, 0, 0, "Unexpected any. Specify a different type.", "8"],
      [0, 0, 0, "Unexpected any. Specify a different type.", "9"],
      [0, 0, 0, "Unexpected any. Specify a different type.", "10"],
      [0, 0, 0, "Unexpected any. Specify a different type.", "11"],
      [0, 0, 0, "Unexpected any. Specify a different type.", "12"],
      [0, 0, 0, "Unexpected any. Specify a different type.", "13"],
      [0, 0, 0, "Unexpected any. Specify a different type.", "14"],
      [0, 0, 0, "Unexpected any. Specify a different type.", "15"],
      [0, 0, 0, "Unexpected any. Specify a different type.", "16"],
      [0, 0, 0, "Unexpected any. Specify a different type.", "17"],
      [0, 0, 0, "Unexpected any. Specify a different type.", "18"],
      [0, 0, 0, "Unexpected any. Specify a different type.", "19"],
      [0, 0, 0, "Unexpected any. Specify a different type.", "20"],
      [0, 0, 0, "Unexpected any. Specify a different type.", "21"],
      [0, 0, 0, "Unexpected any. Specify a different type.", "22"],
      [0, 0, 0, "Unexpected any. Specify a different type.", "23"],
      [0, 0, 0, "Unexpected any. Specify a different type.", "24"],
      [0, 0, 0, "Unexpected any. Specify a different type.", "25"],
      [0, 0, 0, "Do not use any type assertions.", "26"],
      [0, 0, 0, "Unexpected any. Specify a different type.", "27"]
    ],
    "public/app/features/dashboard/state/PanelModel.test.ts:5381": [
      [0, 0, 0, "Unexpected any. Specify a different type.", "0"],
      [0, 0, 0, "Unexpected any. Specify a different type.", "1"],
      [0, 0, 0, "Unexpected any. Specify a different type.", "2"],
      [0, 0, 0, "Unexpected any. Specify a different type.", "3"],
      [0, 0, 0, "Unexpected any. Specify a different type.", "4"],
      [0, 0, 0, "Unexpected any. Specify a different type.", "5"],
      [0, 0, 0, "Unexpected any. Specify a different type.", "6"],
      [0, 0, 0, "Unexpected any. Specify a different type.", "7"]
    ],
    "public/app/features/dashboard/state/PanelModel.ts:5381": [
      [0, 0, 0, "Unexpected any. Specify a different type.", "0"],
      [0, 0, 0, "Unexpected any. Specify a different type.", "1"],
      [0, 0, 0, "Unexpected any. Specify a different type.", "2"],
      [0, 0, 0, "Unexpected any. Specify a different type.", "3"],
      [0, 0, 0, "Unexpected any. Specify a different type.", "4"],
      [0, 0, 0, "Unexpected any. Specify a different type.", "5"],
      [0, 0, 0, "Unexpected any. Specify a different type.", "6"],
      [0, 0, 0, "Unexpected any. Specify a different type.", "7"],
      [0, 0, 0, "Unexpected any. Specify a different type.", "8"],
      [0, 0, 0, "Do not use any type assertions.", "9"],
      [0, 0, 0, "Unexpected any. Specify a different type.", "10"],
      [0, 0, 0, "Unexpected any. Specify a different type.", "11"],
      [0, 0, 0, "Unexpected any. Specify a different type.", "12"],
      [0, 0, 0, "Do not use any type assertions.", "13"],
      [0, 0, 0, "Unexpected any. Specify a different type.", "14"],
      [0, 0, 0, "Do not use any type assertions.", "15"],
      [0, 0, 0, "Unexpected any. Specify a different type.", "16"],
      [0, 0, 0, "Unexpected any. Specify a different type.", "17"],
      [0, 0, 0, "Unexpected any. Specify a different type.", "18"],
      [0, 0, 0, "Do not use any type assertions.", "19"],
      [0, 0, 0, "Unexpected any. Specify a different type.", "20"],
      [0, 0, 0, "Do not use any type assertions.", "21"],
      [0, 0, 0, "Unexpected any. Specify a different type.", "22"],
      [0, 0, 0, "Unexpected any. Specify a different type.", "23"],
      [0, 0, 0, "Unexpected any. Specify a different type.", "24"]
    ],
    "public/app/features/dashboard/state/TimeModel.ts:5381": [
      [0, 0, 0, "Unexpected any. Specify a different type.", "0"],
      [0, 0, 0, "Unexpected any. Specify a different type.", "1"]
    ],
    "public/app/features/dashboard/state/actions.ts:5381": [
      [0, 0, 0, "Unexpected any. Specify a different type.", "0"]
    ],
    "public/app/features/dashboard/state/initDashboard.test.ts:5381": [
      [0, 0, 0, "Unexpected any. Specify a different type.", "0"],
      [0, 0, 0, "Unexpected any. Specify a different type.", "1"],
      [0, 0, 0, "Unexpected any. Specify a different type.", "2"],
      [0, 0, 0, "Unexpected any. Specify a different type.", "3"],
      [0, 0, 0, "Unexpected any. Specify a different type.", "4"],
      [0, 0, 0, "Unexpected any. Specify a different type.", "5"],
      [0, 0, 0, "Unexpected any. Specify a different type.", "6"]
    ],
    "public/app/features/dashboard/state/initDashboard.ts:5381": [
      [0, 0, 0, "Unexpected any. Specify a different type.", "0"]
    ],
    "public/app/features/dashboard/state/reducers.ts:5381": [
      [0, 0, 0, "Unexpected any. Specify a different type.", "0"]
    ],
    "public/app/features/dashboard/utils/getPanelMenu.test.ts:5381": [
      [0, 0, 0, "Unexpected any. Specify a different type.", "0"]
    ],
    "public/app/features/dashboard/utils/getPanelMenu.ts:5381": [
      [0, 0, 0, "Do not use any type assertions.", "0"],
      [0, 0, 0, "Unexpected any. Specify a different type.", "1"]
    ],
    "public/app/features/dashboard/utils/panelMerge.ts:5381": [
      [0, 0, 0, "Do not use any type assertions.", "0"],
      [0, 0, 0, "Unexpected any. Specify a different type.", "1"],
      [0, 0, 0, "Do not use any type assertions.", "2"],
      [0, 0, 0, "Unexpected any. Specify a different type.", "3"]
    ],
    "public/app/features/datasources/components/BasicSettings.tsx:5381": [
      [0, 0, 0, "Use data-testid for E2E selectors instead of aria-label", "0"],
      [0, 0, 0, "Styles should be written using objects.", "1"]
    ],
    "public/app/features/datasources/components/DataSourceReadOnlyMessage.tsx:5381": [
      [0, 0, 0, "Use data-testid for E2E selectors instead of aria-label", "0"]
    ],
    "public/app/features/datasources/components/DataSourceTestingStatus.tsx:5381": [
      [0, 0, 0, "Styles should be written using objects.", "0"],
      [0, 0, 0, "Styles should be written using objects.", "1"],
      [0, 0, 0, "Do not use any type assertions.", "2"],
      [0, 0, 0, "Use data-testid for E2E selectors instead of aria-label", "3"]
    ],
    "public/app/features/datasources/components/DataSourceTypeCard.tsx:5381": [
      [0, 0, 0, "Use data-testid for E2E selectors instead of aria-label", "0"]
    ],
    "public/app/features/datasources/components/DataSourceTypeCardList.tsx:5381": [
      [0, 0, 0, "Styles should be written using objects.", "0"]
    ],
    "public/app/features/datasources/components/EditDataSource.tsx:5381": [
      [0, 0, 0, "Do not use any type assertions.", "0"]
    ],
    "public/app/features/datasources/components/picker/DataSourceCard.tsx:5381": [
      [0, 0, 0, "Styles should be written using objects.", "0"],
      [0, 0, 0, "Styles should be written using objects.", "1"],
      [0, 0, 0, "Styles should be written using objects.", "2"],
      [0, 0, 0, "Styles should be written using objects.", "3"],
      [0, 0, 0, "Styles should be written using objects.", "4"],
      [0, 0, 0, "Styles should be written using objects.", "5"],
      [0, 0, 0, "Styles should be written using objects.", "6"],
      [0, 0, 0, "Styles should be written using objects.", "7"],
      [0, 0, 0, "Styles should be written using objects.", "8"]
    ],
    "public/app/features/datasources/components/picker/DataSourceDropdown.tsx:5381": [
      [0, 0, 0, "Styles should be written using objects.", "0"],
      [0, 0, 0, "Styles should be written using objects.", "1"],
      [0, 0, 0, "Styles should be written using objects.", "2"],
      [0, 0, 0, "Styles should be written using objects.", "3"],
      [0, 0, 0, "Styles should be written using objects.", "4"],
      [0, 0, 0, "Styles should be written using objects.", "5"],
      [0, 0, 0, "Styles should be written using objects.", "6"],
      [0, 0, 0, "Styles should be written using objects.", "7"]
    ],
    "public/app/features/datasources/components/picker/DataSourceList.tsx:5381": [
      [0, 0, 0, "Styles should be written using objects.", "0"],
      [0, 0, 0, "Styles should be written using objects.", "1"],
      [0, 0, 0, "Styles should be written using objects.", "2"],
      [0, 0, 0, "Styles should be written using objects.", "3"]
    ],
    "public/app/features/datasources/components/picker/DataSourceLogo.tsx:5381": [
      [0, 0, 0, "Styles should be written using objects.", "0"]
    ],
    "public/app/features/datasources/components/picker/DataSourceModal.tsx:5381": [
      [0, 0, 0, "Styles should be written using objects.", "0"],
      [0, 0, 0, "Styles should be written using objects.", "1"],
      [0, 0, 0, "Styles should be written using objects.", "2"],
      [0, 0, 0, "Styles should be written using objects.", "3"],
      [0, 0, 0, "Styles should be written using objects.", "4"],
      [0, 0, 0, "Styles should be written using objects.", "5"],
      [0, 0, 0, "Styles should be written using objects.", "6"],
      [0, 0, 0, "Styles should be written using objects.", "7"],
      [0, 0, 0, "Styles should be written using objects.", "8"],
      [0, 0, 0, "Styles should be written using objects.", "9"]
    ],
    "public/app/features/datasources/state/actions.test.ts:5381": [
      [0, 0, 0, "Unexpected any. Specify a different type.", "0"],
      [0, 0, 0, "Unexpected any. Specify a different type.", "1"],
      [0, 0, 0, "Unexpected any. Specify a different type.", "2"],
      [0, 0, 0, "Unexpected any. Specify a different type.", "3"],
      [0, 0, 0, "Unexpected any. Specify a different type.", "4"],
      [0, 0, 0, "Unexpected any. Specify a different type.", "5"]
    ],
    "public/app/features/datasources/state/actions.ts:5381": [
      [0, 0, 0, "Unexpected any. Specify a different type.", "0"],
      [0, 0, 0, "Do not use any type assertions.", "1"]
    ],
    "public/app/features/datasources/state/navModel.ts:5381": [
      [0, 0, 0, "Do not use any type assertions.", "0"],
      [0, 0, 0, "Unexpected any. Specify a different type.", "1"]
    ],
    "public/app/features/datasources/state/reducers.ts:5381": [
      [0, 0, 0, "Do not use any type assertions.", "0"],
      [0, 0, 0, "Do not use any type assertions.", "1"]
    ],
    "public/app/features/datasources/state/selectors.ts:5381": [
      [0, 0, 0, "Do not use any type assertions.", "0"],
      [0, 0, 0, "Do not use any type assertions.", "1"]
    ],
    "public/app/features/dimensions/editors/ColorDimensionEditor.tsx:5381": [
      [0, 0, 0, "Styles should be written using objects.", "0"],
      [0, 0, 0, "Styles should be written using objects.", "1"]
    ],
    "public/app/features/dimensions/editors/FileUploader.tsx:5381": [
      [0, 0, 0, "Styles should be written using objects.", "0"],
      [0, 0, 0, "Styles should be written using objects.", "1"],
      [0, 0, 0, "Styles should be written using objects.", "2"],
      [0, 0, 0, "Styles should be written using objects.", "3"],
      [0, 0, 0, "Styles should be written using objects.", "4"],
      [0, 0, 0, "Styles should be written using objects.", "5"],
      [0, 0, 0, "Styles should be written using objects.", "6"],
      [0, 0, 0, "Styles should be written using objects.", "7"]
    ],
    "public/app/features/dimensions/editors/FolderPickerTab.tsx:5381": [
      [0, 0, 0, "Do not use any type assertions.", "0"],
      [0, 0, 0, "Styles should be written using objects.", "1"]
    ],
    "public/app/features/dimensions/editors/ResourceCards.tsx:5381": [
      [0, 0, 0, "Styles should be written using objects.", "0"],
      [0, 0, 0, "Styles should be written using objects.", "1"],
      [0, 0, 0, "Styles should be written using objects.", "2"],
      [0, 0, 0, "Styles should be written using objects.", "3"],
      [0, 0, 0, "Styles should be written using objects.", "4"]
    ],
    "public/app/features/dimensions/editors/ResourceDimensionEditor.tsx:5381": [
      [0, 0, 0, "Do not use any type assertions.", "0"]
    ],
    "public/app/features/dimensions/editors/ResourcePicker.tsx:5381": [
      [0, 0, 0, "Styles should be written using objects.", "0"],
      [0, 0, 0, "Styles should be written using objects.", "1"]
    ],
    "public/app/features/dimensions/editors/ResourcePickerPopover.tsx:5381": [
      [0, 0, 0, "Styles should be written using objects.", "0"],
      [0, 0, 0, "Styles should be written using objects.", "1"],
      [0, 0, 0, "Styles should be written using objects.", "2"],
      [0, 0, 0, "Styles should be written using objects.", "3"],
      [0, 0, 0, "Styles should be written using objects.", "4"]
    ],
    "public/app/features/dimensions/editors/ScalarDimensionEditor.tsx:5381": [
      [0, 0, 0, "Styles should be written using objects.", "0"]
    ],
    "public/app/features/dimensions/editors/ScaleDimensionEditor.tsx:5381": [
      [0, 0, 0, "Styles should be written using objects.", "0"]
    ],
    "public/app/features/dimensions/editors/TextDimensionEditor.tsx:5381": [
      [0, 0, 0, "Do not use any type assertions.", "0"],
      [0, 0, 0, "Do not use any type assertions.", "1"]
    ],
    "public/app/features/dimensions/editors/ThresholdsEditor/ThresholdsEditor.tsx:5381": [
      [0, 0, 0, "Do not use any type assertions.", "0"],
      [0, 0, 0, "Styles should be written using objects.", "1"],
      [0, 0, 0, "Styles should be written using objects.", "2"],
      [0, 0, 0, "Styles should be written using objects.", "3"],
      [0, 0, 0, "Styles should be written using objects.", "4"],
      [0, 0, 0, "Styles should be written using objects.", "5"],
      [0, 0, 0, "Styles should be written using objects.", "6"],
      [0, 0, 0, "Styles should be written using objects.", "7"],
      [0, 0, 0, "Styles should be written using objects.", "8"]
    ],
    "public/app/features/dimensions/editors/URLPickerTab.tsx:5381": [
      [0, 0, 0, "Styles should be written using objects.", "0"],
      [0, 0, 0, "Styles should be written using objects.", "1"],
      [0, 0, 0, "Styles should be written using objects.", "2"]
    ],
    "public/app/features/dimensions/editors/ValueMappingsEditor/ValueMappingsEditorModal.tsx:5381": [
      [0, 0, 0, "Styles should be written using objects.", "0"]
    ],
    "public/app/features/dimensions/scale.ts:5381": [
      [0, 0, 0, "Do not use any type assertions.", "0"],
      [0, 0, 0, "Unexpected any. Specify a different type.", "1"]
    ],
    "public/app/features/dimensions/types.ts:5381": [
      [0, 0, 0, "Unexpected any. Specify a different type.", "0"]
    ],
    "public/app/features/dimensions/utils.ts:5381": [
      [0, 0, 0, "Do not use any type assertions.", "0"],
      [0, 0, 0, "Unexpected any. Specify a different type.", "1"]
    ],
    "public/app/features/explore/ContentOutline/ContentOutline.tsx:5381": [
      [0, 0, 0, "Do not use any type assertions.", "0"]
    ],
    "public/app/features/explore/ExploreDrawer.tsx:5381": [
      [0, 0, 0, "Styles should be written using objects.", "0"],
      [0, 0, 0, "Styles should be written using objects.", "1"],
      [0, 0, 0, "Styles should be written using objects.", "2"]
    ],
    "public/app/features/explore/ExplorePaneContainer.tsx:5381": [
      [0, 0, 0, "Styles should be written using objects.", "0"]
    ],
    "public/app/features/explore/FeatureTogglePage.tsx:5381": [
      [0, 0, 0, "Styles should be written using objects.", "0"]
    ],
    "public/app/features/explore/FlameGraph/FlameGraphExploreContainer.tsx:5381": [
      [0, 0, 0, "Styles should be written using objects.", "0"]
    ],
    "public/app/features/explore/LiveTailButton.tsx:5381": [
      [0, 0, 0, "Styles should be written using objects.", "0"],
      [0, 0, 0, "Styles should be written using objects.", "1"],
      [0, 0, 0, "Styles should be written using objects.", "2"],
      [0, 0, 0, "Styles should be written using objects.", "3"]
    ],
    "public/app/features/explore/Logs/LiveLogs.tsx:5381": [
      [0, 0, 0, "Styles should be written using objects.", "0"],
      [0, 0, 0, "Styles should be written using objects.", "1"],
      [0, 0, 0, "Styles should be written using objects.", "2"],
      [0, 0, 0, "Styles should be written using objects.", "3"],
      [0, 0, 0, "Styles should be written using objects.", "4"]
    ],
    "public/app/features/explore/Logs/Logs.tsx:5381": [
      [0, 0, 0, "Unexpected any. Specify a different type.", "0"],
      [0, 0, 0, "Do not use any type assertions.", "1"],
      [0, 0, 0, "Styles should be written using objects.", "2"],
      [0, 0, 0, "Styles should be written using objects.", "3"],
      [0, 0, 0, "Styles should be written using objects.", "4"],
      [0, 0, 0, "Styles should be written using objects.", "5"],
      [0, 0, 0, "Styles should be written using objects.", "6"],
      [0, 0, 0, "Styles should be written using objects.", "7"],
      [0, 0, 0, "Styles should be written using objects.", "8"],
      [0, 0, 0, "Styles should be written using objects.", "9"],
      [0, 0, 0, "Styles should be written using objects.", "10"],
      [0, 0, 0, "Styles should be written using objects.", "11"],
      [0, 0, 0, "Styles should be written using objects.", "12"]
    ],
    "public/app/features/explore/Logs/LogsMetaRow.tsx:5381": [
      [0, 0, 0, "Styles should be written using objects.", "0"],
      [0, 0, 0, "Unexpected any. Specify a different type.", "1"]
    ],
    "public/app/features/explore/Logs/LogsNavigation.tsx:5381": [
      [0, 0, 0, "Styles should be written using objects.", "0"],
      [0, 0, 0, "Styles should be written using objects.", "1"],
      [0, 0, 0, "Styles should be written using objects.", "2"],
      [0, 0, 0, "Styles should be written using objects.", "3"]
    ],
    "public/app/features/explore/Logs/LogsNavigationPages.tsx:5381": [
      [0, 0, 0, "Styles should be written using objects.", "0"],
      [0, 0, 0, "Styles should be written using objects.", "1"],
      [0, 0, 0, "Styles should be written using objects.", "2"],
      [0, 0, 0, "Styles should be written using objects.", "3"],
      [0, 0, 0, "Styles should be written using objects.", "4"]
    ],
    "public/app/features/explore/Logs/LogsSamplePanel.tsx:5381": [
      [0, 0, 0, "Styles should be written using objects.", "0"],
      [0, 0, 0, "Styles should be written using objects.", "1"],
      [0, 0, 0, "Styles should be written using objects.", "2"],
      [0, 0, 0, "Styles should be written using objects.", "3"]
    ],
    "public/app/features/explore/Logs/LogsVolumePanel.tsx:5381": [
      [0, 0, 0, "Styles should be written using objects.", "0"],
      [0, 0, 0, "Styles should be written using objects.", "1"],
      [0, 0, 0, "Styles should be written using objects.", "2"]
    ],
    "public/app/features/explore/Logs/LogsVolumePanelList.tsx:5381": [
      [0, 0, 0, "Styles should be written using objects.", "0"],
      [0, 0, 0, "Styles should be written using objects.", "1"],
      [0, 0, 0, "Styles should be written using objects.", "2"],
      [0, 0, 0, "Styles should be written using objects.", "3"]
    ],
    "public/app/features/explore/Logs/utils/LogsCrossFadeTransition.tsx:5381": [
      [0, 0, 0, "Styles should be written using objects.", "0"],
      [0, 0, 0, "Styles should be written using objects.", "1"],
      [0, 0, 0, "Styles should be written using objects.", "2"],
      [0, 0, 0, "Styles should be written using objects.", "3"]
    ],
    "public/app/features/explore/MetaInfoText.tsx:5381": [
      [0, 0, 0, "Styles should be written using objects.", "0"],
      [0, 0, 0, "Styles should be written using objects.", "1"],
      [0, 0, 0, "Styles should be written using objects.", "2"],
      [0, 0, 0, "Styles should be written using objects.", "3"]
    ],
    "public/app/features/explore/NoData.tsx:5381": [
      [0, 0, 0, "Styles should be written using objects.", "0"],
      [0, 0, 0, "Styles should be written using objects.", "1"]
    ],
    "public/app/features/explore/NoDataSourceCallToAction.tsx:5381": [
      [0, 0, 0, "Styles should be written using objects.", "0"]
    ],
    "public/app/features/explore/NodeGraph/NodeGraphContainer.tsx:5381": [
      [0, 0, 0, "Styles should be written using objects.", "0"]
    ],
    "public/app/features/explore/PrometheusListView/ItemLabels.tsx:5381": [
      [0, 0, 0, "Styles should be written using objects.", "0"],
      [0, 0, 0, "Styles should be written using objects.", "1"],
      [0, 0, 0, "Styles should be written using objects.", "2"]
    ],
    "public/app/features/explore/PrometheusListView/ItemValues.tsx:5381": [
      [0, 0, 0, "Styles should be written using objects.", "0"],
      [0, 0, 0, "Styles should be written using objects.", "1"],
      [0, 0, 0, "Styles should be written using objects.", "2"]
    ],
    "public/app/features/explore/PrometheusListView/RawListContainer.tsx:5381": [
      [0, 0, 0, "Styles should be written using objects.", "0"],
      [0, 0, 0, "Styles should be written using objects.", "1"],
      [0, 0, 0, "Styles should be written using objects.", "2"],
      [0, 0, 0, "Styles should be written using objects.", "3"],
      [0, 0, 0, "Styles should be written using objects.", "4"],
      [0, 0, 0, "Styles should be written using objects.", "5"]
    ],
    "public/app/features/explore/PrometheusListView/RawListItem.tsx:5381": [
      [0, 0, 0, "Styles should be written using objects.", "0"],
      [0, 0, 0, "Styles should be written using objects.", "1"],
      [0, 0, 0, "Styles should be written using objects.", "2"],
      [0, 0, 0, "Styles should be written using objects.", "3"]
    ],
    "public/app/features/explore/PrometheusListView/RawListItemAttributes.tsx:5381": [
      [0, 0, 0, "Styles should be written using objects.", "0"],
      [0, 0, 0, "Styles should be written using objects.", "1"],
      [0, 0, 0, "Styles should be written using objects.", "2"]
    ],
    "public/app/features/explore/QueryRows.test.tsx:5381": [
      [0, 0, 0, "Unexpected any. Specify a different type.", "0"]
    ],
    "public/app/features/explore/RichHistory/RichHistoryCard.tsx:5381": [
      [0, 0, 0, "Styles should be written using objects.", "0"],
      [0, 0, 0, "Styles should be written using objects.", "1"],
      [0, 0, 0, "Styles should be written using objects.", "2"],
      [0, 0, 0, "Styles should be written using objects.", "3"],
      [0, 0, 0, "Styles should be written using objects.", "4"],
      [0, 0, 0, "Styles should be written using objects.", "5"],
      [0, 0, 0, "Styles should be written using objects.", "6"],
      [0, 0, 0, "Styles should be written using objects.", "7"],
      [0, 0, 0, "Styles should be written using objects.", "8"],
      [0, 0, 0, "Styles should be written using objects.", "9"],
      [0, 0, 0, "Styles should be written using objects.", "10"],
      [0, 0, 0, "Styles should be written using objects.", "11"],
      [0, 0, 0, "Styles should be written using objects.", "12"],
      [0, 0, 0, "Styles should be written using objects.", "13"]
    ],
    "public/app/features/explore/RichHistory/RichHistoryQueriesTab.tsx:5381": [
      [0, 0, 0, "Styles should be written using objects.", "0"],
      [0, 0, 0, "Styles should be written using objects.", "1"],
      [0, 0, 0, "Styles should be written using objects.", "2"],
      [0, 0, 0, "Styles should be written using objects.", "3"],
      [0, 0, 0, "Styles should be written using objects.", "4"],
      [0, 0, 0, "Styles should be written using objects.", "5"],
      [0, 0, 0, "Styles should be written using objects.", "6"],
      [0, 0, 0, "Styles should be written using objects.", "7"],
      [0, 0, 0, "Styles should be written using objects.", "8"],
      [0, 0, 0, "Styles should be written using objects.", "9"],
      [0, 0, 0, "Styles should be written using objects.", "10"],
      [0, 0, 0, "Styles should be written using objects.", "11"],
      [0, 0, 0, "Styles should be written using objects.", "12"],
      [0, 0, 0, "Styles should be written using objects.", "13"]
    ],
    "public/app/features/explore/RichHistory/RichHistorySettingsTab.tsx:5381": [
      [0, 0, 0, "Styles should be written using objects.", "0"],
      [0, 0, 0, "Styles should be written using objects.", "1"],
      [0, 0, 0, "Styles should be written using objects.", "2"],
      [0, 0, 0, "Styles should be written using objects.", "3"],
      [0, 0, 0, "Styles should be written using objects.", "4"]
    ],
    "public/app/features/explore/RichHistory/RichHistoryStarredTab.tsx:5381": [
      [0, 0, 0, "Styles should be written using objects.", "0"],
      [0, 0, 0, "Styles should be written using objects.", "1"],
      [0, 0, 0, "Styles should be written using objects.", "2"],
      [0, 0, 0, "Styles should be written using objects.", "3"],
      [0, 0, 0, "Styles should be written using objects.", "4"],
      [0, 0, 0, "Styles should be written using objects.", "5"],
      [0, 0, 0, "Styles should be written using objects.", "6"]
    ],
    "public/app/features/explore/SecondaryActions.tsx:5381": [
      [0, 0, 0, "Styles should be written using objects.", "0"]
    ],
    "public/app/features/explore/SupplementaryResultError.tsx:5381": [
      [0, 0, 0, "Styles should be written using objects.", "0"],
      [0, 0, 0, "Styles should be written using objects.", "1"]
    ],
    "public/app/features/explore/TraceView/TraceView.tsx:5381": [
      [0, 0, 0, "Styles should be written using objects.", "0"],
      [0, 0, 0, "Do not use any type assertions.", "1"],
      [0, 0, 0, "Do not use any type assertions.", "2"]
    ],
    "public/app/features/explore/TraceView/components/TracePageHeader/Actions/ActionButton.tsx:5381": [
      [0, 0, 0, "Styles should be written using objects.", "0"]
    ],
    "public/app/features/explore/TraceView/components/TracePageHeader/Actions/TracePageActions.tsx:5381": [
      [0, 0, 0, "Styles should be written using objects.", "0"],
      [0, 0, 0, "Styles should be written using objects.", "1"]
    ],
    "public/app/features/explore/TraceView/components/TracePageHeader/SearchBar/NextPrevResult.tsx:5381": [
      [0, 0, 0, "Styles should be written using objects.", "0"],
      [0, 0, 0, "Styles should be written using objects.", "1"],
      [0, 0, 0, "Styles should be written using objects.", "2"],
      [0, 0, 0, "Styles should be written using objects.", "3"],
      [0, 0, 0, "Styles should be written using objects.", "4"],
      [0, 0, 0, "Styles should be written using objects.", "5"]
    ],
    "public/app/features/explore/TraceView/components/TracePageHeader/SearchBar/TracePageSearchBar.tsx:5381": [
      [0, 0, 0, "Styles should be written using objects.", "0"],
      [0, 0, 0, "Styles should be written using objects.", "1"],
      [0, 0, 0, "Styles should be written using objects.", "2"],
      [0, 0, 0, "Styles should be written using objects.", "3"],
      [0, 0, 0, "Styles should be written using objects.", "4"],
      [0, 0, 0, "Styles should be written using objects.", "5"]
    ],
    "public/app/features/explore/TraceView/components/TracePageHeader/SpanFilters/SpanFilters.tsx:5381": [
      [0, 0, 0, "Styles should be written using objects.", "0"],
      [0, 0, 0, "Styles should be written using objects.", "1"],
      [0, 0, 0, "Styles should be written using objects.", "2"],
      [0, 0, 0, "Styles should be written using objects.", "3"],
      [0, 0, 0, "Styles should be written using objects.", "4"],
      [0, 0, 0, "Styles should be written using objects.", "5"],
      [0, 0, 0, "Styles should be written using objects.", "6"]
    ],
    "public/app/features/explore/TraceView/components/TracePageHeader/SpanGraph/CanvasSpanGraph.tsx:5381": [
      [0, 0, 0, "Styles should be written using objects.", "0"]
    ],
    "public/app/features/explore/TraceView/components/TracePageHeader/SpanGraph/GraphTicks.tsx:5381": [
      [0, 0, 0, "Styles should be written using objects.", "0"]
    ],
    "public/app/features/explore/TraceView/components/TracePageHeader/SpanGraph/Scrubber.tsx:5381": [
      [0, 0, 0, "Styles should be written using objects.", "0"],
      [0, 0, 0, "Styles should be written using objects.", "1"],
      [0, 0, 0, "Styles should be written using objects.", "2"],
      [0, 0, 0, "Styles should be written using objects.", "3"],
      [0, 0, 0, "Styles should be written using objects.", "4"]
    ],
    "public/app/features/explore/TraceView/components/TracePageHeader/SpanGraph/TickLabels.tsx:5381": [
      [0, 0, 0, "Styles should be written using objects.", "0"],
      [0, 0, 0, "Styles should be written using objects.", "1"]
    ],
    "public/app/features/explore/TraceView/components/TracePageHeader/SpanGraph/ViewingLayer.tsx:5381": [
      [0, 0, 0, "Styles should be written using objects.", "0"],
      [0, 0, 0, "Styles should be written using objects.", "1"],
      [0, 0, 0, "Styles should be written using objects.", "2"],
      [0, 0, 0, "Styles should be written using objects.", "3"],
      [0, 0, 0, "Styles should be written using objects.", "4"],
      [0, 0, 0, "Styles should be written using objects.", "5"],
      [0, 0, 0, "Styles should be written using objects.", "6"],
      [0, 0, 0, "Styles should be written using objects.", "7"]
    ],
    "public/app/features/explore/TraceView/components/TracePageHeader/TracePageHeader.tsx:5381": [
      [0, 0, 0, "Styles should be written using objects.", "0"],
      [0, 0, 0, "Styles should be written using objects.", "1"],
      [0, 0, 0, "Styles should be written using objects.", "2"],
      [0, 0, 0, "Styles should be written using objects.", "3"],
      [0, 0, 0, "Styles should be written using objects.", "4"],
      [0, 0, 0, "Styles should be written using objects.", "5"],
      [0, 0, 0, "Styles should be written using objects.", "6"],
      [0, 0, 0, "Styles should be written using objects.", "7"],
      [0, 0, 0, "Styles should be written using objects.", "8"],
      [0, 0, 0, "Styles should be written using objects.", "9"],
      [0, 0, 0, "Styles should be written using objects.", "10"],
      [0, 0, 0, "Styles should be written using objects.", "11"],
      [0, 0, 0, "Styles should be written using objects.", "12"]
    ],
    "public/app/features/explore/TraceView/components/TraceTimelineViewer/SpanBarRow.tsx:5381": [
      [0, 0, 0, "Styles should be written using objects.", "0"],
      [0, 0, 0, "Styles should be written using objects.", "1"],
      [0, 0, 0, "Styles should be written using objects.", "2"],
      [0, 0, 0, "Styles should be written using objects.", "3"],
      [0, 0, 0, "Styles should be written using objects.", "4"],
      [0, 0, 0, "Styles should be written using objects.", "5"],
      [0, 0, 0, "Styles should be written using objects.", "6"],
      [0, 0, 0, "Styles should be written using objects.", "7"],
      [0, 0, 0, "Styles should be written using objects.", "8"],
      [0, 0, 0, "Styles should be written using objects.", "9"],
      [0, 0, 0, "Styles should be written using objects.", "10"],
      [0, 0, 0, "Styles should be written using objects.", "11"],
      [0, 0, 0, "Styles should be written using objects.", "12"],
      [0, 0, 0, "Styles should be written using objects.", "13"],
      [0, 0, 0, "Styles should be written using objects.", "14"],
      [0, 0, 0, "Styles should be written using objects.", "15"],
      [0, 0, 0, "Styles should be written using objects.", "16"],
      [0, 0, 0, "Styles should be written using objects.", "17"],
      [0, 0, 0, "Styles should be written using objects.", "18"],
      [0, 0, 0, "Styles should be written using objects.", "19"],
      [0, 0, 0, "Styles should be written using objects.", "20"],
      [0, 0, 0, "Styles should be written using objects.", "21"]
    ],
    "public/app/features/explore/TraceView/components/TraceTimelineViewer/SpanDetail/AccordianKeyValues.tsx:5381": [
      [0, 0, 0, "Styles should be written using objects.", "0"],
      [0, 0, 0, "Styles should be written using objects.", "1"],
      [0, 0, 0, "Styles should be written using objects.", "2"],
      [0, 0, 0, "Styles should be written using objects.", "3"],
      [0, 0, 0, "Styles should be written using objects.", "4"],
      [0, 0, 0, "Styles should be written using objects.", "5"],
      [0, 0, 0, "Styles should be written using objects.", "6"],
      [0, 0, 0, "Styles should be written using objects.", "7"]
    ],
    "public/app/features/explore/TraceView/components/TraceTimelineViewer/SpanDetail/AccordianLogs.tsx:5381": [
      [0, 0, 0, "Styles should be written using objects.", "0"],
      [0, 0, 0, "Styles should be written using objects.", "1"],
      [0, 0, 0, "Styles should be written using objects.", "2"],
      [0, 0, 0, "Styles should be written using objects.", "3"]
    ],
    "public/app/features/explore/TraceView/components/TraceTimelineViewer/SpanDetail/AccordianReferences.tsx:5381": [
      [0, 0, 0, "Styles should be written using objects.", "0"],
      [0, 0, 0, "Styles should be written using objects.", "1"],
      [0, 0, 0, "Styles should be written using objects.", "2"],
      [0, 0, 0, "Styles should be written using objects.", "3"],
      [0, 0, 0, "Styles should be written using objects.", "4"],
      [0, 0, 0, "Styles should be written using objects.", "5"],
      [0, 0, 0, "Styles should be written using objects.", "6"],
      [0, 0, 0, "Styles should be written using objects.", "7"],
      [0, 0, 0, "Styles should be written using objects.", "8"],
      [0, 0, 0, "Styles should be written using objects.", "9"],
      [0, 0, 0, "Styles should be written using objects.", "10"],
      [0, 0, 0, "Styles should be written using objects.", "11"],
      [0, 0, 0, "Styles should be written using objects.", "12"],
      [0, 0, 0, "Styles should be written using objects.", "13"]
    ],
    "public/app/features/explore/TraceView/components/TraceTimelineViewer/SpanDetail/AccordianText.tsx:5381": [
      [0, 0, 0, "Styles should be written using objects.", "0"]
    ],
    "public/app/features/explore/TraceView/components/TraceTimelineViewer/SpanDetail/KeyValuesTable.tsx:5381": [
      [0, 0, 0, "Styles should be written using objects.", "0"],
      [0, 0, 0, "Styles should be written using objects.", "1"],
      [0, 0, 0, "Styles should be written using objects.", "2"],
      [0, 0, 0, "Styles should be written using objects.", "3"],
      [0, 0, 0, "Styles should be written using objects.", "4"],
      [0, 0, 0, "Styles should be written using objects.", "5"]
    ],
    "public/app/features/explore/TraceView/components/TraceTimelineViewer/SpanDetail/TextList.tsx:5381": [
      [0, 0, 0, "Styles should be written using objects.", "0"],
      [0, 0, 0, "Styles should be written using objects.", "1"],
      [0, 0, 0, "Styles should be written using objects.", "2"]
    ],
    "public/app/features/explore/TraceView/components/TraceTimelineViewer/SpanDetail/index.tsx:5381": [
      [0, 0, 0, "Styles should be written using objects.", "0"],
      [0, 0, 0, "Styles should be written using objects.", "1"],
      [0, 0, 0, "Styles should be written using objects.", "2"],
      [0, 0, 0, "Styles should be written using objects.", "3"],
      [0, 0, 0, "Styles should be written using objects.", "4"],
      [0, 0, 0, "Styles should be written using objects.", "5"],
      [0, 0, 0, "Styles should be written using objects.", "6"],
      [0, 0, 0, "Styles should be written using objects.", "7"],
      [0, 0, 0, "Styles should be written using objects.", "8"],
      [0, 0, 0, "Styles should be written using objects.", "9"],
      [0, 0, 0, "Styles should be written using objects.", "10"]
    ],
    "public/app/features/explore/TraceView/components/TraceTimelineViewer/SpanDetailRow.tsx:5381": [
      [0, 0, 0, "Styles should be written using objects.", "0"],
      [0, 0, 0, "Styles should be written using objects.", "1"]
    ],
    "public/app/features/explore/TraceView/components/TraceTimelineViewer/SpanLinks.tsx:5381": [
      [0, 0, 0, "Styles should be written using objects.", "0"],
      [0, 0, 0, "Styles should be written using objects.", "1"],
      [0, 0, 0, "Styles should be written using objects.", "2"],
      [0, 0, 0, "Styles should be written using objects.", "3"]
    ],
    "public/app/features/explore/TraceView/components/TraceTimelineViewer/SpanTreeOffset.tsx:5381": [
      [0, 0, 0, "Styles should be written using objects.", "0"],
      [0, 0, 0, "Styles should be written using objects.", "1"],
      [0, 0, 0, "Styles should be written using objects.", "2"],
      [0, 0, 0, "Styles should be written using objects.", "3"],
      [0, 0, 0, "Styles should be written using objects.", "4"],
      [0, 0, 0, "Styles should be written using objects.", "5"]
    ],
    "public/app/features/explore/TraceView/components/TraceTimelineViewer/Ticks.tsx:5381": [
      [0, 0, 0, "Styles should be written using objects.", "0"],
      [0, 0, 0, "Styles should be written using objects.", "1"],
      [0, 0, 0, "Styles should be written using objects.", "2"],
      [0, 0, 0, "Styles should be written using objects.", "3"]
    ],
    "public/app/features/explore/TraceView/components/TraceTimelineViewer/TimelineHeaderRow/TimelineCollapser.tsx:5381": [
      [0, 0, 0, "Styles should be written using objects.", "0"]
    ],
    "public/app/features/explore/TraceView/components/TraceTimelineViewer/TimelineHeaderRow/TimelineColumnResizer.tsx:5381": [
      [0, 0, 0, "Styles should be written using objects.", "0"],
      [0, 0, 0, "Styles should be written using objects.", "1"],
      [0, 0, 0, "Styles should be written using objects.", "2"],
      [0, 0, 0, "Styles should be written using objects.", "3"],
      [0, 0, 0, "Styles should be written using objects.", "4"],
      [0, 0, 0, "Styles should be written using objects.", "5"],
      [0, 0, 0, "Styles should be written using objects.", "6"],
      [0, 0, 0, "Styles should be written using objects.", "7"]
    ],
    "public/app/features/explore/TraceView/components/TraceTimelineViewer/TimelineHeaderRow/TimelineHeaderRow.tsx:5381": [
      [0, 0, 0, "Styles should be written using objects.", "0"],
      [0, 0, 0, "Styles should be written using objects.", "1"],
      [0, 0, 0, "Styles should be written using objects.", "2"]
    ],
    "public/app/features/explore/TraceView/components/TraceTimelineViewer/TimelineHeaderRow/TimelineViewingLayer.tsx:5381": [
      [0, 0, 0, "Styles should be written using objects.", "0"],
      [0, 0, 0, "Styles should be written using objects.", "1"],
      [0, 0, 0, "Styles should be written using objects.", "2"],
      [0, 0, 0, "Styles should be written using objects.", "3"],
      [0, 0, 0, "Styles should be written using objects.", "4"],
      [0, 0, 0, "Styles should be written using objects.", "5"],
      [0, 0, 0, "Styles should be written using objects.", "6"],
      [0, 0, 0, "Styles should be written using objects.", "7"]
    ],
    "public/app/features/explore/TraceView/components/TraceTimelineViewer/TimelineRow.tsx:5381": [
      [0, 0, 0, "Styles should be written using objects.", "0"]
    ],
    "public/app/features/explore/TraceView/components/TraceTimelineViewer/VirtualizedTraceView.tsx:5381": [
      [0, 0, 0, "Styles should be written using objects.", "0"],
      [0, 0, 0, "Styles should be written using objects.", "1"],
      [0, 0, 0, "Styles should be written using objects.", "2"]
    ],
    "public/app/features/explore/TraceView/components/TraceTimelineViewer/index.tsx:5381": [
      [0, 0, 0, "Styles should be written using objects.", "0"]
    ],
    "public/app/features/explore/TraceView/components/common/BreakableText.tsx:5381": [
      [0, 0, 0, "Styles should be written using objects.", "0"]
    ],
    "public/app/features/explore/TraceView/components/common/CopyIcon.tsx:5381": [
      [0, 0, 0, "Styles should be written using objects.", "0"]
    ],
    "public/app/features/explore/TraceView/components/common/Divider.tsx:5381": [
      [0, 0, 0, "Styles should be written using objects.", "0"],
      [0, 0, 0, "Styles should be written using objects.", "1"],
      [0, 0, 0, "Styles should be written using objects.", "2"]
    ],
    "public/app/features/explore/TraceView/components/common/LabeledList.tsx:5381": [
      [0, 0, 0, "Styles should be written using objects.", "0"],
      [0, 0, 0, "Styles should be written using objects.", "1"],
      [0, 0, 0, "Styles should be written using objects.", "2"],
      [0, 0, 0, "Styles should be written using objects.", "3"]
    ],
    "public/app/features/explore/TraceView/components/common/NewWindowIcon.tsx:5381": [
      [0, 0, 0, "Styles should be written using objects.", "0"]
    ],
    "public/app/features/explore/TraceView/components/common/TraceName.tsx:5381": [
      [0, 0, 0, "Styles should be written using objects.", "0"]
    ],
    "public/app/features/explore/TraceView/components/demo/trace-generators.ts:5381": [
      [0, 0, 0, "Do not use any type assertions.", "0"]
    ],
    "public/app/features/explore/TraceView/components/model/link-patterns.test.ts:5381": [
      [0, 0, 0, "Unexpected any. Specify a different type.", "0"],
      [0, 0, 0, "Unexpected any. Specify a different type.", "1"]
    ],
    "public/app/features/explore/TraceView/components/model/link-patterns.tsx:5381": [
      [0, 0, 0, "Unexpected any. Specify a different type.", "0"],
      [0, 0, 0, "Unexpected any. Specify a different type.", "1"],
      [0, 0, 0, "Unexpected any. Specify a different type.", "2"],
      [0, 0, 0, "Unexpected any. Specify a different type.", "3"],
      [0, 0, 0, "Unexpected any. Specify a different type.", "4"],
      [0, 0, 0, "Unexpected any. Specify a different type.", "5"],
      [0, 0, 0, "Unexpected any. Specify a different type.", "6"],
      [0, 0, 0, "Unexpected any. Specify a different type.", "7"],
      [0, 0, 0, "Unexpected any. Specify a different type.", "8"],
      [0, 0, 0, "Do not use any type assertions.", "9"],
      [0, 0, 0, "Unexpected any. Specify a different type.", "10"],
      [0, 0, 0, "Do not use any type assertions.", "11"],
      [0, 0, 0, "Unexpected any. Specify a different type.", "12"]
    ],
    "public/app/features/explore/TraceView/components/model/transform-trace-data.tsx:5381": [
      [0, 0, 0, "Do not use any type assertions.", "0"]
    ],
    "public/app/features/explore/TraceView/components/settings/SpanBarSettings.tsx:5381": [
      [0, 0, 0, "Styles should be written using objects.", "0"],
      [0, 0, 0, "Styles should be written using objects.", "1"]
    ],
    "public/app/features/explore/TraceView/components/types/trace.ts:5381": [
      [0, 0, 0, "Unexpected any. Specify a different type.", "0"]
    ],
    "public/app/features/explore/TraceView/components/uberUtilityStyles.ts:5381": [
      [0, 0, 0, "Styles should be written using objects.", "0"],
      [0, 0, 0, "Styles should be written using objects.", "1"],
      [0, 0, 0, "Styles should be written using objects.", "2"],
      [0, 0, 0, "Styles should be written using objects.", "3"],
      [0, 0, 0, "Styles should be written using objects.", "4"],
      [0, 0, 0, "Styles should be written using objects.", "5"],
      [0, 0, 0, "Styles should be written using objects.", "6"],
      [0, 0, 0, "Styles should be written using objects.", "7"],
      [0, 0, 0, "Styles should be written using objects.", "8"],
      [0, 0, 0, "Styles should be written using objects.", "9"],
      [0, 0, 0, "Styles should be written using objects.", "10"],
      [0, 0, 0, "Styles should be written using objects.", "11"],
      [0, 0, 0, "Styles should be written using objects.", "12"],
      [0, 0, 0, "Styles should be written using objects.", "13"],
      [0, 0, 0, "Styles should be written using objects.", "14"],
      [0, 0, 0, "Styles should be written using objects.", "15"],
      [0, 0, 0, "Styles should be written using objects.", "16"]
    ],
    "public/app/features/explore/TraceView/createSpanLink.tsx:5381": [
      [0, 0, 0, "Do not use any type assertions.", "0"],
      [0, 0, 0, "Do not use any type assertions.", "1"]
    ],
    "public/app/features/explore/spec/helper/setup.tsx:5381": [
      [0, 0, 0, "Do not use any type assertions.", "0"],
      [0, 0, 0, "Unexpected any. Specify a different type.", "1"]
    ],
    "public/app/features/explore/spec/interpolation.test.tsx:5381": [
      [0, 0, 0, "Unexpected any. Specify a different type.", "0"]
    ],
    "public/app/features/explore/spec/queryHistory.test.tsx:5381": [
      [0, 0, 0, "Unexpected any. Specify a different type.", "0"]
    ],
    "public/app/features/explore/state/time.test.ts:5381": [
      [0, 0, 0, "Unexpected any. Specify a different type.", "0"]
    ],
    "public/app/features/explore/state/utils.ts:5381": [
      [0, 0, 0, "Do not use any type assertions.", "0"],
      [0, 0, 0, "Unexpected any. Specify a different type.", "1"],
      [0, 0, 0, "Do not use any type assertions.", "2"],
      [0, 0, 0, "Unexpected any. Specify a different type.", "3"],
      [0, 0, 0, "Do not use any type assertions.", "4"],
      [0, 0, 0, "Do not use any type assertions.", "5"]
    ],
    "public/app/features/expressions/ExpressionDatasource.ts:5381": [
      [0, 0, 0, "Unexpected any. Specify a different type.", "0"],
      [0, 0, 0, "Do not use any type assertions.", "1"],
      [0, 0, 0, "Do not use any type assertions.", "2"]
    ],
    "public/app/features/expressions/components/Condition.tsx:5381": [
      [0, 0, 0, "Styles should be written using objects.", "0"],
      [0, 0, 0, "Styles should be written using objects.", "1"],
      [0, 0, 0, "Styles should be written using objects.", "2"]
    ],
    "public/app/features/expressions/components/Math.tsx:5381": [
      [0, 0, 0, "Styles should be written using objects.", "0"],
      [0, 0, 0, "Styles should be written using objects.", "1"],
      [0, 0, 0, "Styles should be written using objects.", "2"],
      [0, 0, 0, "Styles should be written using objects.", "3"],
      [0, 0, 0, "Styles should be written using objects.", "4"],
      [0, 0, 0, "Styles should be written using objects.", "5"],
      [0, 0, 0, "Styles should be written using objects.", "6"]
    ],
    "public/app/features/expressions/components/Threshold.tsx:5381": [
      [0, 0, 0, "Styles should be written using objects.", "0"],
      [0, 0, 0, "Styles should be written using objects.", "1"]
    ],
    "public/app/features/expressions/guards.ts:5381": [
      [0, 0, 0, "Do not use any type assertions.", "0"]
    ],
    "public/app/features/geo/editor/GazetteerPathEditor.tsx:5381": [
      [0, 0, 0, "Styles should be written using objects.", "0"]
    ],
    "public/app/features/geo/editor/locationModeEditor.tsx:5381": [
      [0, 0, 0, "Styles should be written using objects.", "0"],
      [0, 0, 0, "Styles should be written using objects.", "1"]
    ],
    "public/app/features/geo/format/geohash.ts:5381": [
      [0, 0, 0, "Unexpected any. Specify a different type.", "0"]
    ],
    "public/app/features/geo/format/geojson.ts:5381": [
      [0, 0, 0, "Unexpected any. Specify a different type.", "0"]
    ],
    "public/app/features/geo/gazetteer/gazetteer.ts:5381": [
      [0, 0, 0, "Unexpected any. Specify a different type.", "0"],
      [0, 0, 0, "Do not use any type assertions.", "1"]
    ],
    "public/app/features/geo/gazetteer/worldmap.test.ts:5381": [
      [0, 0, 0, "Unexpected any. Specify a different type.", "0"]
    ],
    "public/app/features/geo/utils/frameVectorSource.ts:5381": [
      [0, 0, 0, "Do not use any type assertions.", "0"],
      [0, 0, 0, "Do not use any type assertions.", "1"]
    ],
    "public/app/features/inspector/DetailText.tsx:5381": [
      [0, 0, 0, "Styles should be written using objects.", "0"]
    ],
    "public/app/features/inspector/InspectDataOptions.tsx:5381": [
      [0, 0, 0, "Do not use any type assertions.", "0"]
    ],
    "public/app/features/inspector/InspectDataTab.tsx:5381": [
      [0, 0, 0, "Use data-testid for E2E selectors instead of aria-label", "0"]
    ],
    "public/app/features/inspector/InspectErrorTab.tsx:5381": [
      [0, 0, 0, "Unexpected any. Specify a different type.", "0"]
    ],
    "public/app/features/inspector/InspectJSONTab.tsx:5381": [
      [0, 0, 0, "Use data-testid for E2E selectors instead of aria-label", "0"]
    ],
    "public/app/features/inspector/InspectStatsTab.tsx:5381": [
      [0, 0, 0, "Use data-testid for E2E selectors instead of aria-label", "0"],
      [0, 0, 0, "Styles should be written using objects.", "1"]
    ],
    "public/app/features/inspector/InspectStatsTable.tsx:5381": [
      [0, 0, 0, "Styles should be written using objects.", "0"],
      [0, 0, 0, "Styles should be written using objects.", "1"]
    ],
    "public/app/features/inspector/InspectStatsTraceIdsTable.tsx:5381": [
      [0, 0, 0, "Styles should be written using objects.", "0"],
      [0, 0, 0, "Styles should be written using objects.", "1"]
    ],
    "public/app/features/inspector/QueryInspector.tsx:5381": [
      [0, 0, 0, "Unexpected any. Specify a different type.", "0"],
      [0, 0, 0, "Unexpected any. Specify a different type.", "1"],
      [0, 0, 0, "Unexpected any. Specify a different type.", "2"],
      [0, 0, 0, "Styles should be written using objects.", "3"],
      [0, 0, 0, "Use data-testid for E2E selectors instead of aria-label", "4"],
      [0, 0, 0, "Use data-testid for E2E selectors instead of aria-label", "5"]
    ],
    "public/app/features/inspector/styles.ts:5381": [
      [0, 0, 0, "Styles should be written using objects.", "0"],
      [0, 0, 0, "Styles should be written using objects.", "1"],
      [0, 0, 0, "Styles should be written using objects.", "2"],
      [0, 0, 0, "Styles should be written using objects.", "3"],
      [0, 0, 0, "Styles should be written using objects.", "4"],
      [0, 0, 0, "Styles should be written using objects.", "5"],
      [0, 0, 0, "Styles should be written using objects.", "6"],
      [0, 0, 0, "Styles should be written using objects.", "7"],
      [0, 0, 0, "Styles should be written using objects.", "8"],
      [0, 0, 0, "Styles should be written using objects.", "9"],
      [0, 0, 0, "Styles should be written using objects.", "10"]
    ],
    "public/app/features/invites/state/selectors.ts:5381": [
      [0, 0, 0, "Unexpected any. Specify a different type.", "0"]
    ],
    "public/app/features/library-panels/components/LibraryPanelCard/LibraryPanelCard.tsx:5381": [
      [0, 0, 0, "Styles should be written using objects.", "0"]
    ],
    "public/app/features/library-panels/components/LibraryPanelInfo/LibraryPanelInfo.tsx:5381": [
      [0, 0, 0, "Styles should be written using objects.", "0"],
      [0, 0, 0, "Styles should be written using objects.", "1"],
      [0, 0, 0, "Styles should be written using objects.", "2"]
    ],
    "public/app/features/library-panels/components/LibraryPanelsSearch/LibraryPanelsSearch.tsx:5381": [
      [0, 0, 0, "Styles should be written using objects.", "0"],
      [0, 0, 0, "Styles should be written using objects.", "1"],
      [0, 0, 0, "Styles should be written using objects.", "2"],
      [0, 0, 0, "Styles should be written using objects.", "3"],
      [0, 0, 0, "Styles should be written using objects.", "4"],
      [0, 0, 0, "Styles should be written using objects.", "5"],
      [0, 0, 0, "Styles should be written using objects.", "6"],
      [0, 0, 0, "Styles should be written using objects.", "7"],
      [0, 0, 0, "Styles should be written using objects.", "8"]
    ],
    "public/app/features/library-panels/components/LibraryPanelsView/LibraryPanelsView.tsx:5381": [
      [0, 0, 0, "Styles should be written using objects.", "0"],
      [0, 0, 0, "Styles should be written using objects.", "1"],
      [0, 0, 0, "Styles should be written using objects.", "2"],
      [0, 0, 0, "Styles should be written using objects.", "3"],
      [0, 0, 0, "Styles should be written using objects.", "4"],
      [0, 0, 0, "Styles should be written using objects.", "5"]
    ],
    "public/app/features/library-panels/components/LibraryPanelsView/actions.ts:5381": [
      [0, 0, 0, "Unexpected any. Specify a different type.", "0"]
    ],
    "public/app/features/library-panels/components/OpenLibraryPanelModal/OpenLibraryPanelModal.tsx:5381": [
      [0, 0, 0, "Styles should be written using objects.", "0"]
    ],
    "public/app/features/library-panels/components/PanelLibraryOptionsGroup/PanelLibraryOptionsGroup.tsx:5381": [
      [0, 0, 0, "Styles should be written using objects.", "0"]
    ],
    "public/app/features/library-panels/styles.ts:5381": [
      [0, 0, 0, "Styles should be written using objects.", "0"],
      [0, 0, 0, "Styles should be written using objects.", "1"],
      [0, 0, 0, "Styles should be written using objects.", "2"],
      [0, 0, 0, "Styles should be written using objects.", "3"],
      [0, 0, 0, "Styles should be written using objects.", "4"],
      [0, 0, 0, "Styles should be written using objects.", "5"]
    ],
    "public/app/features/library-panels/utils.ts:5381": [
      [0, 0, 0, "Unexpected any. Specify a different type.", "0"]
    ],
    "public/app/features/live/LiveConnectionWarning.tsx:5381": [
      [0, 0, 0, "Styles should be written using objects.", "0"],
      [0, 0, 0, "Styles should be written using objects.", "1"]
    ],
    "public/app/features/live/centrifuge/LiveDataStream.test.ts:5381": [
      [0, 0, 0, "Unexpected any. Specify a different type.", "0"],
      [0, 0, 0, "Unexpected any. Specify a different type.", "1"],
      [0, 0, 0, "Unexpected any. Specify a different type.", "2"]
    ],
    "public/app/features/live/centrifuge/LiveDataStream.ts:5381": [
      [0, 0, 0, "Do not use any type assertions.", "0"]
    ],
    "public/app/features/live/centrifuge/channel.ts:5381": [
      [0, 0, 0, "Unexpected any. Specify a different type.", "0"]
    ],
    "public/app/features/live/centrifuge/serviceWorkerProxy.ts:5381": [
      [0, 0, 0, "Do not use any type assertions.", "0"]
    ],
    "public/app/features/live/centrifuge/transferHandlers.ts:5381": [
      [0, 0, 0, "Unexpected any. Specify a different type.", "0"]
    ],
    "public/app/features/live/data/amendTimeSeries.ts:5381": [
      [0, 0, 0, "Unexpected any. Specify a different type.", "0"],
      [0, 0, 0, "Do not use any type assertions.", "1"],
      [0, 0, 0, "Do not use any type assertions.", "2"],
      [0, 0, 0, "Do not use any type assertions.", "3"],
      [0, 0, 0, "Do not use any type assertions.", "4"]
    ],
    "public/app/features/live/index.ts:5381": [
      [0, 0, 0, "Do not use any type assertions.", "0"]
    ],
    "public/app/features/logs/components/LogDetailsRow.tsx:5381": [
      [0, 0, 0, "Styles should be written using objects.", "0"],
      [0, 0, 0, "Styles should be written using objects.", "1"],
      [0, 0, 0, "Styles should be written using objects.", "2"],
      [0, 0, 0, "Styles should be written using objects.", "3"],
      [0, 0, 0, "Styles should be written using objects.", "4"],
      [0, 0, 0, "Styles should be written using objects.", "5"],
      [0, 0, 0, "Styles should be written using objects.", "6"]
    ],
    "public/app/features/logs/components/LogLabelStats.tsx:5381": [
      [0, 0, 0, "Styles should be written using objects.", "0"],
      [0, 0, 0, "Styles should be written using objects.", "1"],
      [0, 0, 0, "Styles should be written using objects.", "2"],
      [0, 0, 0, "Styles should be written using objects.", "3"],
      [0, 0, 0, "Styles should be written using objects.", "4"]
    ],
    "public/app/features/logs/components/LogLabelStatsRow.tsx:5381": [
      [0, 0, 0, "Styles should be written using objects.", "0"],
      [0, 0, 0, "Styles should be written using objects.", "1"],
      [0, 0, 0, "Styles should be written using objects.", "2"],
      [0, 0, 0, "Styles should be written using objects.", "3"],
      [0, 0, 0, "Styles should be written using objects.", "4"],
      [0, 0, 0, "Styles should be written using objects.", "5"],
      [0, 0, 0, "Styles should be written using objects.", "6"],
      [0, 0, 0, "Styles should be written using objects.", "7"]
    ],
    "public/app/features/logs/components/LogLabels.tsx:5381": [
      [0, 0, 0, "Styles should be written using objects.", "0"],
      [0, 0, 0, "Styles should be written using objects.", "1"],
      [0, 0, 0, "Styles should be written using objects.", "2"]
    ],
    "public/app/features/logs/components/LogRowMessageDisplayedFields.tsx:5381": [
      [0, 0, 0, "Styles should be written using objects.", "0"]
    ],
    "public/app/features/logs/components/getLogRowStyles.ts:5381": [
      [0, 0, 0, "Styles should be written using objects.", "0"],
      [0, 0, 0, "Styles should be written using objects.", "1"],
      [0, 0, 0, "Styles should be written using objects.", "2"],
      [0, 0, 0, "Styles should be written using objects.", "3"],
      [0, 0, 0, "Styles should be written using objects.", "4"],
      [0, 0, 0, "Styles should be written using objects.", "5"],
      [0, 0, 0, "Styles should be written using objects.", "6"],
      [0, 0, 0, "Styles should be written using objects.", "7"],
      [0, 0, 0, "Styles should be written using objects.", "8"],
      [0, 0, 0, "Styles should be written using objects.", "9"],
      [0, 0, 0, "Styles should be written using objects.", "10"],
      [0, 0, 0, "Styles should be written using objects.", "11"],
      [0, 0, 0, "Styles should be written using objects.", "12"],
      [0, 0, 0, "Styles should be written using objects.", "13"],
      [0, 0, 0, "Styles should be written using objects.", "14"],
      [0, 0, 0, "Styles should be written using objects.", "15"],
      [0, 0, 0, "Styles should be written using objects.", "16"],
      [0, 0, 0, "Styles should be written using objects.", "17"],
      [0, 0, 0, "Styles should be written using objects.", "18"],
      [0, 0, 0, "Styles should be written using objects.", "19"],
      [0, 0, 0, "Styles should be written using objects.", "20"],
      [0, 0, 0, "Styles should be written using objects.", "21"],
      [0, 0, 0, "Styles should be written using objects.", "22"],
      [0, 0, 0, "Styles should be written using objects.", "23"],
      [0, 0, 0, "Styles should be written using objects.", "24"],
      [0, 0, 0, "Styles should be written using objects.", "25"],
      [0, 0, 0, "Styles should be written using objects.", "26"],
      [0, 0, 0, "Styles should be written using objects.", "27"],
      [0, 0, 0, "Styles should be written using objects.", "28"],
      [0, 0, 0, "Styles should be written using objects.", "29"],
      [0, 0, 0, "Styles should be written using objects.", "30"],
      [0, 0, 0, "Styles should be written using objects.", "31"],
      [0, 0, 0, "Styles should be written using objects.", "32"],
      [0, 0, 0, "Styles should be written using objects.", "33"],
      [0, 0, 0, "Styles should be written using objects.", "34"],
      [0, 0, 0, "Styles should be written using objects.", "35"]
    ],
    "public/app/features/logs/components/log-context/LoadingIndicator.tsx:5381": [
      [0, 0, 0, "Styles should be written using objects.", "0"]
    ],
    "public/app/features/logs/components/log-context/LogRowContextModal.tsx:5381": [
      [0, 0, 0, "Styles should be written using objects.", "0"],
      [0, 0, 0, "Styles should be written using objects.", "1"],
      [0, 0, 0, "Styles should be written using objects.", "2"],
      [0, 0, 0, "Styles should be written using objects.", "3"],
      [0, 0, 0, "Styles should be written using objects.", "4"],
      [0, 0, 0, "Styles should be written using objects.", "5"],
      [0, 0, 0, "Styles should be written using objects.", "6"],
      [0, 0, 0, "Styles should be written using objects.", "7"],
      [0, 0, 0, "Styles should be written using objects.", "8"],
      [0, 0, 0, "Styles should be written using objects.", "9"],
      [0, 0, 0, "Styles should be written using objects.", "10"],
      [0, 0, 0, "Styles should be written using objects.", "11"],
      [0, 0, 0, "Styles should be written using objects.", "12"]
    ],
    "public/app/features/logs/utils.ts:5381": [
      [0, 0, 0, "Do not use any type assertions.", "0"]
    ],
    "public/app/features/manage-dashboards/DashboardImportPage.tsx:5381": [
      [0, 0, 0, "Styles should be written using objects.", "0"],
      [0, 0, 0, "Styles should be written using objects.", "1"],
      [0, 0, 0, "Styles should be written using objects.", "2"]
    ],
    "public/app/features/manage-dashboards/components/ImportDashboardLibraryPanelsList.tsx:5381": [
      [0, 0, 0, "Do not use any type assertions.", "0"],
      [0, 0, 0, "Styles should be written using objects.", "1"],
      [0, 0, 0, "Styles should be written using objects.", "2"]
    ],
    "public/app/features/manage-dashboards/components/PublicDashboardListTable/DeletePublicDashboardModal.tsx:5381": [
      [0, 0, 0, "Styles should be written using objects.", "0"],
      [0, 0, 0, "Styles should be written using objects.", "1"]
    ],
    "public/app/features/manage-dashboards/components/PublicDashboardListTable/PublicDashboardListTable.tsx:5381": [
      [0, 0, 0, "Styles should be written using objects.", "0"],
      [0, 0, 0, "Styles should be written using objects.", "1"],
      [0, 0, 0, "Styles should be written using objects.", "2"],
      [0, 0, 0, "Styles should be written using objects.", "3"],
      [0, 0, 0, "Styles should be written using objects.", "4"],
      [0, 0, 0, "Styles should be written using objects.", "5"]
    ],
    "public/app/features/manage-dashboards/state/actions.test.ts:5381": [
      [0, 0, 0, "Unexpected any. Specify a different type.", "0"]
    ],
    "public/app/features/manage-dashboards/state/actions.ts:5381": [
      [0, 0, 0, "Unexpected any. Specify a different type.", "0"],
      [0, 0, 0, "Unexpected any. Specify a different type.", "1"],
      [0, 0, 0, "Unexpected any. Specify a different type.", "2"],
      [0, 0, 0, "Unexpected any. Specify a different type.", "3"],
      [0, 0, 0, "Do not use any type assertions.", "4"],
      [0, 0, 0, "Unexpected any. Specify a different type.", "5"],
      [0, 0, 0, "Do not use any type assertions.", "6"],
      [0, 0, 0, "Unexpected any. Specify a different type.", "7"],
      [0, 0, 0, "Unexpected any. Specify a different type.", "8"],
      [0, 0, 0, "Unexpected any. Specify a different type.", "9"],
      [0, 0, 0, "Unexpected any. Specify a different type.", "10"],
      [0, 0, 0, "Unexpected any. Specify a different type.", "11"],
      [0, 0, 0, "Unexpected any. Specify a different type.", "12"],
      [0, 0, 0, "Unexpected any. Specify a different type.", "13"],
      [0, 0, 0, "Unexpected any. Specify a different type.", "14"],
      [0, 0, 0, "Unexpected any. Specify a different type.", "15"],
      [0, 0, 0, "Unexpected any. Specify a different type.", "16"],
      [0, 0, 0, "Unexpected any. Specify a different type.", "17"],
      [0, 0, 0, "Unexpected any. Specify a different type.", "18"],
      [0, 0, 0, "Unexpected any. Specify a different type.", "19"]
    ],
    "public/app/features/manage-dashboards/state/reducers.ts:5381": [
      [0, 0, 0, "Unexpected any. Specify a different type.", "0"],
      [0, 0, 0, "Do not use any type assertions.", "1"],
      [0, 0, 0, "Unexpected any. Specify a different type.", "2"],
      [0, 0, 0, "Unexpected any. Specify a different type.", "3"],
      [0, 0, 0, "Unexpected any. Specify a different type.", "4"]
    ],
    "public/app/features/org/state/actions.ts:5381": [
      [0, 0, 0, "Unexpected any. Specify a different type.", "0"],
      [0, 0, 0, "Unexpected any. Specify a different type.", "1"],
      [0, 0, 0, "Unexpected any. Specify a different type.", "2"],
      [0, 0, 0, "Unexpected any. Specify a different type.", "3"],
      [0, 0, 0, "Unexpected any. Specify a different type.", "4"]
    ],
    "public/app/features/org/state/reducers.ts:5381": [
      [0, 0, 0, "Do not use any type assertions.", "0"]
    ],
    "public/app/features/panel/components/VizTypePicker/PanelTypeCard.tsx:5381": [
      [0, 0, 0, "Use data-testid for E2E selectors instead of aria-label", "0"],
      [0, 0, 0, "Styles should be written using objects.", "1"],
      [0, 0, 0, "Styles should be written using objects.", "2"],
      [0, 0, 0, "Styles should be written using objects.", "3"],
      [0, 0, 0, "Styles should be written using objects.", "4"],
      [0, 0, 0, "Styles should be written using objects.", "5"],
      [0, 0, 0, "Styles should be written using objects.", "6"],
      [0, 0, 0, "Styles should be written using objects.", "7"],
      [0, 0, 0, "Styles should be written using objects.", "8"],
      [0, 0, 0, "Styles should be written using objects.", "9"],
      [0, 0, 0, "Styles should be written using objects.", "10"]
    ],
    "public/app/features/panel/components/VizTypePicker/VisualizationSuggestionCard.tsx:5381": [
      [0, 0, 0, "Styles should be written using objects.", "0"],
      [0, 0, 0, "Styles should be written using objects.", "1"],
      [0, 0, 0, "Styles should be written using objects.", "2"],
      [0, 0, 0, "Styles should be written using objects.", "3"],
      [0, 0, 0, "Styles should be written using objects.", "4"]
    ],
    "public/app/features/panel/components/VizTypePicker/VizTypePicker.tsx:5381": [
      [0, 0, 0, "Styles should be written using objects.", "0"]
    ],
    "public/app/features/panel/components/VizTypePicker/types.ts:5381": [
      [0, 0, 0, "Unexpected any. Specify a different type.", "0"]
    ],
    "public/app/features/panel/panellinks/linkSuppliers.ts:5381": [
      [0, 0, 0, "Unexpected any. Specify a different type.", "0"]
    ],
    "public/app/features/panel/panellinks/link_srv.ts:5381": [
      [0, 0, 0, "Unexpected any. Specify a different type.", "0"],
      [0, 0, 0, "Unexpected any. Specify a different type.", "1"],
      [0, 0, 0, "Unexpected any. Specify a different type.", "2"],
      [0, 0, 0, "Unexpected any. Specify a different type.", "3"],
      [0, 0, 0, "Unexpected any. Specify a different type.", "4"]
    ],
    "public/app/features/panel/state/actions.ts:5381": [
      [0, 0, 0, "Unexpected any. Specify a different type.", "0"]
    ],
    "public/app/features/panel/state/reducers.ts:5381": [
      [0, 0, 0, "Unexpected any. Specify a different type.", "0"],
      [0, 0, 0, "Unexpected any. Specify a different type.", "1"]
    ],
    "public/app/features/playlist/EmptyQueryListBanner.tsx:5381": [
      [0, 0, 0, "Styles should be written using objects.", "0"]
    ],
    "public/app/features/playlist/PlaylistForm.tsx:5381": [
      [0, 0, 0, "Use data-testid for E2E selectors instead of aria-label", "0"],
      [0, 0, 0, "Use data-testid for E2E selectors instead of aria-label", "1"]
    ],
    "public/app/features/playlist/PlaylistTableRows.tsx:5381": [
      [0, 0, 0, "Styles should be written using objects.", "0"],
      [0, 0, 0, "Styles should be written using objects.", "1"],
      [0, 0, 0, "Styles should be written using objects.", "2"],
      [0, 0, 0, "Styles should be written using objects.", "3"]
    ],
    "public/app/features/plugins/admin/components/Badges/PluginUpdateAvailableBadge.tsx:5381": [
      [0, 0, 0, "Styles should be written using objects.", "0"]
    ],
    "public/app/features/plugins/admin/components/Badges/sharedStyles.ts:5381": [
      [0, 0, 0, "Styles should be written using objects.", "0"]
    ],
    "public/app/features/plugins/admin/components/GetStartedWithPlugin/GetStartedWithDataSource.tsx:5381": [
      [0, 0, 0, "Do not use any type assertions.", "0"]
    ],
    "public/app/features/plugins/admin/components/HorizontalGroup.tsx:5381": [
      [0, 0, 0, "Styles should be written using objects.", "0"]
    ],
    "public/app/features/plugins/admin/components/InstallControls/InstallControlsWarning.tsx:5381": [
      [0, 0, 0, "Styles should be written using objects.", "0"]
    ],
    "public/app/features/plugins/admin/components/PluginActions.tsx:5381": [
      [0, 0, 0, "Styles should be written using objects.", "0"]
    ],
    "public/app/features/plugins/admin/components/PluginDetailsBody.tsx:5381": [
      [0, 0, 0, "Do not use any type assertions.", "0"],
      [0, 0, 0, "Styles should be written using objects.", "1"],
      [0, 0, 0, "Styles should be written using objects.", "2"]
    ],
    "public/app/features/plugins/admin/components/PluginDetailsDisabledError.tsx:5381": [
      [0, 0, 0, "Use data-testid for E2E selectors instead of aria-label", "0"]
    ],
    "public/app/features/plugins/admin/components/PluginDetailsHeaderDependencies.tsx:5381": [
      [0, 0, 0, "Styles should be written using objects.", "0"],
      [0, 0, 0, "Styles should be written using objects.", "1"]
    ],
    "public/app/features/plugins/admin/components/PluginDetailsHeaderSignature.tsx:5381": [
      [0, 0, 0, "Styles should be written using objects.", "0"],
      [0, 0, 0, "Styles should be written using objects.", "1"]
    ],
    "public/app/features/plugins/admin/components/PluginDetailsPage.tsx:5381": [
      [0, 0, 0, "Do not use any type assertions.", "0"],
      [0, 0, 0, "Styles should be written using objects.", "1"],
      [0, 0, 0, "Styles should be written using objects.", "2"],
      [0, 0, 0, "Styles should be written using objects.", "3"]
    ],
    "public/app/features/plugins/admin/components/PluginDetailsSignature.tsx:5381": [
      [0, 0, 0, "Use data-testid for E2E selectors instead of aria-label", "0"]
    ],
    "public/app/features/plugins/admin/components/PluginListItem.tsx:5381": [
      [0, 0, 0, "Styles should be written using objects.", "0"],
      [0, 0, 0, "Styles should be written using objects.", "1"],
      [0, 0, 0, "Styles should be written using objects.", "2"],
      [0, 0, 0, "Styles should be written using objects.", "3"],
      [0, 0, 0, "Styles should be written using objects.", "4"],
      [0, 0, 0, "Styles should be written using objects.", "5"]
    ],
    "public/app/features/plugins/admin/components/PluginSignatureDetailsBadge.tsx:5381": [
      [0, 0, 0, "Styles should be written using objects.", "0"],
      [0, 0, 0, "Styles should be written using objects.", "1"],
      [0, 0, 0, "Styles should be written using objects.", "2"],
      [0, 0, 0, "Styles should be written using objects.", "3"]
    ],
    "public/app/features/plugins/admin/components/PluginSubtitle.tsx:5381": [
      [0, 0, 0, "Styles should be written using objects.", "0"]
    ],
    "public/app/features/plugins/admin/components/PluginUsage.tsx:5381": [
      [0, 0, 0, "Styles should be written using objects.", "0"],
      [0, 0, 0, "Styles should be written using objects.", "1"]
    ],
    "public/app/features/plugins/admin/components/SearchField.tsx:5381": [
      [0, 0, 0, "Unexpected any. Specify a different type.", "0"]
    ],
    "public/app/features/plugins/admin/components/VersionList.tsx:5381": [
      [0, 0, 0, "Styles should be written using objects.", "0"],
      [0, 0, 0, "Styles should be written using objects.", "1"],
      [0, 0, 0, "Styles should be written using objects.", "2"]
    ],
    "public/app/features/plugins/admin/hooks/useHistory.tsx:5381": [
      [0, 0, 0, "Unexpected any. Specify a different type.", "0"]
    ],
    "public/app/features/plugins/admin/hooks/usePluginInfo.tsx:5381": [
      [0, 0, 0, "Styles should be written using objects.", "0"]
    ],
    "public/app/features/plugins/admin/pages/Browse.tsx:5381": [
      [0, 0, 0, "Do not use any type assertions.", "0"],
      [0, 0, 0, "Do not use any type assertions.", "1"],
      [0, 0, 0, "Styles should be written using objects.", "2"],
      [0, 0, 0, "Styles should be written using objects.", "3"],
      [0, 0, 0, "Styles should be written using objects.", "4"],
      [0, 0, 0, "Styles should be written using objects.", "5"]
    ],
    "public/app/features/plugins/admin/state/actions.ts:5381": [
      [0, 0, 0, "Do not use any type assertions.", "0"]
    ],
    "public/app/features/plugins/admin/types.ts:5381": [
      [0, 0, 0, "Unexpected any. Specify a different type.", "0"]
    ],
    "public/app/features/plugins/components/PluginsErrorsInfo.tsx:5381": [
      [0, 0, 0, "Use data-testid for E2E selectors instead of aria-label", "0"]
    ],
    "public/app/features/plugins/datasource_srv.ts:5381": [
      [0, 0, 0, "Do not use any type assertions.", "0"],
      [0, 0, 0, "Unexpected any. Specify a different type.", "1"],
      [0, 0, 0, "Do not use any type assertions.", "2"],
      [0, 0, 0, "Unexpected any. Specify a different type.", "3"],
      [0, 0, 0, "Unexpected any. Specify a different type.", "4"],
      [0, 0, 0, "Unexpected any. Specify a different type.", "5"],
      [0, 0, 0, "Unexpected any. Specify a different type.", "6"],
      [0, 0, 0, "Unexpected any. Specify a different type.", "7"],
      [0, 0, 0, "Do not use any type assertions.", "8"],
      [0, 0, 0, "Unexpected any. Specify a different type.", "9"],
      [0, 0, 0, "Do not use any type assertions.", "10"],
      [0, 0, 0, "Unexpected any. Specify a different type.", "11"],
      [0, 0, 0, "Unexpected any. Specify a different type.", "12"],
      [0, 0, 0, "Do not use any type assertions.", "13"]
    ],
    "public/app/features/plugins/pluginSettings.ts:5381": [
      [0, 0, 0, "Unexpected any. Specify a different type.", "0"],
      [0, 0, 0, "Unexpected any. Specify a different type.", "1"]
    ],
    "public/app/features/plugins/sandbox/distortion_map.ts:5381": [
      [0, 0, 0, "Do not use any type assertions.", "0"]
    ],
    "public/app/features/plugins/sandbox/sandbox_components.tsx:5381": [
      [0, 0, 0, "Unexpected any. Specify a different type.", "0"]
    ],
    "public/app/features/plugins/sandbox/sandbox_plugin_loader.ts:5381": [
      [0, 0, 0, "Do not use any type assertions.", "0"],
      [0, 0, 0, "Do not use any type assertions.", "1"],
      [0, 0, 0, "Do not use any type assertions.", "2"]
    ],
    "public/app/features/plugins/sql/components/query-editor-raw/QueryToolbox.tsx:5381": [
      [0, 0, 0, "Styles should be written using objects.", "0"],
      [0, 0, 0, "Styles should be written using objects.", "1"],
      [0, 0, 0, "Styles should be written using objects.", "2"],
      [0, 0, 0, "Styles should be written using objects.", "3"],
      [0, 0, 0, "Styles should be written using objects.", "4"]
    ],
    "public/app/features/plugins/sql/components/query-editor-raw/QueryValidator.tsx:5381": [
      [0, 0, 0, "Styles should be written using objects.", "0"],
      [0, 0, 0, "Styles should be written using objects.", "1"],
      [0, 0, 0, "Styles should be written using objects.", "2"]
    ],
    "public/app/features/plugins/sql/components/query-editor-raw/RawEditor.tsx:5381": [
      [0, 0, 0, "Styles should be written using objects.", "0"],
      [0, 0, 0, "Styles should be written using objects.", "1"]
    ],
    "public/app/features/plugins/sql/components/visual-query-builder/AwesomeQueryBuilder.tsx:5381": [
      [0, 0, 0, "Do not use any type assertions.", "0"],
      [0, 0, 0, "Do not use any type assertions.", "1"],
      [0, 0, 0, "Unexpected any. Specify a different type.", "2"]
    ],
    "public/app/features/plugins/sql/components/visual-query-builder/SQLWhereRow.tsx:5381": [
      [0, 0, 0, "Do not use any type assertions.", "0"]
    ],
    "public/app/features/plugins/tests/datasource_srv.test.ts:5381": [
      [0, 0, 0, "Unexpected any. Specify a different type.", "0"],
      [0, 0, 0, "Unexpected any. Specify a different type.", "1"],
      [0, 0, 0, "Unexpected any. Specify a different type.", "2"],
      [0, 0, 0, "Unexpected any. Specify a different type.", "3"],
      [0, 0, 0, "Unexpected any. Specify a different type.", "4"],
      [0, 0, 0, "Unexpected any. Specify a different type.", "5"]
    ],
    "public/app/features/plugins/utils.ts:5381": [
      [0, 0, 0, "Do not use any type assertions.", "0"],
      [0, 0, 0, "Do not use any type assertions.", "1"],
      [0, 0, 0, "Do not use any type assertions.", "2"],
      [0, 0, 0, "Do not use any type assertions.", "3"]
    ],
    "public/app/features/profile/ChangePasswordForm.tsx:5381": [
      [0, 0, 0, "Styles should be written using objects.", "0"]
    ],
    "public/app/features/query/components/QueryEditorRow.tsx:5381": [
      [0, 0, 0, "Do not use any type assertions.", "0"],
      [0, 0, 0, "Do not use any type assertions.", "1"],
      [0, 0, 0, "Do not use any type assertions.", "2"],
      [0, 0, 0, "Do not use any type assertions.", "3"],
      [0, 0, 0, "Use data-testid for E2E selectors instead of aria-label", "4"]
    ],
    "public/app/features/query/components/QueryEditorRowHeader.tsx:5381": [
      [0, 0, 0, "Use data-testid for E2E selectors instead of aria-label", "0"],
      [0, 0, 0, "Styles should be written using objects.", "1"],
      [0, 0, 0, "Styles should be written using objects.", "2"],
      [0, 0, 0, "Styles should be written using objects.", "3"],
      [0, 0, 0, "Styles should be written using objects.", "4"],
      [0, 0, 0, "Styles should be written using objects.", "5"],
      [0, 0, 0, "Styles should be written using objects.", "6"],
      [0, 0, 0, "Styles should be written using objects.", "7"],
      [0, 0, 0, "Styles should be written using objects.", "8"]
    ],
    "public/app/features/query/components/QueryGroup.tsx:5381": [
      [0, 0, 0, "Use data-testid for E2E selectors instead of aria-label", "0"],
      [0, 0, 0, "Use data-testid for E2E selectors instead of aria-label", "1"],
      [0, 0, 0, "Styles should be written using objects.", "2"],
      [0, 0, 0, "Styles should be written using objects.", "3"],
      [0, 0, 0, "Styles should be written using objects.", "4"],
      [0, 0, 0, "Styles should be written using objects.", "5"],
      [0, 0, 0, "Styles should be written using objects.", "6"],
      [0, 0, 0, "Styles should be written using objects.", "7"],
      [0, 0, 0, "Styles should be written using objects.", "8"]
    ],
    "public/app/features/query/components/QueryGroupOptions.tsx:5381": [
      [0, 0, 0, "Styles should be written using objects.", "0"]
    ],
    "public/app/features/query/state/DashboardQueryRunner/AlertStatesWorker.test.ts:5381": [
      [0, 0, 0, "Unexpected any. Specify a different type.", "0"],
      [0, 0, 0, "Unexpected any. Specify a different type.", "1"],
      [0, 0, 0, "Unexpected any. Specify a different type.", "2"]
    ],
    "public/app/features/query/state/DashboardQueryRunner/AnnotationsQueryRunner.test.ts:5381": [
      [0, 0, 0, "Unexpected any. Specify a different type.", "0"]
    ],
    "public/app/features/query/state/DashboardQueryRunner/AnnotationsQueryRunner.ts:5381": [
      [0, 0, 0, "Do not use any type assertions.", "0"]
    ],
    "public/app/features/query/state/DashboardQueryRunner/DashboardQueryRunner.ts:5381": [
      [0, 0, 0, "Unexpected any. Specify a different type.", "0"]
    ],
    "public/app/features/query/state/DashboardQueryRunner/PublicAnnotationsDataSource.ts:5381": [
      [0, 0, 0, "Do not use any type assertions.", "0"]
    ],
    "public/app/features/query/state/DashboardQueryRunner/testHelpers.ts:5381": [
      [0, 0, 0, "Unexpected any. Specify a different type.", "0"],
      [0, 0, 0, "Unexpected any. Specify a different type.", "1"],
      [0, 0, 0, "Do not use any type assertions.", "2"]
    ],
    "public/app/features/query/state/DashboardQueryRunner/utils.ts:5381": [
      [0, 0, 0, "Unexpected any. Specify a different type.", "0"],
      [0, 0, 0, "Unexpected any. Specify a different type.", "1"],
      [0, 0, 0, "Unexpected any. Specify a different type.", "2"],
      [0, 0, 0, "Unexpected any. Specify a different type.", "3"]
    ],
    "public/app/features/query/state/PanelQueryRunner.ts:5381": [
      [0, 0, 0, "Do not use any type assertions.", "0"],
      [0, 0, 0, "Do not use any type assertions.", "1"],
      [0, 0, 0, "Do not use any type assertions.", "2"]
    ],
    "public/app/features/query/state/runRequest.ts:5381": [
      [0, 0, 0, "Do not use any type assertions.", "0"]
    ],
    "public/app/features/query/state/updateQueries.test.ts:5381": [
      [0, 0, 0, "Unexpected any. Specify a different type.", "0"],
      [0, 0, 0, "Unexpected any. Specify a different type.", "1"],
      [0, 0, 0, "Unexpected any. Specify a different type.", "2"],
      [0, 0, 0, "Unexpected any. Specify a different type.", "3"],
      [0, 0, 0, "Unexpected any. Specify a different type.", "4"],
      [0, 0, 0, "Unexpected any. Specify a different type.", "5"],
      [0, 0, 0, "Unexpected any. Specify a different type.", "6"],
      [0, 0, 0, "Unexpected any. Specify a different type.", "7"],
      [0, 0, 0, "Unexpected any. Specify a different type.", "8"],
      [0, 0, 0, "Unexpected any. Specify a different type.", "9"],
      [0, 0, 0, "Unexpected any. Specify a different type.", "10"],
      [0, 0, 0, "Unexpected any. Specify a different type.", "11"]
    ],
    "public/app/features/sandbox/TestStuffPage.tsx:5381": [
      [0, 0, 0, "Do not use any type assertions.", "0"]
    ],
    "public/app/features/search/components/DashboardListPage.tsx:5381": [
      [0, 0, 0, "Styles should be written using objects.", "0"]
    ],
    "public/app/features/search/components/ManageDashboardsNew.tsx:5381": [
      [0, 0, 0, "Styles should be written using objects.", "0"],
      [0, 0, 0, "Styles should be written using objects.", "1"],
      [0, 0, 0, "Styles should be written using objects.", "2"],
      [0, 0, 0, "Styles should be written using objects.", "3"],
      [0, 0, 0, "Styles should be written using objects.", "4"]
    ],
    "public/app/features/search/components/SearchCard.tsx:5381": [
      [0, 0, 0, "Unexpected any. Specify a different type.", "0"],
      [0, 0, 0, "Do not use any type assertions.", "1"],
      [0, 0, 0, "Do not use any type assertions.", "2"],
      [0, 0, 0, "Styles should be written using objects.", "3"],
      [0, 0, 0, "Styles should be written using objects.", "4"],
      [0, 0, 0, "Styles should be written using objects.", "5"],
      [0, 0, 0, "Styles should be written using objects.", "6"],
      [0, 0, 0, "Styles should be written using objects.", "7"],
      [0, 0, 0, "Styles should be written using objects.", "8"],
      [0, 0, 0, "Styles should be written using objects.", "9"],
      [0, 0, 0, "Styles should be written using objects.", "10"],
      [0, 0, 0, "Styles should be written using objects.", "11"]
    ],
    "public/app/features/search/components/SearchCardExpanded.tsx:5381": [
      [0, 0, 0, "Styles should be written using objects.", "0"],
      [0, 0, 0, "Styles should be written using objects.", "1"],
      [0, 0, 0, "Styles should be written using objects.", "2"],
      [0, 0, 0, "Styles should be written using objects.", "3"],
      [0, 0, 0, "Styles should be written using objects.", "4"],
      [0, 0, 0, "Styles should be written using objects.", "5"],
      [0, 0, 0, "Styles should be written using objects.", "6"],
      [0, 0, 0, "Styles should be written using objects.", "7"],
      [0, 0, 0, "Styles should be written using objects.", "8"],
      [0, 0, 0, "Styles should be written using objects.", "9"],
      [0, 0, 0, "Styles should be written using objects.", "10"]
    ],
    "public/app/features/search/components/SearchItem.tsx:5381": [
      [0, 0, 0, "Unexpected any. Specify a different type.", "0"],
      [0, 0, 0, "Styles should be written using objects.", "1"],
      [0, 0, 0, "Styles should be written using objects.", "2"],
      [0, 0, 0, "Styles should be written using objects.", "3"]
    ],
    "public/app/features/search/hooks/useSearchKeyboardSelection.ts:5381": [
      [0, 0, 0, "Do not use any type assertions.", "0"]
    ],
    "public/app/features/search/page/components/ActionRow.tsx:5381": [
      [0, 0, 0, "Styles should be written using objects.", "0"],
      [0, 0, 0, "Styles should be written using objects.", "1"]
    ],
    "public/app/features/search/page/components/ConfirmDeleteModal.tsx:5381": [
      [0, 0, 0, "Styles should be written using objects.", "0"]
    ],
    "public/app/features/search/page/components/FolderSection.tsx:5381": [
      [0, 0, 0, "Styles should be written using objects.", "0"],
      [0, 0, 0, "Styles should be written using objects.", "1"],
      [0, 0, 0, "Styles should be written using objects.", "2"],
      [0, 0, 0, "Styles should be written using objects.", "3"],
      [0, 0, 0, "Styles should be written using objects.", "4"],
      [0, 0, 0, "Styles should be written using objects.", "5"],
      [0, 0, 0, "Styles should be written using objects.", "6"],
      [0, 0, 0, "Styles should be written using objects.", "7"],
      [0, 0, 0, "Styles should be written using objects.", "8"]
    ],
    "public/app/features/search/page/components/MoveToFolderModal.tsx:5381": [
      [0, 0, 0, "Styles should be written using objects.", "0"],
      [0, 0, 0, "Styles should be written using objects.", "1"]
    ],
    "public/app/features/search/page/components/RootFolderView.tsx:5381": [
      [0, 0, 0, "Styles should be written using objects.", "0"],
      [0, 0, 0, "Styles should be written using objects.", "1"],
      [0, 0, 0, "Styles should be written using objects.", "2"],
      [0, 0, 0, "Styles should be written using objects.", "3"]
    ],
    "public/app/features/search/page/components/SearchResultsCards.tsx:5381": [
      [0, 0, 0, "Styles should be written using objects.", "0"],
      [0, 0, 0, "Styles should be written using objects.", "1"]
    ],
    "public/app/features/search/page/components/SearchResultsTable.tsx:5381": [
      [0, 0, 0, "Styles should be written using objects.", "0"],
      [0, 0, 0, "Styles should be written using objects.", "1"],
      [0, 0, 0, "Styles should be written using objects.", "2"],
      [0, 0, 0, "Styles should be written using objects.", "3"],
      [0, 0, 0, "Styles should be written using objects.", "4"],
      [0, 0, 0, "Styles should be written using objects.", "5"],
      [0, 0, 0, "Styles should be written using objects.", "6"],
      [0, 0, 0, "Styles should be written using objects.", "7"],
      [0, 0, 0, "Styles should be written using objects.", "8"],
      [0, 0, 0, "Styles should be written using objects.", "9"],
      [0, 0, 0, "Styles should be written using objects.", "10"],
      [0, 0, 0, "Styles should be written using objects.", "11"],
      [0, 0, 0, "Styles should be written using objects.", "12"]
    ],
    "public/app/features/search/page/components/SearchView.tsx:5381": [
      [0, 0, 0, "Styles should be written using objects.", "0"],
      [0, 0, 0, "Styles should be written using objects.", "1"],
      [0, 0, 0, "Styles should be written using objects.", "2"]
    ],
    "public/app/features/search/page/components/columns.tsx:5381": [
      [0, 0, 0, "Do not use any type assertions.", "0"]
    ],
    "public/app/features/search/service/bluge.ts:5381": [
      [0, 0, 0, "Do not use any type assertions.", "0"],
      [0, 0, 0, "Do not use any type assertions.", "1"]
    ],
    "public/app/features/search/service/sql.ts:5381": [
      [0, 0, 0, "Unexpected any. Specify a different type.", "0"]
    ],
    "public/app/features/search/service/utils.ts:5381": [
      [0, 0, 0, "Do not use any type assertions.", "0"]
    ],
    "public/app/features/search/state/SearchStateManager.ts:5381": [
      [0, 0, 0, "Do not use any type assertions.", "0"]
    ],
    "public/app/features/search/types.ts:5381": [
      [0, 0, 0, "Unexpected any. Specify a different type.", "0"]
    ],
    "public/app/features/search/utils.ts:5381": [
      [0, 0, 0, "Do not use any type assertions.", "0"]
    ],
    "public/app/features/serviceaccounts/ServiceAccountsListPage.tsx:5381": [
      [0, 0, 0, "Styles should be written using objects.", "0"],
      [0, 0, 0, "Styles should be written using objects.", "1"],
      [0, 0, 0, "Styles should be written using objects.", "2"],
      [0, 0, 0, "Styles should be written using objects.", "3"],
      [0, 0, 0, "Styles should be written using objects.", "4"],
      [0, 0, 0, "Styles should be written using objects.", "5"],
      [0, 0, 0, "Styles should be written using objects.", "6"],
      [0, 0, 0, "Styles should be written using objects.", "7"],
      [0, 0, 0, "Styles should be written using objects.", "8"],
      [0, 0, 0, "Styles should be written using objects.", "9"]
    ],
    "public/app/features/serviceaccounts/components/CreateTokenModal.tsx:5381": [
      [0, 0, 0, "Styles should be written using objects.", "0"],
      [0, 0, 0, "Styles should be written using objects.", "1"],
      [0, 0, 0, "Styles should be written using objects.", "2"],
      [0, 0, 0, "Styles should be written using objects.", "3"]
    ],
    "public/app/features/serviceaccounts/components/ServiceAccountProfile.tsx:5381": [
      [0, 0, 0, "Styles should be written using objects.", "0"]
    ],
    "public/app/features/serviceaccounts/components/ServiceAccountProfileRow.tsx:5381": [
      [0, 0, 0, "Styles should be written using objects.", "0"]
    ],
    "public/app/features/serviceaccounts/components/ServiceAccountTokensTable.tsx:5381": [
      [0, 0, 0, "Styles should be written using objects.", "0"],
      [0, 0, 0, "Styles should be written using objects.", "1"],
      [0, 0, 0, "Styles should be written using objects.", "2"],
      [0, 0, 0, "Styles should be written using objects.", "3"],
      [0, 0, 0, "Styles should be written using objects.", "4"],
      [0, 0, 0, "Styles should be written using objects.", "5"],
      [0, 0, 0, "Styles should be written using objects.", "6"]
    ],
    "public/app/features/serviceaccounts/components/ServiceAccountsListItem.tsx:5381": [
      [0, 0, 0, "Styles should be written using objects.", "0"],
      [0, 0, 0, "Styles should be written using objects.", "1"],
      [0, 0, 0, "Styles should be written using objects.", "2"],
      [0, 0, 0, "Styles should be written using objects.", "3"],
      [0, 0, 0, "Styles should be written using objects.", "4"],
      [0, 0, 0, "Styles should be written using objects.", "5"]
    ],
    "public/app/features/serviceaccounts/state/reducers.ts:5381": [
      [0, 0, 0, "Do not use any type assertions.", "0"]
    ],
    "public/app/features/storage/Breadcrumb.tsx:5381": [
      [0, 0, 0, "Styles should be written using objects.", "0"]
    ],
    "public/app/features/storage/FileView.tsx:5381": [
      [0, 0, 0, "Styles should be written using objects.", "0"],
      [0, 0, 0, "Styles should be written using objects.", "1"],
      [0, 0, 0, "Styles should be written using objects.", "2"],
      [0, 0, 0, "Styles should be written using objects.", "3"],
      [0, 0, 0, "Styles should be written using objects.", "4"],
      [0, 0, 0, "Styles should be written using objects.", "5"],
      [0, 0, 0, "Styles should be written using objects.", "6"]
    ],
    "public/app/features/storage/FolderView.tsx:5381": [
      [0, 0, 0, "Styles should be written using objects.", "0"],
      [0, 0, 0, "Styles should be written using objects.", "1"],
      [0, 0, 0, "Styles should be written using objects.", "2"],
      [0, 0, 0, "Styles should be written using objects.", "3"],
      [0, 0, 0, "Styles should be written using objects.", "4"]
    ],
    "public/app/features/storage/RootView.tsx:5381": [
      [0, 0, 0, "Styles should be written using objects.", "0"],
      [0, 0, 0, "Styles should be written using objects.", "1"]
    ],
    "public/app/features/storage/StoragePage.tsx:5381": [
      [0, 0, 0, "Styles should be written using objects.", "0"],
      [0, 0, 0, "Styles should be written using objects.", "1"],
      [0, 0, 0, "Styles should be written using objects.", "2"],
      [0, 0, 0, "Styles should be written using objects.", "3"],
      [0, 0, 0, "Styles should be written using objects.", "4"],
      [0, 0, 0, "Styles should be written using objects.", "5"]
    ],
    "public/app/features/storage/UploadButton.tsx:5381": [
      [0, 0, 0, "Styles should be written using objects.", "0"]
    ],
    "public/app/features/storage/storage.ts:5381": [
      [0, 0, 0, "Unexpected any. Specify a different type.", "0"],
      [0, 0, 0, "Unexpected any. Specify a different type.", "1"],
      [0, 0, 0, "Do not use any type assertions.", "2"],
      [0, 0, 0, "Unexpected any. Specify a different type.", "3"]
    ],
    "public/app/features/teams/TeamGroupSync.tsx:5381": [
      [0, 0, 0, "Unexpected any. Specify a different type.", "0"],
      [0, 0, 0, "Unexpected any. Specify a different type.", "1"]
    ],
    "public/app/features/teams/state/reducers.ts:5381": [
      [0, 0, 0, "Do not use any type assertions.", "0"]
    ],
    "public/app/features/teams/state/selectors.ts:5381": [
      [0, 0, 0, "Unexpected any. Specify a different type.", "0"]
    ],
    "public/app/features/templating/fieldAccessorCache.ts:5381": [
      [0, 0, 0, "Unexpected any. Specify a different type.", "0"]
    ],
    "public/app/features/templating/formatVariableValue.ts:5381": [
      [0, 0, 0, "Unexpected any. Specify a different type.", "0"],
      [0, 0, 0, "Unexpected any. Specify a different type.", "1"],
      [0, 0, 0, "Unexpected any. Specify a different type.", "2"]
    ],
    "public/app/features/templating/macroRegistry.test.ts:5381": [
      [0, 0, 0, "Unexpected any. Specify a different type.", "0"]
    ],
    "public/app/features/templating/templateProxies.ts:5381": [
      [0, 0, 0, "Unexpected any. Specify a different type.", "0"]
    ],
    "public/app/features/templating/template_srv.mock.ts:5381": [
      [0, 0, 0, "Do not use any type assertions.", "0"]
    ],
    "public/app/features/templating/template_srv.ts:5381": [
      [0, 0, 0, "Unexpected any. Specify a different type.", "0"],
      [0, 0, 0, "Unexpected any. Specify a different type.", "1"],
      [0, 0, 0, "Unexpected any. Specify a different type.", "2"],
      [0, 0, 0, "Unexpected any. Specify a different type.", "3"],
      [0, 0, 0, "Unexpected any. Specify a different type.", "4"],
      [0, 0, 0, "Unexpected any. Specify a different type.", "5"],
      [0, 0, 0, "Unexpected any. Specify a different type.", "6"],
      [0, 0, 0, "Unexpected any. Specify a different type.", "7"],
      [0, 0, 0, "Unexpected any. Specify a different type.", "8"],
      [0, 0, 0, "Unexpected any. Specify a different type.", "9"],
      [0, 0, 0, "Unexpected any. Specify a different type.", "10"],
      [0, 0, 0, "Unexpected any. Specify a different type.", "11"],
      [0, 0, 0, "Do not use any type assertions.", "12"],
      [0, 0, 0, "Do not use any type assertions.", "13"],
      [0, 0, 0, "Unexpected any. Specify a different type.", "14"],
      [0, 0, 0, "Do not use any type assertions.", "15"]
    ],
    "public/app/features/trails/LogsScene.tsx:5381": [
      [0, 0, 0, "Do not use any type assertions.", "0"]
    ],
    "public/app/features/trails/MetricSelectScene.tsx:5381": [
      [0, 0, 0, "Do not use any type assertions.", "0"],
      [0, 0, 0, "Unexpected any. Specify a different type.", "1"]
    ],
    "public/app/features/trails/SelectMetricTrailView.tsx:5381": [
      [0, 0, 0, "Do not use any type assertions.", "0"],
      [0, 0, 0, "Unexpected any. Specify a different type.", "1"]
    ],
    "public/app/features/transformers/FilterByValueTransformer/ValueMatchers/BasicMatcherEditor.tsx:5381": [
      [0, 0, 0, "Unexpected any. Specify a different type.", "0"]
    ],
    "public/app/features/transformers/FilterByValueTransformer/ValueMatchers/NoopMatcherEditor.tsx:5381": [
      [0, 0, 0, "Unexpected any. Specify a different type.", "0"]
    ],
    "public/app/features/transformers/FilterByValueTransformer/ValueMatchers/RangeMatcherEditor.tsx:5381": [
      [0, 0, 0, "Unexpected any. Specify a different type.", "0"]
    ],
    "public/app/features/transformers/FilterByValueTransformer/ValueMatchers/types.ts:5381": [
      [0, 0, 0, "Unexpected any. Specify a different type.", "0"],
      [0, 0, 0, "Unexpected any. Specify a different type.", "1"],
      [0, 0, 0, "Unexpected any. Specify a different type.", "2"]
    ],
    "public/app/features/transformers/FilterByValueTransformer/ValueMatchers/utils.ts:5381": [
      [0, 0, 0, "Unexpected any. Specify a different type.", "0"],
      [0, 0, 0, "Unexpected any. Specify a different type.", "1"],
      [0, 0, 0, "Unexpected any. Specify a different type.", "2"]
    ],
    "public/app/features/transformers/FilterByValueTransformer/ValueMatchers/valueMatchersUI.ts:5381": [
      [0, 0, 0, "Unexpected any. Specify a different type.", "0"]
    ],
    "public/app/features/transformers/calculateHeatmap/editor/helper.ts:5381": [
      [0, 0, 0, "Unexpected any. Specify a different type.", "0"]
    ],
    "public/app/features/transformers/calculateHeatmap/heatmap.ts:5381": [
      [0, 0, 0, "Do not use any type assertions.", "0"],
      [0, 0, 0, "Do not use any type assertions.", "1"],
      [0, 0, 0, "Unexpected any. Specify a different type.", "2"]
    ],
    "public/app/features/transformers/configFromQuery/ConfigFromQueryTransformerEditor.tsx:5381": [
      [0, 0, 0, "Styles should be written using objects.", "0"]
    ],
    "public/app/features/transformers/editors/CalculateFieldTransformerEditor.tsx:5381": [
      [0, 0, 0, "Do not use any type assertions.", "0"],
      [0, 0, 0, "Do not use any type assertions.", "1"],
      [0, 0, 0, "Do not use any type assertions.", "2"],
      [0, 0, 0, "Do not use any type assertions.", "3"],
      [0, 0, 0, "Do not use any type assertions.", "4"],
      [0, 0, 0, "Do not use any type assertions.", "5"]
    ],
    "public/app/features/transformers/editors/ConvertFieldTypeTransformerEditor.tsx:5381": [
      [0, 0, 0, "Do not use any type assertions.", "0"]
    ],
    "public/app/features/transformers/editors/GroupByTransformerEditor.tsx:5381": [
      [0, 0, 0, "Do not use any type assertions.", "0"],
      [0, 0, 0, "Styles should be written using objects.", "1"],
      [0, 0, 0, "Styles should be written using objects.", "2"],
      [0, 0, 0, "Styles should be written using objects.", "3"]
    ],
    "public/app/features/transformers/editors/OrganizeFieldsTransformerEditor.tsx:5381": [
      [0, 0, 0, "Styles should be written using objects.", "0"],
      [0, 0, 0, "Styles should be written using objects.", "1"],
      [0, 0, 0, "Styles should be written using objects.", "2"]
    ],
    "public/app/features/transformers/editors/ReduceTransformerEditor.tsx:5381": [
      [0, 0, 0, "Use data-testid for E2E selectors instead of aria-label", "0"],
      [0, 0, 0, "Use data-testid for E2E selectors instead of aria-label", "1"],
      [0, 0, 0, "Do not use any type assertions.", "2"]
    ],
    "public/app/features/transformers/editors/RenameByRegexTransformer.tsx:5381": [
      [0, 0, 0, "Styles should be written using objects.", "0"],
      [0, 0, 0, "Styles should be written using objects.", "1"]
    ],
    "public/app/features/transformers/editors/SortByTransformerEditor.tsx:5381": [
      [0, 0, 0, "Do not use any type assertions.", "0"]
    ],
    "public/app/features/transformers/extractFields/ExtractFieldsTransformerEditor.tsx:5381": [
      [0, 0, 0, "Do not use any type assertions.", "0"],
      [0, 0, 0, "Unexpected any. Specify a different type.", "1"],
      [0, 0, 0, "Do not use any type assertions.", "2"],
      [0, 0, 0, "Unexpected any. Specify a different type.", "3"]
    ],
    "public/app/features/transformers/extractFields/components/JSONPathEditor.tsx:5381": [
      [0, 0, 0, "Styles should be written using objects.", "0"],
      [0, 0, 0, "Styles should be written using objects.", "1"]
    ],
    "public/app/features/transformers/extractFields/extractFields.ts:5381": [
      [0, 0, 0, "Unexpected any. Specify a different type.", "0"],
      [0, 0, 0, "Do not use any type assertions.", "1"]
    ],
    "public/app/features/transformers/extractFields/fieldExtractors.ts:5381": [
      [0, 0, 0, "Unexpected any. Specify a different type.", "0"]
    ],
    "public/app/features/transformers/fieldToConfigMapping/FieldToConfigMappingEditor.tsx:5381": [
      [0, 0, 0, "Do not use any type assertions.", "0"],
      [0, 0, 0, "Do not use any type assertions.", "1"],
      [0, 0, 0, "Styles should be written using objects.", "2"],
      [0, 0, 0, "Styles should be written using objects.", "3"],
      [0, 0, 0, "Styles should be written using objects.", "4"]
    ],
    "public/app/features/transformers/fieldToConfigMapping/fieldToConfigMapping.ts:5381": [
      [0, 0, 0, "Do not use any type assertions.", "0"],
      [0, 0, 0, "Unexpected any. Specify a different type.", "1"],
      [0, 0, 0, "Unexpected any. Specify a different type.", "2"],
      [0, 0, 0, "Unexpected any. Specify a different type.", "3"],
      [0, 0, 0, "Unexpected any. Specify a different type.", "4"]
    ],
    "public/app/features/transformers/lookupGazetteer/FieldLookupTransformerEditor.tsx:5381": [
      [0, 0, 0, "Do not use any type assertions.", "0"]
    ],
    "public/app/features/transformers/lookupGazetteer/fieldLookup.ts:5381": [
      [0, 0, 0, "Unexpected any. Specify a different type.", "0"]
    ],
    "public/app/features/transformers/prepareTimeSeries/PrepareTimeSeriesEditor.tsx:5381": [
      [0, 0, 0, "Styles should be written using objects.", "0"]
    ],
    "public/app/features/transformers/prepareTimeSeries/prepareTimeSeries.test.ts:5381": [
      [0, 0, 0, "Unexpected any. Specify a different type.", "0"],
      [0, 0, 0, "Unexpected any. Specify a different type.", "1"]
    ],
    "public/app/features/transformers/prepareTimeSeries/prepareTimeSeries.ts:5381": [
      [0, 0, 0, "Unexpected any. Specify a different type.", "0"],
      [0, 0, 0, "Unexpected any. Specify a different type.", "1"]
    ],
    "public/app/features/transformers/spatial/SpatialTransformerEditor.tsx:5381": [
      [0, 0, 0, "Styles should be written using objects.", "0"],
      [0, 0, 0, "Styles should be written using objects.", "1"]
    ],
    "public/app/features/transformers/spatial/optionsHelper.tsx:5381": [
      [0, 0, 0, "Unexpected any. Specify a different type.", "0"],
      [0, 0, 0, "Do not use any type assertions.", "1"],
      [0, 0, 0, "Unexpected any. Specify a different type.", "2"],
      [0, 0, 0, "Unexpected any. Specify a different type.", "3"],
      [0, 0, 0, "Do not use any type assertions.", "4"],
      [0, 0, 0, "Do not use any type assertions.", "5"]
    ],
    "public/app/features/transformers/standardTransformers.ts:5381": [
      [0, 0, 0, "Unexpected any. Specify a different type.", "0"]
    ],
    "public/app/features/users/TokenRevokedModal.tsx:5381": [
      [0, 0, 0, "Styles should be written using objects.", "0"],
      [0, 0, 0, "Styles should be written using objects.", "1"],
      [0, 0, 0, "Styles should be written using objects.", "2"]
    ],
    "public/app/features/users/state/reducers.ts:5381": [
      [0, 0, 0, "Do not use any type assertions.", "0"]
    ],
    "public/app/features/variables/adapters.ts:5381": [
      [0, 0, 0, "Unexpected any. Specify a different type.", "0"],
      [0, 0, 0, "Unexpected any. Specify a different type.", "1"],
      [0, 0, 0, "Unexpected any. Specify a different type.", "2"]
    ],
    "public/app/features/variables/adhoc/actions.ts:5381": [
      [0, 0, 0, "Do not use any type assertions.", "0"]
    ],
    "public/app/features/variables/adhoc/picker/AdHocFilterRenderer.tsx:5381": [
      [0, 0, 0, "Unexpected any. Specify a different type.", "0"]
    ],
    "public/app/features/variables/constant/reducer.ts:5381": [
      [0, 0, 0, "Do not use any type assertions.", "0"]
    ],
    "public/app/features/variables/custom/reducer.ts:5381": [
      [0, 0, 0, "Do not use any type assertions.", "0"]
    ],
    "public/app/features/variables/datasource/actions.ts:5381": [
      [0, 0, 0, "Unexpected any. Specify a different type.", "0"]
    ],
    "public/app/features/variables/datasource/reducer.ts:5381": [
      [0, 0, 0, "Do not use any type assertions.", "0"]
    ],
    "public/app/features/variables/editor/LegacyVariableQueryEditor.tsx:5381": [
      [0, 0, 0, "Use data-testid for E2E selectors instead of aria-label", "0"]
    ],
    "public/app/features/variables/editor/VariableEditorContainer.tsx:5381": [
      [0, 0, 0, "Do not use any type assertions.", "0"],
      [0, 0, 0, "Do not use any type assertions.", "1"]
    ],
    "public/app/features/variables/editor/VariableEditorEditor.tsx:5381": [
      [0, 0, 0, "Unexpected any. Specify a different type.", "0"],
      [0, 0, 0, "Use data-testid for E2E selectors instead of aria-label", "1"]
    ],
    "public/app/features/variables/editor/VariableEditorList.tsx:5381": [
      [0, 0, 0, "Use data-testid for E2E selectors instead of aria-label", "0"],
      [0, 0, 0, "Use data-testid for E2E selectors instead of aria-label", "1"],
      [0, 0, 0, "Styles should be written using objects.", "2"]
    ],
    "public/app/features/variables/editor/VariableEditorListRow.tsx:5381": [
      [0, 0, 0, "Use data-testid for E2E selectors instead of aria-label", "0"],
      [0, 0, 0, "Use data-testid for E2E selectors instead of aria-label", "1"],
      [0, 0, 0, "Use data-testid for E2E selectors instead of aria-label", "2"],
      [0, 0, 0, "Use data-testid for E2E selectors instead of aria-label", "3"],
      [0, 0, 0, "Styles should be written using objects.", "4"],
      [0, 0, 0, "Styles should be written using objects.", "5"],
      [0, 0, 0, "Styles should be written using objects.", "6"],
      [0, 0, 0, "Styles should be written using objects.", "7"],
      [0, 0, 0, "Styles should be written using objects.", "8"],
      [0, 0, 0, "Styles should be written using objects.", "9"],
      [0, 0, 0, "Styles should be written using objects.", "10"]
    ],
    "public/app/features/variables/editor/VariableSelectField.tsx:5381": [
      [0, 0, 0, "Unexpected any. Specify a different type.", "0"],
      [0, 0, 0, "Styles should be written using objects.", "1"]
    ],
    "public/app/features/variables/editor/VariableTextAreaField.tsx:5381": [
      [0, 0, 0, "Styles should be written using objects.", "0"]
    ],
    "public/app/features/variables/editor/VariableValuesPreview.tsx:5381": [
      [0, 0, 0, "Use data-testid for E2E selectors instead of aria-label", "0"]
    ],
    "public/app/features/variables/editor/getVariableQueryEditor.tsx:5381": [
      [0, 0, 0, "Unexpected any. Specify a different type.", "0"],
      [0, 0, 0, "Unexpected any. Specify a different type.", "1"]
    ],
    "public/app/features/variables/editor/reducer.ts:5381": [
      [0, 0, 0, "Unexpected any. Specify a different type.", "0"]
    ],
    "public/app/features/variables/editor/types.ts:5381": [
      [0, 0, 0, "Unexpected any. Specify a different type.", "0"]
    ],
    "public/app/features/variables/guard.ts:5381": [
      [0, 0, 0, "Unexpected any. Specify a different type.", "0"],
      [0, 0, 0, "Unexpected any. Specify a different type.", "1"]
    ],
    "public/app/features/variables/inspect/NetworkGraph.tsx:5381": [
      [0, 0, 0, "Unexpected any. Specify a different type.", "0"],
      [0, 0, 0, "Unexpected any. Specify a different type.", "1"],
      [0, 0, 0, "Unexpected any. Specify a different type.", "2"],
      [0, 0, 0, "Unexpected any. Specify a different type.", "3"],
      [0, 0, 0, "Unexpected any. Specify a different type.", "4"],
      [0, 0, 0, "Unexpected any. Specify a different type.", "5"],
      [0, 0, 0, "Unexpected any. Specify a different type.", "6"]
    ],
    "public/app/features/variables/inspect/VariablesUnknownTable.tsx:5381": [
      [0, 0, 0, "Styles should be written using objects.", "0"],
      [0, 0, 0, "Styles should be written using objects.", "1"],
      [0, 0, 0, "Styles should be written using objects.", "2"],
      [0, 0, 0, "Styles should be written using objects.", "3"],
      [0, 0, 0, "Styles should be written using objects.", "4"]
    ],
    "public/app/features/variables/inspect/utils.ts:5381": [
      [0, 0, 0, "Unexpected any. Specify a different type.", "0"],
      [0, 0, 0, "Unexpected any. Specify a different type.", "1"],
      [0, 0, 0, "Unexpected any. Specify a different type.", "2"],
      [0, 0, 0, "Unexpected any. Specify a different type.", "3"],
      [0, 0, 0, "Unexpected any. Specify a different type.", "4"],
      [0, 0, 0, "Unexpected any. Specify a different type.", "5"],
      [0, 0, 0, "Do not use any type assertions.", "6"],
      [0, 0, 0, "Do not use any type assertions.", "7"],
      [0, 0, 0, "Unexpected any. Specify a different type.", "8"],
      [0, 0, 0, "Unexpected any. Specify a different type.", "9"]
    ],
    "public/app/features/variables/interval/reducer.ts:5381": [
      [0, 0, 0, "Do not use any type assertions.", "0"]
    ],
    "public/app/features/variables/pickers/OptionsPicker/actions.ts:5381": [
      [0, 0, 0, "Unexpected any. Specify a different type.", "0"],
      [0, 0, 0, "Unexpected any. Specify a different type.", "1"]
    ],
    "public/app/features/variables/pickers/OptionsPicker/reducer.test.ts:5381": [
      [0, 0, 0, "Unexpected any. Specify a different type.", "0"],
      [0, 0, 0, "Unexpected any. Specify a different type.", "1"],
      [0, 0, 0, "Unexpected any. Specify a different type.", "2"],
      [0, 0, 0, "Unexpected any. Specify a different type.", "3"],
      [0, 0, 0, "Unexpected any. Specify a different type.", "4"],
      [0, 0, 0, "Unexpected any. Specify a different type.", "5"],
      [0, 0, 0, "Unexpected any. Specify a different type.", "6"],
      [0, 0, 0, "Unexpected any. Specify a different type.", "7"],
      [0, 0, 0, "Unexpected any. Specify a different type.", "8"],
      [0, 0, 0, "Unexpected any. Specify a different type.", "9"],
      [0, 0, 0, "Unexpected any. Specify a different type.", "10"],
      [0, 0, 0, "Unexpected any. Specify a different type.", "11"],
      [0, 0, 0, "Unexpected any. Specify a different type.", "12"]
    ],
    "public/app/features/variables/pickers/shared/VariableLink.tsx:5381": [
      [0, 0, 0, "Use data-testid for E2E selectors instead of aria-label", "0"],
      [0, 0, 0, "Styles should be written using objects.", "1"],
      [0, 0, 0, "Styles should be written using objects.", "2"]
    ],
    "public/app/features/variables/pickers/shared/VariableOptions.tsx:5381": [
      [0, 0, 0, "Use data-testid for E2E selectors instead of aria-label", "0"]
    ],
    "public/app/features/variables/query/QueryVariableEditor.test.tsx:5381": [
      [0, 0, 0, "Unexpected any. Specify a different type.", "0"]
    ],
    "public/app/features/variables/query/QueryVariableEditor.tsx:5381": [
      [0, 0, 0, "Unexpected any. Specify a different type.", "0"],
      [0, 0, 0, "Unexpected any. Specify a different type.", "1"]
    ],
    "public/app/features/variables/query/VariableQueryRunner.ts:5381": [
      [0, 0, 0, "Unexpected any. Specify a different type.", "0"],
      [0, 0, 0, "Do not use any type assertions.", "1"]
    ],
    "public/app/features/variables/query/actions.test.tsx:5381": [
      [0, 0, 0, "Unexpected any. Specify a different type.", "0"],
      [0, 0, 0, "Unexpected any. Specify a different type.", "1"],
      [0, 0, 0, "Unexpected any. Specify a different type.", "2"],
      [0, 0, 0, "Unexpected any. Specify a different type.", "3"],
      [0, 0, 0, "Unexpected any. Specify a different type.", "4"]
    ],
    "public/app/features/variables/query/actions.ts:5381": [
      [0, 0, 0, "Unexpected any. Specify a different type.", "0"],
      [0, 0, 0, "Unexpected any. Specify a different type.", "1"],
      [0, 0, 0, "Unexpected any. Specify a different type.", "2"],
      [0, 0, 0, "Unexpected any. Specify a different type.", "3"],
      [0, 0, 0, "Unexpected any. Specify a different type.", "4"]
    ],
    "public/app/features/variables/query/operators.ts:5381": [
      [0, 0, 0, "Unexpected any. Specify a different type.", "0"],
      [0, 0, 0, "Unexpected any. Specify a different type.", "1"]
    ],
    "public/app/features/variables/query/queryRunners.test.ts:5381": [
      [0, 0, 0, "Unexpected any. Specify a different type.", "0"],
      [0, 0, 0, "Unexpected any. Specify a different type.", "1"],
      [0, 0, 0, "Unexpected any. Specify a different type.", "2"],
      [0, 0, 0, "Unexpected any. Specify a different type.", "3"],
      [0, 0, 0, "Unexpected any. Specify a different type.", "4"],
      [0, 0, 0, "Unexpected any. Specify a different type.", "5"],
      [0, 0, 0, "Unexpected any. Specify a different type.", "6"],
      [0, 0, 0, "Unexpected any. Specify a different type.", "7"],
      [0, 0, 0, "Unexpected any. Specify a different type.", "8"],
      [0, 0, 0, "Unexpected any. Specify a different type.", "9"],
      [0, 0, 0, "Unexpected any. Specify a different type.", "10"],
      [0, 0, 0, "Unexpected any. Specify a different type.", "11"],
      [0, 0, 0, "Unexpected any. Specify a different type.", "12"],
      [0, 0, 0, "Unexpected any. Specify a different type.", "13"],
      [0, 0, 0, "Unexpected any. Specify a different type.", "14"],
      [0, 0, 0, "Unexpected any. Specify a different type.", "15"],
      [0, 0, 0, "Unexpected any. Specify a different type.", "16"],
      [0, 0, 0, "Unexpected any. Specify a different type.", "17"]
    ],
    "public/app/features/variables/query/queryRunners.ts:5381": [
      [0, 0, 0, "Unexpected any. Specify a different type.", "0"],
      [0, 0, 0, "Unexpected any. Specify a different type.", "1"]
    ],
    "public/app/features/variables/query/reducer.ts:5381": [
      [0, 0, 0, "Do not use any type assertions.", "0"],
      [0, 0, 0, "Unexpected any. Specify a different type.", "1"],
      [0, 0, 0, "Unexpected any. Specify a different type.", "2"]
    ],
    "public/app/features/variables/query/variableQueryObserver.ts:5381": [
      [0, 0, 0, "Unexpected any. Specify a different type.", "0"],
      [0, 0, 0, "Unexpected any. Specify a different type.", "1"]
    ],
    "public/app/features/variables/shared/formatVariable.ts:5381": [
      [0, 0, 0, "Do not use any type assertions.", "0"],
      [0, 0, 0, "Do not use any type assertions.", "1"]
    ],
    "public/app/features/variables/shared/testing/datasourceVariableBuilder.ts:5381": [
      [0, 0, 0, "Unexpected any. Specify a different type.", "0"]
    ],
    "public/app/features/variables/shared/testing/optionsVariableBuilder.ts:5381": [
      [0, 0, 0, "Do not use any type assertions.", "0"],
      [0, 0, 0, "Do not use any type assertions.", "1"],
      [0, 0, 0, "Unexpected any. Specify a different type.", "2"]
    ],
    "public/app/features/variables/shared/testing/variableBuilder.ts:5381": [
      [0, 0, 0, "Do not use any type assertions.", "0"]
    ],
    "public/app/features/variables/state/actions.ts:5381": [
      [0, 0, 0, "Do not use any type assertions.", "0"],
      [0, 0, 0, "Do not use any type assertions.", "1"],
      [0, 0, 0, "Do not use any type assertions.", "2"],
      [0, 0, 0, "Do not use any type assertions.", "3"],
      [0, 0, 0, "Do not use any type assertions.", "4"],
      [0, 0, 0, "Unexpected any. Specify a different type.", "5"],
      [0, 0, 0, "Do not use any type assertions.", "6"],
      [0, 0, 0, "Do not use any type assertions.", "7"],
      [0, 0, 0, "Do not use any type assertions.", "8"],
      [0, 0, 0, "Do not use any type assertions.", "9"],
      [0, 0, 0, "Unexpected any. Specify a different type.", "10"],
      [0, 0, 0, "Unexpected any. Specify a different type.", "11"],
      [0, 0, 0, "Unexpected any. Specify a different type.", "12"],
      [0, 0, 0, "Unexpected any. Specify a different type.", "13"]
    ],
    "public/app/features/variables/state/keyedVariablesReducer.ts:5381": [
      [0, 0, 0, "Unexpected any. Specify a different type.", "0"],
      [0, 0, 0, "Unexpected any. Specify a different type.", "1"]
    ],
    "public/app/features/variables/state/reducers.test.ts:5381": [
      [0, 0, 0, "Unexpected any. Specify a different type.", "0"],
      [0, 0, 0, "Unexpected any. Specify a different type.", "1"]
    ],
    "public/app/features/variables/state/sharedReducer.ts:5381": [
      [0, 0, 0, "Unexpected any. Specify a different type.", "0"],
      [0, 0, 0, "Do not use any type assertions.", "1"],
      [0, 0, 0, "Unexpected any. Specify a different type.", "2"]
    ],
    "public/app/features/variables/state/transactionReducer.test.ts:5381": [
      [0, 0, 0, "Unexpected any. Specify a different type.", "0"],
      [0, 0, 0, "Unexpected any. Specify a different type.", "1"],
      [0, 0, 0, "Unexpected any. Specify a different type.", "2"],
      [0, 0, 0, "Unexpected any. Specify a different type.", "3"]
    ],
    "public/app/features/variables/state/types.ts:5381": [
      [0, 0, 0, "Unexpected any. Specify a different type.", "0"]
    ],
    "public/app/features/variables/state/upgradeLegacyQueries.test.ts:5381": [
      [0, 0, 0, "Unexpected any. Specify a different type.", "0"],
      [0, 0, 0, "Unexpected any. Specify a different type.", "1"]
    ],
    "public/app/features/variables/system/adapter.ts:5381": [
      [0, 0, 0, "Unexpected any. Specify a different type.", "0"],
      [0, 0, 0, "Unexpected any. Specify a different type.", "1"],
      [0, 0, 0, "Unexpected any. Specify a different type.", "2"],
      [0, 0, 0, "Do not use any type assertions.", "3"],
      [0, 0, 0, "Do not use any type assertions.", "4"],
      [0, 0, 0, "Unexpected any. Specify a different type.", "5"],
      [0, 0, 0, "Do not use any type assertions.", "6"],
      [0, 0, 0, "Do not use any type assertions.", "7"],
      [0, 0, 0, "Unexpected any. Specify a different type.", "8"]
    ],
    "public/app/features/variables/types.ts:5381": [
      [0, 0, 0, "Unexpected any. Specify a different type.", "0"],
      [0, 0, 0, "Unexpected any. Specify a different type.", "1"],
      [0, 0, 0, "Unexpected any. Specify a different type.", "2"],
      [0, 0, 0, "Unexpected any. Specify a different type.", "3"],
      [0, 0, 0, "Unexpected any. Specify a different type.", "4"]
    ],
    "public/app/features/variables/utils.ts:5381": [
      [0, 0, 0, "Unexpected any. Specify a different type.", "0"],
      [0, 0, 0, "Unexpected any. Specify a different type.", "1"],
      [0, 0, 0, "Unexpected any. Specify a different type.", "2"],
      [0, 0, 0, "Do not use any type assertions.", "3"],
      [0, 0, 0, "Unexpected any. Specify a different type.", "4"],
      [0, 0, 0, "Unexpected any. Specify a different type.", "5"],
      [0, 0, 0, "Unexpected any. Specify a different type.", "6"],
      [0, 0, 0, "Unexpected any. Specify a different type.", "7"],
      [0, 0, 0, "Unexpected any. Specify a different type.", "8"],
      [0, 0, 0, "Do not use any type assertions.", "9"]
    ],
    "public/app/features/visualization/data-hover/DataHoverRows.tsx:5381": [
      [0, 0, 0, "Styles should be written using objects.", "0"]
    ],
    "public/app/features/visualization/data-hover/DataHoverView.tsx:5381": [
      [0, 0, 0, "Styles should be written using objects.", "0"],
      [0, 0, 0, "Styles should be written using objects.", "1"],
      [0, 0, 0, "Styles should be written using objects.", "2"],
      [0, 0, 0, "Styles should be written using objects.", "3"],
      [0, 0, 0, "Styles should be written using objects.", "4"],
      [0, 0, 0, "Styles should be written using objects.", "5"]
    ],
    "public/app/plugins/datasource/alertmanager/DataSource.ts:5381": [
      [0, 0, 0, "Unexpected any. Specify a different type.", "0"]
    ],
    "public/app/plugins/datasource/alertmanager/types.ts:5381": [
      [0, 0, 0, "Unexpected any. Specify a different type.", "0"],
      [0, 0, 0, "Unexpected any. Specify a different type.", "1"],
      [0, 0, 0, "Unexpected any. Specify a different type.", "2"]
    ],
    "public/app/plugins/datasource/azuremonitor/azure_monitor/azure_monitor_datasource.ts:5381": [
      [0, 0, 0, "Do not use any type assertions.", "0"]
    ],
    "public/app/plugins/datasource/azuremonitor/components/LogsQueryEditor/QueryField.tsx:5381": [
      [0, 0, 0, "Do not use any type assertions.", "0"],
      [0, 0, 0, "Do not use any type assertions.", "1"]
    ],
    "public/app/plugins/datasource/azuremonitor/components/QueryEditor/QueryEditor.tsx:5381": [
      [0, 0, 0, "Do not use any type assertions.", "0"]
    ],
    "public/app/plugins/datasource/azuremonitor/utils/messageFromError.ts:5381": [
      [0, 0, 0, "Unexpected any. Specify a different type.", "0"]
    ],
    "public/app/plugins/datasource/cloud-monitoring/CloudMonitoringMetricFindQuery.ts:5381": [
      [0, 0, 0, "Do not use any type assertions.", "0"],
      [0, 0, 0, "Do not use any type assertions.", "1"],
      [0, 0, 0, "Unexpected any. Specify a different type.", "2"]
    ],
    "public/app/plugins/datasource/cloud-monitoring/annotationSupport.ts:5381": [
      [0, 0, 0, "Do not use any type assertions.", "0"],
      [0, 0, 0, "Do not use any type assertions.", "1"]
    ],
    "public/app/plugins/datasource/cloud-monitoring/components/Aggregation.tsx:5381": [
      [0, 0, 0, "Do not use any type assertions.", "0"]
    ],
    "public/app/plugins/datasource/cloud-monitoring/components/AliasBy.tsx:5381": [
      [0, 0, 0, "Unexpected any. Specify a different type.", "0"],
      [0, 0, 0, "Unexpected any. Specify a different type.", "1"]
    ],
    "public/app/plugins/datasource/cloud-monitoring/components/CloudMonitoringCheatSheet.tsx:5381": [
      [0, 0, 0, "Styles should be written using objects.", "0"]
    ],
    "public/app/plugins/datasource/cloud-monitoring/components/MQLQueryEditor.tsx:5381": [
      [0, 0, 0, "Unexpected any. Specify a different type.", "0"]
    ],
    "public/app/plugins/datasource/cloud-monitoring/components/VariableQueryEditor.tsx:5381": [
      [0, 0, 0, "Do not use any type assertions.", "0"],
      [0, 0, 0, "Unexpected any. Specify a different type.", "1"],
      [0, 0, 0, "Unexpected any. Specify a different type.", "2"],
      [0, 0, 0, "Unexpected any. Specify a different type.", "3"],
      [0, 0, 0, "Unexpected any. Specify a different type.", "4"],
      [0, 0, 0, "Unexpected any. Specify a different type.", "5"],
      [0, 0, 0, "Unexpected any. Specify a different type.", "6"]
    ],
    "public/app/plugins/datasource/cloud-monitoring/components/VisualMetricQueryEditor.tsx:5381": [
      [0, 0, 0, "Unexpected any. Specify a different type.", "0"],
      [0, 0, 0, "Styles should be written using objects.", "1"]
    ],
    "public/app/plugins/datasource/cloud-monitoring/datasource.ts:5381": [
      [0, 0, 0, "Unexpected any. Specify a different type.", "0"],
      [0, 0, 0, "Unexpected any. Specify a different type.", "1"],
      [0, 0, 0, "Do not use any type assertions.", "2"],
      [0, 0, 0, "Unexpected any. Specify a different type.", "3"],
      [0, 0, 0, "Unexpected any. Specify a different type.", "4"],
      [0, 0, 0, "Do not use any type assertions.", "5"],
      [0, 0, 0, "Do not use any type assertions.", "6"]
    ],
    "public/app/plugins/datasource/cloud-monitoring/functions.ts:5381": [
      [0, 0, 0, "Do not use any type assertions.", "0"],
      [0, 0, 0, "Do not use any type assertions.", "1"],
      [0, 0, 0, "Unexpected any. Specify a different type.", "2"]
    ],
    "public/app/plugins/datasource/cloud-monitoring/types/types.ts:5381": [
      [0, 0, 0, "Unexpected any. Specify a different type.", "0"]
    ],
    "public/app/plugins/datasource/cloudwatch/components/CheatSheet/LogsCheatSheet.tsx:5381": [
      [0, 0, 0, "Styles should be written using objects.", "0"],
      [0, 0, 0, "Styles should be written using objects.", "1"]
    ],
    "public/app/plugins/datasource/cloudwatch/components/ConfigEditor/XrayLinkConfig.tsx:5381": [
      [0, 0, 0, "Styles should be written using objects.", "0"]
    ],
    "public/app/plugins/datasource/cloudwatch/components/QueryEditor/LogsQueryEditor/LogsQueryEditor.tsx:5381": [
      [0, 0, 0, "Styles should be written using objects.", "0"]
    ],
    "public/app/plugins/datasource/cloudwatch/components/QueryEditor/LogsQueryEditor/LogsQueryFieldOld.tsx:5381": [
      [0, 0, 0, "Do not use any type assertions.", "0"]
    ],
    "public/app/plugins/datasource/cloudwatch/components/QueryEditor/MetricsQueryEditor/DynamicLabelsField.tsx:5381": [
      [0, 0, 0, "Styles should be written using objects.", "0"]
    ],
    "public/app/plugins/datasource/cloudwatch/components/shared/LogGroups/LegacyLogGroupNamesSelection.tsx:5381": [
      [0, 0, 0, "Styles should be written using objects.", "0"]
    ],
    "public/app/plugins/datasource/cloudwatch/components/shared/LogGroups/LogGroupsField.tsx:5381": [
      [0, 0, 0, "Styles should be written using objects.", "0"]
    ],
    "public/app/plugins/datasource/cloudwatch/datasource.ts:5381": [
      [0, 0, 0, "Unexpected any. Specify a different type.", "0"]
    ],
    "public/app/plugins/datasource/cloudwatch/guards.ts:5381": [
      [0, 0, 0, "Do not use any type assertions.", "0"]
    ],
    "public/app/plugins/datasource/cloudwatch/language/cloudwatch-logs/CloudWatchLogsLanguageProvider.ts:5381": [
      [0, 0, 0, "Unexpected any. Specify a different type.", "0"],
      [0, 0, 0, "Unexpected any. Specify a different type.", "1"],
      [0, 0, 0, "Unexpected any. Specify a different type.", "2"]
    ],
    "public/app/plugins/datasource/cloudwatch/memoizedDebounce.ts:5381": [
      [0, 0, 0, "Unexpected any. Specify a different type.", "0"],
      [0, 0, 0, "Unexpected any. Specify a different type.", "1"]
    ],
    "public/app/plugins/datasource/cloudwatch/query-runner/CloudWatchLogsQueryRunner.ts:5381": [
      [0, 0, 0, "Do not use any type assertions.", "0"]
    ],
    "public/app/plugins/datasource/cloudwatch/types.ts:5381": [
      [0, 0, 0, "Unexpected any. Specify a different type.", "0"],
      [0, 0, 0, "Unexpected any. Specify a different type.", "1"],
      [0, 0, 0, "Unexpected any. Specify a different type.", "2"],
      [0, 0, 0, "Unexpected any. Specify a different type.", "3"],
      [0, 0, 0, "Unexpected any. Specify a different type.", "4"],
      [0, 0, 0, "Unexpected any. Specify a different type.", "5"],
      [0, 0, 0, "Unexpected any. Specify a different type.", "6"]
    ],
    "public/app/plugins/datasource/cloudwatch/utils/datalinks.ts:5381": [
      [0, 0, 0, "Do not use any type assertions.", "0"],
      [0, 0, 0, "Do not use any type assertions.", "1"],
      [0, 0, 0, "Do not use any type assertions.", "2"]
    ],
    "public/app/plugins/datasource/cloudwatch/utils/logsRetry.ts:5381": [
      [0, 0, 0, "Unexpected any. Specify a different type.", "0"],
      [0, 0, 0, "Unexpected any. Specify a different type.", "1"]
    ],
    "public/app/plugins/datasource/dashboard/DashboardQueryEditor.tsx:5381": [
      [0, 0, 0, "Do not use any type assertions.", "0"]
    ],
    "public/app/plugins/datasource/dashboard/runSharedRequest.ts:5381": [
      [0, 0, 0, "Do not use any type assertions.", "0"],
      [0, 0, 0, "Do not use any type assertions.", "1"]
    ],
    "public/app/plugins/datasource/elasticsearch/ElasticResponse.ts:5381": [
      [0, 0, 0, "Unexpected any. Specify a different type.", "0"],
      [0, 0, 0, "Unexpected any. Specify a different type.", "1"],
      [0, 0, 0, "Unexpected any. Specify a different type.", "2"],
      [0, 0, 0, "Unexpected any. Specify a different type.", "3"],
      [0, 0, 0, "Unexpected any. Specify a different type.", "4"],
      [0, 0, 0, "Do not use any type assertions.", "5"],
      [0, 0, 0, "Unexpected any. Specify a different type.", "6"],
      [0, 0, 0, "Unexpected any. Specify a different type.", "7"],
      [0, 0, 0, "Unexpected any. Specify a different type.", "8"],
      [0, 0, 0, "Unexpected any. Specify a different type.", "9"],
      [0, 0, 0, "Unexpected any. Specify a different type.", "10"],
      [0, 0, 0, "Do not use any type assertions.", "11"],
      [0, 0, 0, "Do not use any type assertions.", "12"],
      [0, 0, 0, "Unexpected any. Specify a different type.", "13"],
      [0, 0, 0, "Unexpected any. Specify a different type.", "14"],
      [0, 0, 0, "Unexpected any. Specify a different type.", "15"],
      [0, 0, 0, "Unexpected any. Specify a different type.", "16"],
      [0, 0, 0, "Unexpected any. Specify a different type.", "17"],
      [0, 0, 0, "Unexpected any. Specify a different type.", "18"],
      [0, 0, 0, "Unexpected any. Specify a different type.", "19"],
      [0, 0, 0, "Unexpected any. Specify a different type.", "20"],
      [0, 0, 0, "Unexpected any. Specify a different type.", "21"],
      [0, 0, 0, "Unexpected any. Specify a different type.", "22"],
      [0, 0, 0, "Unexpected any. Specify a different type.", "23"],
      [0, 0, 0, "Unexpected any. Specify a different type.", "24"],
      [0, 0, 0, "Do not use any type assertions.", "25"],
      [0, 0, 0, "Unexpected any. Specify a different type.", "26"],
      [0, 0, 0, "Unexpected any. Specify a different type.", "27"],
      [0, 0, 0, "Unexpected any. Specify a different type.", "28"],
      [0, 0, 0, "Unexpected any. Specify a different type.", "29"],
      [0, 0, 0, "Unexpected any. Specify a different type.", "30"],
      [0, 0, 0, "Unexpected any. Specify a different type.", "31"],
      [0, 0, 0, "Unexpected any. Specify a different type.", "32"],
      [0, 0, 0, "Unexpected any. Specify a different type.", "33"],
      [0, 0, 0, "Unexpected any. Specify a different type.", "34"],
      [0, 0, 0, "Unexpected any. Specify a different type.", "35"],
      [0, 0, 0, "Unexpected any. Specify a different type.", "36"],
      [0, 0, 0, "Unexpected any. Specify a different type.", "37"],
      [0, 0, 0, "Unexpected any. Specify a different type.", "38"],
      [0, 0, 0, "Unexpected any. Specify a different type.", "39"],
      [0, 0, 0, "Unexpected any. Specify a different type.", "40"],
      [0, 0, 0, "Unexpected any. Specify a different type.", "41"],
      [0, 0, 0, "Unexpected any. Specify a different type.", "42"],
      [0, 0, 0, "Unexpected any. Specify a different type.", "43"],
      [0, 0, 0, "Unexpected any. Specify a different type.", "44"],
      [0, 0, 0, "Unexpected any. Specify a different type.", "45"]
    ],
    "public/app/plugins/datasource/elasticsearch/LanguageProvider.ts:5381": [
      [0, 0, 0, "Unexpected any. Specify a different type.", "0"],
      [0, 0, 0, "Unexpected any. Specify a different type.", "1"],
      [0, 0, 0, "Unexpected any. Specify a different type.", "2"],
      [0, 0, 0, "Unexpected any. Specify a different type.", "3"]
    ],
    "public/app/plugins/datasource/elasticsearch/LegacyQueryRunner.ts:5381": [
      [0, 0, 0, "Unexpected any. Specify a different type.", "0"],
      [0, 0, 0, "Unexpected any. Specify a different type.", "1"],
      [0, 0, 0, "Do not use any type assertions.", "2"],
      [0, 0, 0, "Unexpected any. Specify a different type.", "3"]
    ],
    "public/app/plugins/datasource/elasticsearch/QueryBuilder.test.ts:5381": [
      [0, 0, 0, "Unexpected any. Specify a different type.", "0"]
    ],
    "public/app/plugins/datasource/elasticsearch/QueryBuilder.ts:5381": [
      [0, 0, 0, "Unexpected any. Specify a different type.", "0"],
      [0, 0, 0, "Unexpected any. Specify a different type.", "1"],
      [0, 0, 0, "Unexpected any. Specify a different type.", "2"],
      [0, 0, 0, "Unexpected any. Specify a different type.", "3"],
      [0, 0, 0, "Unexpected any. Specify a different type.", "4"],
      [0, 0, 0, "Unexpected any. Specify a different type.", "5"],
      [0, 0, 0, "Unexpected any. Specify a different type.", "6"],
      [0, 0, 0, "Unexpected any. Specify a different type.", "7"],
      [0, 0, 0, "Unexpected any. Specify a different type.", "8"],
      [0, 0, 0, "Unexpected any. Specify a different type.", "9"],
      [0, 0, 0, "Do not use any type assertions.", "10"],
      [0, 0, 0, "Unexpected any. Specify a different type.", "11"],
      [0, 0, 0, "Unexpected any. Specify a different type.", "12"]
    ],
    "public/app/plugins/datasource/elasticsearch/components/AddRemove.tsx:5381": [
      [0, 0, 0, "Unexpected any. Specify a different type.", "0"],
      [0, 0, 0, "Styles should be written using objects.", "1"]
    ],
    "public/app/plugins/datasource/elasticsearch/components/MetricPicker.tsx:5381": [
      [0, 0, 0, "Styles should be written using objects.", "0"]
    ],
    "public/app/plugins/datasource/elasticsearch/components/QueryEditor/BucketAggregationsEditor/BucketAggregationEditor.tsx:5381": [
      [0, 0, 0, "Do not use any type assertions.", "0"]
    ],
    "public/app/plugins/datasource/elasticsearch/components/QueryEditor/BucketAggregationsEditor/SettingsEditor/DateHistogramSettingsEditor.tsx:5381": [
      [0, 0, 0, "Do not use any type assertions.", "0"]
    ],
    "public/app/plugins/datasource/elasticsearch/components/QueryEditor/BucketAggregationsEditor/SettingsEditor/FiltersSettingsEditor/index.tsx:5381": [
      [0, 0, 0, "Styles should be written using objects.", "0"],
      [0, 0, 0, "Styles should be written using objects.", "1"],
      [0, 0, 0, "Styles should be written using objects.", "2"]
    ],
    "public/app/plugins/datasource/elasticsearch/components/QueryEditor/BucketAggregationsEditor/SettingsEditor/TermsSettingsEditor.tsx:5381": [
      [0, 0, 0, "Do not use any type assertions.", "0"],
      [0, 0, 0, "Do not use any type assertions.", "1"]
    ],
    "public/app/plugins/datasource/elasticsearch/components/QueryEditor/BucketAggregationsEditor/aggregations.ts:5381": [
      [0, 0, 0, "Do not use any type assertions.", "0"]
    ],
    "public/app/plugins/datasource/elasticsearch/components/QueryEditor/BucketAggregationsEditor/state/actions.ts:5381": [
      [0, 0, 0, "Unexpected any. Specify a different type.", "0"]
    ],
    "public/app/plugins/datasource/elasticsearch/components/QueryEditor/BucketAggregationsEditor/state/reducer.ts:5381": [
      [0, 0, 0, "Do not use any type assertions.", "0"]
    ],
    "public/app/plugins/datasource/elasticsearch/components/QueryEditor/ElasticsearchQueryContext.tsx:5381": [
      [0, 0, 0, "Do not use any type assertions.", "0"]
    ],
    "public/app/plugins/datasource/elasticsearch/components/QueryEditor/MetricAggregationsEditor/MetricEditor.tsx:5381": [
      [0, 0, 0, "Do not use any type assertions.", "0"]
    ],
    "public/app/plugins/datasource/elasticsearch/components/QueryEditor/MetricAggregationsEditor/SettingsEditor/BucketScriptSettingsEditor/index.tsx:5381": [
      [0, 0, 0, "Styles should be written using objects.", "0"],
      [0, 0, 0, "Styles should be written using objects.", "1"],
      [0, 0, 0, "Styles should be written using objects.", "2"]
    ],
    "public/app/plugins/datasource/elasticsearch/components/QueryEditor/MetricAggregationsEditor/SettingsEditor/SettingField.tsx:5381": [
      [0, 0, 0, "Do not use any type assertions.", "0"],
      [0, 0, 0, "Do not use any type assertions.", "1"]
    ],
    "public/app/plugins/datasource/elasticsearch/components/QueryEditor/MetricAggregationsEditor/SettingsEditor/TopMetricsSettingsEditor.tsx:5381": [
      [0, 0, 0, "Styles should be written using objects.", "0"],
      [0, 0, 0, "Styles should be written using objects.", "1"]
    ],
    "public/app/plugins/datasource/elasticsearch/components/QueryEditor/MetricAggregationsEditor/aggregations.ts:5381": [
      [0, 0, 0, "Do not use any type assertions.", "0"]
    ],
    "public/app/plugins/datasource/elasticsearch/components/QueryEditor/MetricAggregationsEditor/state/actions.ts:5381": [
      [0, 0, 0, "Unexpected any. Specify a different type.", "0"],
      [0, 0, 0, "Unexpected any. Specify a different type.", "1"],
      [0, 0, 0, "Unexpected any. Specify a different type.", "2"]
    ],
    "public/app/plugins/datasource/elasticsearch/components/QueryEditor/MetricAggregationsEditor/state/reducer.ts:5381": [
      [0, 0, 0, "Do not use any type assertions.", "0"]
    ],
    "public/app/plugins/datasource/elasticsearch/components/QueryEditor/MetricAggregationsEditor/styles.ts:5381": [
      [0, 0, 0, "Styles should be written using objects.", "0"]
    ],
    "public/app/plugins/datasource/elasticsearch/components/QueryEditor/QueryEditorRow.tsx:5381": [
      [0, 0, 0, "Styles should be written using objects.", "0"],
      [0, 0, 0, "Styles should be written using objects.", "1"]
    ],
    "public/app/plugins/datasource/elasticsearch/components/QueryEditor/SettingsEditorContainer.tsx:5381": [
      [0, 0, 0, "Styles should be written using objects.", "0"],
      [0, 0, 0, "Styles should be written using objects.", "1"],
      [0, 0, 0, "Styles should be written using objects.", "2"],
      [0, 0, 0, "Styles should be written using objects.", "3"],
      [0, 0, 0, "Styles should be written using objects.", "4"]
    ],
    "public/app/plugins/datasource/elasticsearch/components/QueryEditor/index.tsx:5381": [
      [0, 0, 0, "Styles should be written using objects.", "0"],
      [0, 0, 0, "Styles should be written using objects.", "1"]
    ],
    "public/app/plugins/datasource/elasticsearch/components/QueryEditor/styles.ts:5381": [
      [0, 0, 0, "Styles should be written using objects.", "0"]
    ],
    "public/app/plugins/datasource/elasticsearch/configuration/DataLink.tsx:5381": [
      [0, 0, 0, "Styles should be written using objects.", "0"],
      [0, 0, 0, "Styles should be written using objects.", "1"],
      [0, 0, 0, "Styles should be written using objects.", "2"],
      [0, 0, 0, "Styles should be written using objects.", "3"],
      [0, 0, 0, "Styles should be written using objects.", "4"],
      [0, 0, 0, "Styles should be written using objects.", "5"]
    ],
    "public/app/plugins/datasource/elasticsearch/configuration/DataLinks.tsx:5381": [
      [0, 0, 0, "Styles should be written using objects.", "0"],
      [0, 0, 0, "Styles should be written using objects.", "1"],
      [0, 0, 0, "Styles should be written using objects.", "2"]
    ],
    "public/app/plugins/datasource/elasticsearch/datasource.ts:5381": [
      [0, 0, 0, "Do not use any type assertions.", "0"],
      [0, 0, 0, "Unexpected any. Specify a different type.", "1"],
      [0, 0, 0, "Unexpected any. Specify a different type.", "2"],
      [0, 0, 0, "Unexpected any. Specify a different type.", "3"],
      [0, 0, 0, "Unexpected any. Specify a different type.", "4"],
      [0, 0, 0, "Unexpected any. Specify a different type.", "5"],
      [0, 0, 0, "Unexpected any. Specify a different type.", "6"]
    ],
    "public/app/plugins/datasource/elasticsearch/hooks/useStatelessReducer.ts:5381": [
      [0, 0, 0, "Do not use any type assertions.", "0"]
    ],
    "public/app/plugins/datasource/elasticsearch/test-helpers/render.tsx:5381": [
      [0, 0, 0, "Do not use any type assertions.", "0"]
    ],
    "public/app/plugins/datasource/grafana-pyroscope-datasource/QueryEditor/LabelsEditor.tsx:5381": [
      [0, 0, 0, "Styles should be written using objects.", "0"],
      [0, 0, 0, "Styles should be written using objects.", "1"]
    ],
    "public/app/plugins/datasource/grafana-testdata-datasource/ConfigEditor.tsx:5381": [
      [0, 0, 0, "Unexpected any. Specify a different type.", "0"]
    ],
    "public/app/plugins/datasource/grafana-testdata-datasource/QueryEditor.tsx:5381": [
      [0, 0, 0, "Unexpected any. Specify a different type.", "0"],
      [0, 0, 0, "Do not use any type assertions.", "1"],
      [0, 0, 0, "Do not use any type assertions.", "2"],
      [0, 0, 0, "Unexpected any. Specify a different type.", "3"],
      [0, 0, 0, "Unexpected any. Specify a different type.", "4"],
      [0, 0, 0, "Do not use any type assertions.", "5"],
      [0, 0, 0, "Unexpected any. Specify a different type.", "6"]
    ],
    "public/app/plugins/datasource/grafana-testdata-datasource/components/RandomWalkEditor.tsx:5381": [
      [0, 0, 0, "Do not use any type assertions.", "0"],
      [0, 0, 0, "Do not use any type assertions.", "1"],
      [0, 0, 0, "Unexpected any. Specify a different type.", "2"],
      [0, 0, 0, "Do not use any type assertions.", "3"]
    ],
    "public/app/plugins/datasource/grafana-testdata-datasource/components/RawFrameEditor.tsx:5381": [
      [0, 0, 0, "Unexpected any. Specify a different type.", "0"]
    ],
    "public/app/plugins/datasource/grafana-testdata-datasource/components/SimulationQueryEditor.tsx:5381": [
      [0, 0, 0, "Do not use any type assertions.", "0"],
      [0, 0, 0, "Do not use any type assertions.", "1"],
      [0, 0, 0, "Unexpected any. Specify a different type.", "2"],
      [0, 0, 0, "Unexpected any. Specify a different type.", "3"]
    ],
    "public/app/plugins/datasource/grafana-testdata-datasource/components/SimulationSchemaForm.tsx:5381": [
      [0, 0, 0, "Unexpected any. Specify a different type.", "0"],
      [0, 0, 0, "Unexpected any. Specify a different type.", "1"],
      [0, 0, 0, "Styles should be written using objects.", "2"]
    ],
    "public/app/plugins/datasource/grafana-testdata-datasource/datasource.ts:5381": [
      [0, 0, 0, "Do not use any type assertions.", "0"],
      [0, 0, 0, "Unexpected any. Specify a different type.", "1"]
    ],
    "public/app/plugins/datasource/grafana-testdata-datasource/nodeGraphUtils.ts:5381": [
      [0, 0, 0, "Do not use any type assertions.", "0"],
      [0, 0, 0, "Unexpected any. Specify a different type.", "1"],
      [0, 0, 0, "Unexpected any. Specify a different type.", "2"]
    ],
    "public/app/plugins/datasource/grafana-testdata-datasource/runStreams.ts:5381": [
      [0, 0, 0, "Unexpected any. Specify a different type.", "0"]
    ],
    "public/app/plugins/datasource/grafana/components/AnnotationQueryEditor.tsx:5381": [
      [0, 0, 0, "Do not use any type assertions.", "0"]
    ],
    "public/app/plugins/datasource/grafana/components/QueryEditor.tsx:5381": [
      [0, 0, 0, "Unexpected any. Specify a different type.", "0"],
      [0, 0, 0, "Do not use any type assertions.", "1"],
      [0, 0, 0, "Unexpected any. Specify a different type.", "2"],
      [0, 0, 0, "Do not use any type assertions.", "3"],
      [0, 0, 0, "Unexpected any. Specify a different type.", "4"],
      [0, 0, 0, "Do not use any type assertions.", "5"],
      [0, 0, 0, "Do not use any type assertions.", "6"],
      [0, 0, 0, "Styles should be written using objects.", "7"]
    ],
    "public/app/plugins/datasource/grafana/components/SearchEditor.tsx:5381": [
      [0, 0, 0, "Do not use any type assertions.", "0"],
      [0, 0, 0, "Unexpected any. Specify a different type.", "1"],
      [0, 0, 0, "Do not use any type assertions.", "2"]
    ],
    "public/app/plugins/datasource/grafana/components/TimePickerInput.tsx:5381": [
      [0, 0, 0, "Styles should be written using objects.", "0"],
      [0, 0, 0, "Styles should be written using objects.", "1"],
      [0, 0, 0, "Styles should be written using objects.", "2"],
      [0, 0, 0, "Styles should be written using objects.", "3"]
    ],
    "public/app/plugins/datasource/grafana/components/TimeRegionEditor.tsx:5381": [
      [0, 0, 0, "Styles should be written using objects.", "0"],
      [0, 0, 0, "Styles should be written using objects.", "1"]
    ],
    "public/app/plugins/datasource/grafana/datasource.test.ts:5381": [
      [0, 0, 0, "Unexpected any. Specify a different type.", "0"]
    ],
    "public/app/plugins/datasource/grafana/datasource.ts:5381": [
      [0, 0, 0, "Unexpected any. Specify a different type.", "0"],
      [0, 0, 0, "Do not use any type assertions.", "1"],
      [0, 0, 0, "Do not use any type assertions.", "2"],
      [0, 0, 0, "Do not use any type assertions.", "3"],
      [0, 0, 0, "Do not use any type assertions.", "4"],
      [0, 0, 0, "Unexpected any. Specify a different type.", "5"],
      [0, 0, 0, "Unexpected any. Specify a different type.", "6"],
      [0, 0, 0, "Do not use any type assertions.", "7"],
      [0, 0, 0, "Do not use any type assertions.", "8"],
      [0, 0, 0, "Do not use any type assertions.", "9"],
      [0, 0, 0, "Unexpected any. Specify a different type.", "10"],
      [0, 0, 0, "Unexpected any. Specify a different type.", "11"],
      [0, 0, 0, "Do not use any type assertions.", "12"]
    ],
    "public/app/plugins/datasource/graphite/components/AddGraphiteFunction.tsx:5381": [
      [0, 0, 0, "Styles should be written using objects.", "0"]
    ],
    "public/app/plugins/datasource/graphite/components/FunctionEditor.tsx:5381": [
      [0, 0, 0, "Styles should be written using objects.", "0"],
      [0, 0, 0, "Unexpected any. Specify a different type.", "1"]
    ],
    "public/app/plugins/datasource/graphite/components/FunctionParamEditor.tsx:5381": [
      [0, 0, 0, "Styles should be written using objects.", "0"]
    ],
    "public/app/plugins/datasource/graphite/components/GraphiteFunctionEditor.tsx:5381": [
      [0, 0, 0, "Styles should be written using objects.", "0"]
    ],
    "public/app/plugins/datasource/graphite/components/GraphiteQueryEditor.tsx:5381": [
      [0, 0, 0, "Styles should be written using objects.", "0"],
      [0, 0, 0, "Styles should be written using objects.", "1"],
      [0, 0, 0, "Styles should be written using objects.", "2"]
    ],
    "public/app/plugins/datasource/graphite/components/MetricTankMetaInspector.tsx:5381": [
      [0, 0, 0, "Do not use any type assertions.", "0"],
      [0, 0, 0, "Styles should be written using objects.", "1"],
      [0, 0, 0, "Styles should be written using objects.", "2"],
      [0, 0, 0, "Styles should be written using objects.", "3"],
      [0, 0, 0, "Styles should be written using objects.", "4"],
      [0, 0, 0, "Styles should be written using objects.", "5"],
      [0, 0, 0, "Styles should be written using objects.", "6"],
      [0, 0, 0, "Styles should be written using objects.", "7"],
      [0, 0, 0, "Styles should be written using objects.", "8"],
      [0, 0, 0, "Styles should be written using objects.", "9"],
      [0, 0, 0, "Styles should be written using objects.", "10"]
    ],
    "public/app/plugins/datasource/graphite/components/TagsSection.tsx:5381": [
      [0, 0, 0, "Styles should be written using objects.", "0"]
    ],
    "public/app/plugins/datasource/graphite/components/helpers.ts:5381": [
      [0, 0, 0, "Unexpected any. Specify a different type.", "0"]
    ],
    "public/app/plugins/datasource/graphite/datasource.test.ts:5381": [
      [0, 0, 0, "Unexpected any. Specify a different type.", "0"],
      [0, 0, 0, "Unexpected any. Specify a different type.", "1"],
      [0, 0, 0, "Unexpected any. Specify a different type.", "2"],
      [0, 0, 0, "Unexpected any. Specify a different type.", "3"],
      [0, 0, 0, "Unexpected any. Specify a different type.", "4"],
      [0, 0, 0, "Unexpected any. Specify a different type.", "5"],
      [0, 0, 0, "Unexpected any. Specify a different type.", "6"]
    ],
    "public/app/plugins/datasource/graphite/datasource.ts:5381": [
      [0, 0, 0, "Unexpected any. Specify a different type.", "0"],
      [0, 0, 0, "Unexpected any. Specify a different type.", "1"],
      [0, 0, 0, "Unexpected any. Specify a different type.", "2"],
      [0, 0, 0, "Do not use any type assertions.", "3"],
      [0, 0, 0, "Do not use any type assertions.", "4"],
      [0, 0, 0, "Unexpected any. Specify a different type.", "5"],
      [0, 0, 0, "Unexpected any. Specify a different type.", "6"],
      [0, 0, 0, "Unexpected any. Specify a different type.", "7"],
      [0, 0, 0, "Unexpected any. Specify a different type.", "8"],
      [0, 0, 0, "Unexpected any. Specify a different type.", "9"],
      [0, 0, 0, "Do not use any type assertions.", "10"],
      [0, 0, 0, "Do not use any type assertions.", "11"],
      [0, 0, 0, "Unexpected any. Specify a different type.", "12"],
      [0, 0, 0, "Unexpected any. Specify a different type.", "13"],
      [0, 0, 0, "Unexpected any. Specify a different type.", "14"],
      [0, 0, 0, "Unexpected any. Specify a different type.", "15"],
      [0, 0, 0, "Unexpected any. Specify a different type.", "16"],
      [0, 0, 0, "Unexpected any. Specify a different type.", "17"],
      [0, 0, 0, "Unexpected any. Specify a different type.", "18"],
      [0, 0, 0, "Unexpected any. Specify a different type.", "19"],
      [0, 0, 0, "Unexpected any. Specify a different type.", "20"],
      [0, 0, 0, "Unexpected any. Specify a different type.", "21"],
      [0, 0, 0, "Unexpected any. Specify a different type.", "22"],
      [0, 0, 0, "Unexpected any. Specify a different type.", "23"],
      [0, 0, 0, "Unexpected any. Specify a different type.", "24"],
      [0, 0, 0, "Unexpected any. Specify a different type.", "25"],
      [0, 0, 0, "Unexpected any. Specify a different type.", "26"],
      [0, 0, 0, "Unexpected any. Specify a different type.", "27"],
      [0, 0, 0, "Unexpected any. Specify a different type.", "28"],
      [0, 0, 0, "Unexpected any. Specify a different type.", "29"],
      [0, 0, 0, "Unexpected any. Specify a different type.", "30"],
      [0, 0, 0, "Unexpected any. Specify a different type.", "31"],
      [0, 0, 0, "Unexpected any. Specify a different type.", "32"],
      [0, 0, 0, "Unexpected any. Specify a different type.", "33"],
      [0, 0, 0, "Unexpected any. Specify a different type.", "34"],
      [0, 0, 0, "Unexpected any. Specify a different type.", "35"],
      [0, 0, 0, "Unexpected any. Specify a different type.", "36"],
      [0, 0, 0, "Unexpected any. Specify a different type.", "37"],
      [0, 0, 0, "Unexpected any. Specify a different type.", "38"],
      [0, 0, 0, "Unexpected any. Specify a different type.", "39"],
      [0, 0, 0, "Unexpected any. Specify a different type.", "40"],
      [0, 0, 0, "Unexpected any. Specify a different type.", "41"],
      [0, 0, 0, "Unexpected any. Specify a different type.", "42"],
      [0, 0, 0, "Unexpected any. Specify a different type.", "43"],
      [0, 0, 0, "Unexpected any. Specify a different type.", "44"],
      [0, 0, 0, "Unexpected any. Specify a different type.", "45"],
      [0, 0, 0, "Unexpected any. Specify a different type.", "46"],
      [0, 0, 0, "Unexpected any. Specify a different type.", "47"],
      [0, 0, 0, "Unexpected any. Specify a different type.", "48"],
      [0, 0, 0, "Unexpected any. Specify a different type.", "49"],
      [0, 0, 0, "Unexpected any. Specify a different type.", "50"],
      [0, 0, 0, "Unexpected any. Specify a different type.", "51"],
      [0, 0, 0, "Unexpected any. Specify a different type.", "52"],
      [0, 0, 0, "Unexpected any. Specify a different type.", "53"],
      [0, 0, 0, "Unexpected any. Specify a different type.", "54"]
    ],
    "public/app/plugins/datasource/graphite/gfunc.ts:5381": [
      [0, 0, 0, "Unexpected any. Specify a different type.", "0"],
      [0, 0, 0, "Do not use any type assertions.", "1"],
      [0, 0, 0, "Do not use any type assertions.", "2"],
      [0, 0, 0, "Unexpected any. Specify a different type.", "3"],
      [0, 0, 0, "Unexpected any. Specify a different type.", "4"],
      [0, 0, 0, "Unexpected any. Specify a different type.", "5"],
      [0, 0, 0, "Unexpected any. Specify a different type.", "6"],
      [0, 0, 0, "Unexpected any. Specify a different type.", "7"],
      [0, 0, 0, "Unexpected any. Specify a different type.", "8"],
      [0, 0, 0, "Unexpected any. Specify a different type.", "9"],
      [0, 0, 0, "Unexpected any. Specify a different type.", "10"]
    ],
    "public/app/plugins/datasource/graphite/graphite_query.ts:5381": [
      [0, 0, 0, "Unexpected any. Specify a different type.", "0"],
      [0, 0, 0, "Unexpected any. Specify a different type.", "1"],
      [0, 0, 0, "Unexpected any. Specify a different type.", "2"],
      [0, 0, 0, "Unexpected any. Specify a different type.", "3"],
      [0, 0, 0, "Unexpected any. Specify a different type.", "4"],
      [0, 0, 0, "Unexpected any. Specify a different type.", "5"],
      [0, 0, 0, "Unexpected any. Specify a different type.", "6"],
      [0, 0, 0, "Unexpected any. Specify a different type.", "7"],
      [0, 0, 0, "Unexpected any. Specify a different type.", "8"],
      [0, 0, 0, "Unexpected any. Specify a different type.", "9"],
      [0, 0, 0, "Unexpected any. Specify a different type.", "10"],
      [0, 0, 0, "Unexpected any. Specify a different type.", "11"],
      [0, 0, 0, "Unexpected any. Specify a different type.", "12"],
      [0, 0, 0, "Unexpected any. Specify a different type.", "13"],
      [0, 0, 0, "Unexpected any. Specify a different type.", "14"],
      [0, 0, 0, "Do not use any type assertions.", "15"],
      [0, 0, 0, "Unexpected any. Specify a different type.", "16"],
      [0, 0, 0, "Unexpected any. Specify a different type.", "17"],
      [0, 0, 0, "Unexpected any. Specify a different type.", "18"],
      [0, 0, 0, "Unexpected any. Specify a different type.", "19"]
    ],
    "public/app/plugins/datasource/graphite/lexer.ts:5381": [
      [0, 0, 0, "Unexpected any. Specify a different type.", "0"],
      [0, 0, 0, "Unexpected any. Specify a different type.", "1"],
      [0, 0, 0, "Unexpected any. Specify a different type.", "2"],
      [0, 0, 0, "Unexpected any. Specify a different type.", "3"],
      [0, 0, 0, "Unexpected any. Specify a different type.", "4"],
      [0, 0, 0, "Unexpected any. Specify a different type.", "5"],
      [0, 0, 0, "Unexpected any. Specify a different type.", "6"]
    ],
    "public/app/plugins/datasource/graphite/migrations.ts:5381": [
      [0, 0, 0, "Unexpected any. Specify a different type.", "0"]
    ],
    "public/app/plugins/datasource/graphite/specs/graphite_query.test.ts:5381": [
      [0, 0, 0, "Unexpected any. Specify a different type.", "0"]
    ],
    "public/app/plugins/datasource/graphite/specs/store.test.ts:5381": [
      [0, 0, 0, "Unexpected any. Specify a different type.", "0"],
      [0, 0, 0, "Unexpected any. Specify a different type.", "1"]
    ],
    "public/app/plugins/datasource/graphite/state/context.tsx:5381": [
      [0, 0, 0, "Do not use any type assertions.", "0"],
      [0, 0, 0, "Do not use any type assertions.", "1"]
    ],
    "public/app/plugins/datasource/graphite/state/helpers.ts:5381": [
      [0, 0, 0, "Do not use any type assertions.", "0"]
    ],
    "public/app/plugins/datasource/graphite/state/store.ts:5381": [
      [0, 0, 0, "Do not use any type assertions.", "0"],
      [0, 0, 0, "Do not use any type assertions.", "1"]
    ],
    "public/app/plugins/datasource/graphite/types.ts:5381": [
      [0, 0, 0, "Unexpected any. Specify a different type.", "0"],
      [0, 0, 0, "Unexpected any. Specify a different type.", "1"]
    ],
    "public/app/plugins/datasource/graphite/utils.ts:5381": [
      [0, 0, 0, "Unexpected any. Specify a different type.", "0"]
    ],
    "public/app/plugins/datasource/influxdb/components/editor/config/ConfigEditor.tsx:5381": [
      [0, 0, 0, "Do not use any type assertions.", "0"]
    ],
    "public/app/plugins/datasource/influxdb/components/editor/query/flux/FluxQueryEditor.tsx:5381": [
      [0, 0, 0, "Styles should be written using objects.", "0"],
      [0, 0, 0, "Styles should be written using objects.", "1"],
      [0, 0, 0, "Styles should be written using objects.", "2"]
    ],
    "public/app/plugins/datasource/influxdb/components/editor/query/fsql/FSQLEditor.tsx:5381": [
      [0, 0, 0, "Styles should be written using objects.", "0"],
      [0, 0, 0, "Styles should be written using objects.", "1"]
    ],
    "public/app/plugins/datasource/influxdb/components/editor/query/influxql/visual/VisualInfluxQLEditor.tsx:5381": [
      [0, 0, 0, "Styles should be written using objects.", "0"]
    ],
    "public/app/plugins/datasource/influxdb/datasource.ts:5381": [
      [0, 0, 0, "Do not use any type assertions.", "0"],
      [0, 0, 0, "Unexpected any. Specify a different type.", "1"],
      [0, 0, 0, "Unexpected any. Specify a different type.", "2"],
      [0, 0, 0, "Unexpected any. Specify a different type.", "3"],
      [0, 0, 0, "Unexpected any. Specify a different type.", "4"],
      [0, 0, 0, "Unexpected any. Specify a different type.", "5"],
      [0, 0, 0, "Unexpected any. Specify a different type.", "6"],
      [0, 0, 0, "Unexpected any. Specify a different type.", "7"],
      [0, 0, 0, "Unexpected any. Specify a different type.", "8"],
      [0, 0, 0, "Unexpected any. Specify a different type.", "9"],
      [0, 0, 0, "Unexpected any. Specify a different type.", "10"],
      [0, 0, 0, "Unexpected any. Specify a different type.", "11"],
      [0, 0, 0, "Unexpected any. Specify a different type.", "12"],
      [0, 0, 0, "Unexpected any. Specify a different type.", "13"],
      [0, 0, 0, "Unexpected any. Specify a different type.", "14"],
      [0, 0, 0, "Do not use any type assertions.", "15"]
    ],
    "public/app/plugins/datasource/influxdb/influx_query_model.ts:5381": [
      [0, 0, 0, "Unexpected any. Specify a different type.", "0"],
      [0, 0, 0, "Unexpected any. Specify a different type.", "1"],
      [0, 0, 0, "Unexpected any. Specify a different type.", "2"],
      [0, 0, 0, "Unexpected any. Specify a different type.", "3"],
      [0, 0, 0, "Unexpected any. Specify a different type.", "4"],
      [0, 0, 0, "Unexpected any. Specify a different type.", "5"],
      [0, 0, 0, "Unexpected any. Specify a different type.", "6"],
      [0, 0, 0, "Unexpected any. Specify a different type.", "7"],
      [0, 0, 0, "Unexpected any. Specify a different type.", "8"],
      [0, 0, 0, "Unexpected any. Specify a different type.", "9"],
      [0, 0, 0, "Unexpected any. Specify a different type.", "10"],
      [0, 0, 0, "Unexpected any. Specify a different type.", "11"],
      [0, 0, 0, "Unexpected any. Specify a different type.", "12"]
    ],
    "public/app/plugins/datasource/influxdb/influx_series.ts:5381": [
      [0, 0, 0, "Unexpected any. Specify a different type.", "0"],
      [0, 0, 0, "Unexpected any. Specify a different type.", "1"],
      [0, 0, 0, "Unexpected any. Specify a different type.", "2"],
      [0, 0, 0, "Unexpected any. Specify a different type.", "3"],
      [0, 0, 0, "Unexpected any. Specify a different type.", "4"],
      [0, 0, 0, "Unexpected any. Specify a different type.", "5"],
      [0, 0, 0, "Unexpected any. Specify a different type.", "6"],
      [0, 0, 0, "Unexpected any. Specify a different type.", "7"],
      [0, 0, 0, "Unexpected any. Specify a different type.", "8"],
      [0, 0, 0, "Unexpected any. Specify a different type.", "9"],
      [0, 0, 0, "Unexpected any. Specify a different type.", "10"],
      [0, 0, 0, "Unexpected any. Specify a different type.", "11"],
      [0, 0, 0, "Unexpected any. Specify a different type.", "12"],
      [0, 0, 0, "Unexpected any. Specify a different type.", "13"],
      [0, 0, 0, "Unexpected any. Specify a different type.", "14"],
      [0, 0, 0, "Unexpected any. Specify a different type.", "15"],
      [0, 0, 0, "Unexpected any. Specify a different type.", "16"],
      [0, 0, 0, "Unexpected any. Specify a different type.", "17"],
      [0, 0, 0, "Unexpected any. Specify a different type.", "18"]
    ],
    "public/app/plugins/datasource/influxdb/migrations.ts:5381": [
      [0, 0, 0, "Unexpected any. Specify a different type.", "0"]
    ],
    "public/app/plugins/datasource/influxdb/mocks.ts:5381": [
      [0, 0, 0, "Do not use any type assertions.", "0"],
      [0, 0, 0, "Do not use any type assertions.", "1"],
      [0, 0, 0, "Do not use any type assertions.", "2"],
      [0, 0, 0, "Do not use any type assertions.", "3"]
    ],
    "public/app/plugins/datasource/influxdb/query_part.ts:5381": [
      [0, 0, 0, "Unexpected any. Specify a different type.", "0"],
      [0, 0, 0, "Unexpected any. Specify a different type.", "1"],
      [0, 0, 0, "Unexpected any. Specify a different type.", "2"],
      [0, 0, 0, "Unexpected any. Specify a different type.", "3"],
      [0, 0, 0, "Unexpected any. Specify a different type.", "4"],
      [0, 0, 0, "Unexpected any. Specify a different type.", "5"],
      [0, 0, 0, "Unexpected any. Specify a different type.", "6"],
      [0, 0, 0, "Unexpected any. Specify a different type.", "7"],
      [0, 0, 0, "Unexpected any. Specify a different type.", "8"],
      [0, 0, 0, "Unexpected any. Specify a different type.", "9"],
      [0, 0, 0, "Unexpected any. Specify a different type.", "10"],
      [0, 0, 0, "Unexpected any. Specify a different type.", "11"],
      [0, 0, 0, "Unexpected any. Specify a different type.", "12"],
      [0, 0, 0, "Unexpected any. Specify a different type.", "13"],
      [0, 0, 0, "Unexpected any. Specify a different type.", "14"],
      [0, 0, 0, "Unexpected any. Specify a different type.", "15"]
    ],
    "public/app/plugins/datasource/influxdb/response_parser.ts:5381": [
      [0, 0, 0, "Unexpected any. Specify a different type.", "0"],
      [0, 0, 0, "Unexpected any. Specify a different type.", "1"]
    ],
    "public/app/plugins/datasource/jaeger/CheatSheet.tsx:5381": [
      [0, 0, 0, "Styles should be written using objects.", "0"],
      [0, 0, 0, "Styles should be written using objects.", "1"]
    ],
    "public/app/plugins/datasource/jaeger/components/QueryEditor.tsx:5381": [
      [0, 0, 0, "Styles should be written using objects.", "0"]
    ],
    "public/app/plugins/datasource/jaeger/configuration/ConfigEditor.tsx:5381": [
      [0, 0, 0, "Styles should be written using objects.", "0"]
    ],
    "public/app/plugins/datasource/jaeger/configuration/TraceIdTimeParams.tsx:5381": [
      [0, 0, 0, "Styles should be written using objects.", "0"],
      [0, 0, 0, "Styles should be written using objects.", "1"]
    ],
    "public/app/plugins/datasource/jaeger/datasource.ts:5381": [
      [0, 0, 0, "Do not use any type assertions.", "0"],
      [0, 0, 0, "Unexpected any. Specify a different type.", "1"]
    ],
    "public/app/plugins/datasource/jaeger/testResponse.ts:5381": [
      [0, 0, 0, "Unexpected any. Specify a different type.", "0"],
      [0, 0, 0, "Unexpected any. Specify a different type.", "1"]
    ],
    "public/app/plugins/datasource/jaeger/types.ts:5381": [
      [0, 0, 0, "Unexpected any. Specify a different type.", "0"]
    ],
    "public/app/plugins/datasource/loki/LanguageProvider.ts:5381": [
      [0, 0, 0, "Unexpected any. Specify a different type.", "0"],
      [0, 0, 0, "Unexpected any. Specify a different type.", "1"]
    ],
    "public/app/plugins/datasource/loki/LiveStreams.ts:5381": [
      [0, 0, 0, "Unexpected any. Specify a different type.", "0"]
    ],
    "public/app/plugins/datasource/loki/components/LokiContextUi.tsx:5381": [
      [0, 0, 0, "Styles should be written using objects.", "0"],
      [0, 0, 0, "Styles should be written using objects.", "1"],
      [0, 0, 0, "Styles should be written using objects.", "2"],
      [0, 0, 0, "Styles should be written using objects.", "3"],
      [0, 0, 0, "Styles should be written using objects.", "4"],
      [0, 0, 0, "Styles should be written using objects.", "5"],
      [0, 0, 0, "Styles should be written using objects.", "6"],
      [0, 0, 0, "Styles should be written using objects.", "7"],
      [0, 0, 0, "Styles should be written using objects.", "8"],
      [0, 0, 0, "Styles should be written using objects.", "9"],
      [0, 0, 0, "Styles should be written using objects.", "10"]
    ],
    "public/app/plugins/datasource/loki/components/LokiLabelBrowser.tsx:5381": [
      [0, 0, 0, "Styles should be written using objects.", "0"],
      [0, 0, 0, "Styles should be written using objects.", "1"],
      [0, 0, 0, "Styles should be written using objects.", "2"],
      [0, 0, 0, "Styles should be written using objects.", "3"],
      [0, 0, 0, "Styles should be written using objects.", "4"],
      [0, 0, 0, "Styles should be written using objects.", "5"],
      [0, 0, 0, "Styles should be written using objects.", "6"],
      [0, 0, 0, "Styles should be written using objects.", "7"],
      [0, 0, 0, "Styles should be written using objects.", "8"],
      [0, 0, 0, "Styles should be written using objects.", "9"],
      [0, 0, 0, "Styles should be written using objects.", "10"],
      [0, 0, 0, "Styles should be written using objects.", "11"],
      [0, 0, 0, "Styles should be written using objects.", "12"],
      [0, 0, 0, "Styles should be written using objects.", "13"],
      [0, 0, 0, "Do not use any type assertions.", "14"],
      [0, 0, 0, "Do not use any type assertions.", "15"]
    ],
    "public/app/plugins/datasource/loki/components/LokiOptionFields.tsx:5381": [
      [0, 0, 0, "Styles should be written using objects.", "0"],
      [0, 0, 0, "Styles should be written using objects.", "1"]
    ],
    "public/app/plugins/datasource/loki/components/LokiQueryEditor.tsx:5381": [
      [0, 0, 0, "Use data-testid for E2E selectors instead of aria-label", "0"]
    ],
    "public/app/plugins/datasource/loki/components/monaco-query-field/MonacoQueryField.tsx:5381": [
      [0, 0, 0, "Styles should be written using objects.", "0"],
      [0, 0, 0, "Styles should be written using objects.", "1"],
      [0, 0, 0, "Use data-testid for E2E selectors instead of aria-label", "2"]
    ],
    "public/app/plugins/datasource/loki/configuration/ConfigEditor.tsx:5381": [
      [0, 0, 0, "Unexpected any. Specify a different type.", "0"]
    ],
    "public/app/plugins/datasource/loki/configuration/DebugSection.tsx:5381": [
      [0, 0, 0, "Do not use any type assertions.", "0"],
      [0, 0, 0, "Unexpected any. Specify a different type.", "1"]
    ],
    "public/app/plugins/datasource/loki/configuration/DerivedField.tsx:5381": [
      [0, 0, 0, "Styles should be written using objects.", "0"],
      [0, 0, 0, "Styles should be written using objects.", "1"],
      [0, 0, 0, "Styles should be written using objects.", "2"],
      [0, 0, 0, "Styles should be written using objects.", "3"],
      [0, 0, 0, "Styles should be written using objects.", "4"],
      [0, 0, 0, "Styles should be written using objects.", "5"],
      [0, 0, 0, "Styles should be written using objects.", "6"]
    ],
    "public/app/plugins/datasource/loki/configuration/DerivedFields.tsx:5381": [
      [0, 0, 0, "Styles should be written using objects.", "0"],
      [0, 0, 0, "Styles should be written using objects.", "1"],
      [0, 0, 0, "Styles should be written using objects.", "2"],
      [0, 0, 0, "Styles should be written using objects.", "3"],
      [0, 0, 0, "Styles should be written using objects.", "4"]
    ],
    "public/app/plugins/datasource/loki/datasource.ts:5381": [
      [0, 0, 0, "Unexpected any. Specify a different type.", "0"],
      [0, 0, 0, "Unexpected any. Specify a different type.", "1"],
      [0, 0, 0, "Unexpected any. Specify a different type.", "2"],
      [0, 0, 0, "Unexpected any. Specify a different type.", "3"],
      [0, 0, 0, "Unexpected any. Specify a different type.", "4"],
      [0, 0, 0, "Unexpected any. Specify a different type.", "5"],
      [0, 0, 0, "Unexpected any. Specify a different type.", "6"]
    ],
    "public/app/plugins/datasource/loki/queryUtils.ts:5381": [
      [0, 0, 0, "Do not use any type assertions.", "0"]
    ],
    "public/app/plugins/datasource/loki/querybuilder/binaryScalarOperations.ts:5381": [
      [0, 0, 0, "Unexpected any. Specify a different type.", "0"]
    ],
    "public/app/plugins/datasource/loki/querybuilder/components/LabelBrowserModal.tsx:5381": [
      [0, 0, 0, "Styles should be written using objects.", "0"]
    ],
    "public/app/plugins/datasource/loki/querybuilder/components/LokiQueryBuilder.tsx:5381": [
      [0, 0, 0, "Do not use any type assertions.", "0"]
    ],
    "public/app/plugins/datasource/loki/querybuilder/components/LokiQueryCodeEditor.tsx:5381": [
      [0, 0, 0, "Styles should be written using objects.", "0"],
      [0, 0, 0, "Styles should be written using objects.", "1"],
      [0, 0, 0, "Styles should be written using objects.", "2"]
    ],
    "public/app/plugins/datasource/loki/querybuilder/components/QueryPattern.tsx:5381": [
      [0, 0, 0, "Styles should be written using objects.", "0"],
      [0, 0, 0, "Styles should be written using objects.", "1"],
      [0, 0, 0, "Styles should be written using objects.", "2"],
      [0, 0, 0, "Styles should be written using objects.", "3"]
    ],
    "public/app/plugins/datasource/loki/querybuilder/components/QueryPatternsModal.tsx:5381": [
      [0, 0, 0, "Styles should be written using objects.", "0"],
      [0, 0, 0, "Styles should be written using objects.", "1"],
      [0, 0, 0, "Styles should be written using objects.", "2"]
    ],
    "public/app/plugins/datasource/loki/streaming.ts:5381": [
      [0, 0, 0, "Unexpected any. Specify a different type.", "0"],
      [0, 0, 0, "Unexpected any. Specify a different type.", "1"]
    ],
    "public/app/plugins/datasource/opentsdb/components/OpenTsdbQueryEditor.tsx:5381": [
      [0, 0, 0, "Styles should be written using objects.", "0"],
      [0, 0, 0, "Styles should be written using objects.", "1"],
      [0, 0, 0, "Styles should be written using objects.", "2"]
    ],
    "public/app/plugins/datasource/opentsdb/datasource.d.ts:5381": [
      [0, 0, 0, "Unexpected any. Specify a different type.", "0"]
    ],
    "public/app/plugins/datasource/opentsdb/datasource.ts:5381": [
      [0, 0, 0, "Unexpected any. Specify a different type.", "0"],
      [0, 0, 0, "Unexpected any. Specify a different type.", "1"],
      [0, 0, 0, "Unexpected any. Specify a different type.", "2"],
      [0, 0, 0, "Unexpected any. Specify a different type.", "3"],
      [0, 0, 0, "Unexpected any. Specify a different type.", "4"],
      [0, 0, 0, "Unexpected any. Specify a different type.", "5"],
      [0, 0, 0, "Unexpected any. Specify a different type.", "6"],
      [0, 0, 0, "Unexpected any. Specify a different type.", "7"],
      [0, 0, 0, "Unexpected any. Specify a different type.", "8"],
      [0, 0, 0, "Unexpected any. Specify a different type.", "9"],
      [0, 0, 0, "Unexpected any. Specify a different type.", "10"],
      [0, 0, 0, "Unexpected any. Specify a different type.", "11"],
      [0, 0, 0, "Unexpected any. Specify a different type.", "12"],
      [0, 0, 0, "Unexpected any. Specify a different type.", "13"],
      [0, 0, 0, "Unexpected any. Specify a different type.", "14"],
      [0, 0, 0, "Unexpected any. Specify a different type.", "15"],
      [0, 0, 0, "Unexpected any. Specify a different type.", "16"],
      [0, 0, 0, "Unexpected any. Specify a different type.", "17"],
      [0, 0, 0, "Unexpected any. Specify a different type.", "18"],
      [0, 0, 0, "Unexpected any. Specify a different type.", "19"],
      [0, 0, 0, "Unexpected any. Specify a different type.", "20"],
      [0, 0, 0, "Unexpected any. Specify a different type.", "21"],
      [0, 0, 0, "Unexpected any. Specify a different type.", "22"],
      [0, 0, 0, "Unexpected any. Specify a different type.", "23"],
      [0, 0, 0, "Unexpected any. Specify a different type.", "24"],
      [0, 0, 0, "Unexpected any. Specify a different type.", "25"],
      [0, 0, 0, "Unexpected any. Specify a different type.", "26"],
      [0, 0, 0, "Unexpected any. Specify a different type.", "27"],
      [0, 0, 0, "Unexpected any. Specify a different type.", "28"],
      [0, 0, 0, "Unexpected any. Specify a different type.", "29"],
      [0, 0, 0, "Unexpected any. Specify a different type.", "30"],
      [0, 0, 0, "Unexpected any. Specify a different type.", "31"],
      [0, 0, 0, "Unexpected any. Specify a different type.", "32"],
      [0, 0, 0, "Unexpected any. Specify a different type.", "33"],
      [0, 0, 0, "Unexpected any. Specify a different type.", "34"],
      [0, 0, 0, "Unexpected any. Specify a different type.", "35"],
      [0, 0, 0, "Unexpected any. Specify a different type.", "36"],
      [0, 0, 0, "Unexpected any. Specify a different type.", "37"],
      [0, 0, 0, "Unexpected any. Specify a different type.", "38"],
      [0, 0, 0, "Unexpected any. Specify a different type.", "39"],
      [0, 0, 0, "Unexpected any. Specify a different type.", "40"],
      [0, 0, 0, "Unexpected any. Specify a different type.", "41"],
      [0, 0, 0, "Unexpected any. Specify a different type.", "42"],
      [0, 0, 0, "Unexpected any. Specify a different type.", "43"],
      [0, 0, 0, "Unexpected any. Specify a different type.", "44"],
      [0, 0, 0, "Unexpected any. Specify a different type.", "45"],
      [0, 0, 0, "Unexpected any. Specify a different type.", "46"],
      [0, 0, 0, "Unexpected any. Specify a different type.", "47"],
      [0, 0, 0, "Unexpected any. Specify a different type.", "48"],
      [0, 0, 0, "Unexpected any. Specify a different type.", "49"],
      [0, 0, 0, "Unexpected any. Specify a different type.", "50"],
      [0, 0, 0, "Unexpected any. Specify a different type.", "51"],
      [0, 0, 0, "Do not use any type assertions.", "52"],
      [0, 0, 0, "Unexpected any. Specify a different type.", "53"],
      [0, 0, 0, "Unexpected any. Specify a different type.", "54"],
      [0, 0, 0, "Unexpected any. Specify a different type.", "55"],
      [0, 0, 0, "Unexpected any. Specify a different type.", "56"],
      [0, 0, 0, "Unexpected any. Specify a different type.", "57"]
    ],
    "public/app/plugins/datasource/opentsdb/migrations.ts:5381": [
      [0, 0, 0, "Unexpected any. Specify a different type.", "0"]
    ],
    "public/app/plugins/datasource/parca/QueryEditor/LabelsEditor.tsx:5381": [
      [0, 0, 0, "Styles should be written using objects.", "0"],
      [0, 0, 0, "Styles should be written using objects.", "1"]
    ],
    "public/app/plugins/datasource/prometheus/components/PromExemplarField.tsx:5381": [
      [0, 0, 0, "Styles should be written using objects.", "0"],
      [0, 0, 0, "Styles should be written using objects.", "1"],
      [0, 0, 0, "Styles should be written using objects.", "2"]
    ],
    "public/app/plugins/datasource/prometheus/components/PromExploreExtraField.tsx:5381": [
      [0, 0, 0, "Styles should be written using objects.", "0"],
      [0, 0, 0, "Styles should be written using objects.", "1"]
    ],
    "public/app/plugins/datasource/prometheus/components/PromQueryField.test.tsx:5381": [
      [0, 0, 0, "Unexpected any. Specify a different type.", "0"]
    ],
    "public/app/plugins/datasource/prometheus/components/PromQueryField.tsx:5381": [
      [0, 0, 0, "Unexpected any. Specify a different type.", "0"]
    ],
    "public/app/plugins/datasource/prometheus/components/PrometheusMetricsBrowser.tsx:5381": [
      [0, 0, 0, "Styles should be written using objects.", "0"],
      [0, 0, 0, "Styles should be written using objects.", "1"],
      [0, 0, 0, "Styles should be written using objects.", "2"],
      [0, 0, 0, "Styles should be written using objects.", "3"],
      [0, 0, 0, "Styles should be written using objects.", "4"],
      [0, 0, 0, "Styles should be written using objects.", "5"],
      [0, 0, 0, "Styles should be written using objects.", "6"],
      [0, 0, 0, "Styles should be written using objects.", "7"],
      [0, 0, 0, "Styles should be written using objects.", "8"],
      [0, 0, 0, "Styles should be written using objects.", "9"],
      [0, 0, 0, "Styles should be written using objects.", "10"],
      [0, 0, 0, "Styles should be written using objects.", "11"]
    ],
    "public/app/plugins/datasource/prometheus/components/monaco-query-field/MonacoQueryField.tsx:5381": [
      [0, 0, 0, "Styles should be written using objects.", "0"],
      [0, 0, 0, "Styles should be written using objects.", "1"],
      [0, 0, 0, "Use data-testid for E2E selectors instead of aria-label", "2"]
    ],
    "public/app/plugins/datasource/prometheus/configuration/AzureCredentialsConfig.ts:5381": [
      [0, 0, 0, "Unexpected any. Specify a different type.", "0"],
      [0, 0, 0, "Unexpected any. Specify a different type.", "1"],
      [0, 0, 0, "Unexpected any. Specify a different type.", "2"],
      [0, 0, 0, "Unexpected any. Specify a different type.", "3"],
      [0, 0, 0, "Unexpected any. Specify a different type.", "4"],
      [0, 0, 0, "Unexpected any. Specify a different type.", "5"],
      [0, 0, 0, "Do not use any type assertions.", "6"],
      [0, 0, 0, "Unexpected any. Specify a different type.", "7"],
      [0, 0, 0, "Unexpected any. Specify a different type.", "8"],
      [0, 0, 0, "Unexpected any. Specify a different type.", "9"],
      [0, 0, 0, "Unexpected any. Specify a different type.", "10"],
      [0, 0, 0, "Unexpected any. Specify a different type.", "11"],
      [0, 0, 0, "Unexpected any. Specify a different type.", "12"],
      [0, 0, 0, "Unexpected any. Specify a different type.", "13"],
      [0, 0, 0, "Unexpected any. Specify a different type.", "14"],
      [0, 0, 0, "Unexpected any. Specify a different type.", "15"],
      [0, 0, 0, "Unexpected any. Specify a different type.", "16"],
      [0, 0, 0, "Unexpected any. Specify a different type.", "17"],
      [0, 0, 0, "Unexpected any. Specify a different type.", "18"]
    ],
    "public/app/plugins/datasource/prometheus/configuration/ConfigEditor.tsx:5381": [
      [0, 0, 0, "Unexpected any. Specify a different type.", "0"],
      [0, 0, 0, "Unexpected any. Specify a different type.", "1"],
      [0, 0, 0, "Unexpected any. Specify a different type.", "2"],
      [0, 0, 0, "Unexpected any. Specify a different type.", "3"],
      [0, 0, 0, "Styles should be written using objects.", "4"],
      [0, 0, 0, "Styles should be written using objects.", "5"],
      [0, 0, 0, "Styles should be written using objects.", "6"],
      [0, 0, 0, "Styles should be written using objects.", "7"],
      [0, 0, 0, "Styles should be written using objects.", "8"],
      [0, 0, 0, "Styles should be written using objects.", "9"],
      [0, 0, 0, "Styles should be written using objects.", "10"],
      [0, 0, 0, "Styles should be written using objects.", "11"],
      [0, 0, 0, "Styles should be written using objects.", "12"],
      [0, 0, 0, "Styles should be written using objects.", "13"],
      [0, 0, 0, "Styles should be written using objects.", "14"],
      [0, 0, 0, "Styles should be written using objects.", "15"],
      [0, 0, 0, "Styles should be written using objects.", "16"],
      [0, 0, 0, "Styles should be written using objects.", "17"],
      [0, 0, 0, "Styles should be written using objects.", "18"],
      [0, 0, 0, "Styles should be written using objects.", "19"]
    ],
    "public/app/plugins/datasource/prometheus/configuration/ExemplarSetting.tsx:5381": [
      [0, 0, 0, "Use data-testid for E2E selectors instead of aria-label", "0"]
    ],
    "public/app/plugins/datasource/prometheus/configuration/ExemplarsSettings.tsx:5381": [
      [0, 0, 0, "Use data-testid for E2E selectors instead of aria-label", "0"],
      [0, 0, 0, "Styles should be written using objects.", "1"]
    ],
    "public/app/plugins/datasource/prometheus/datasource.test.ts:5381": [
      [0, 0, 0, "Unexpected any. Specify a different type.", "0"],
      [0, 0, 0, "Unexpected any. Specify a different type.", "1"],
      [0, 0, 0, "Unexpected any. Specify a different type.", "2"]
    ],
    "public/app/plugins/datasource/prometheus/datasource.ts:5381": [
      [0, 0, 0, "Unexpected any. Specify a different type.", "0"],
      [0, 0, 0, "Unexpected any. Specify a different type.", "1"],
      [0, 0, 0, "Unexpected any. Specify a different type.", "2"],
      [0, 0, 0, "Unexpected any. Specify a different type.", "3"],
      [0, 0, 0, "Unexpected any. Specify a different type.", "4"],
      [0, 0, 0, "Unexpected any. Specify a different type.", "5"],
      [0, 0, 0, "Unexpected any. Specify a different type.", "6"],
      [0, 0, 0, "Unexpected any. Specify a different type.", "7"],
      [0, 0, 0, "Unexpected any. Specify a different type.", "8"],
      [0, 0, 0, "Unexpected any. Specify a different type.", "9"],
      [0, 0, 0, "Unexpected any. Specify a different type.", "10"],
      [0, 0, 0, "Unexpected any. Specify a different type.", "11"],
      [0, 0, 0, "Unexpected any. Specify a different type.", "12"]
    ],
    "public/app/plugins/datasource/prometheus/language_provider.ts:5381": [
      [0, 0, 0, "Unexpected any. Specify a different type.", "0"],
      [0, 0, 0, "Unexpected any. Specify a different type.", "1"],
      [0, 0, 0, "Unexpected any. Specify a different type.", "2"],
      [0, 0, 0, "Unexpected any. Specify a different type.", "3"],
      [0, 0, 0, "Unexpected any. Specify a different type.", "4"],
      [0, 0, 0, "Do not use any type assertions.", "5"]
    ],
    "public/app/plugins/datasource/prometheus/language_utils.ts:5381": [
      [0, 0, 0, "Unexpected any. Specify a different type.", "0"],
      [0, 0, 0, "Unexpected any. Specify a different type.", "1"],
      [0, 0, 0, "Do not use any type assertions.", "2"],
      [0, 0, 0, "Do not use any type assertions.", "3"],
      [0, 0, 0, "Unexpected any. Specify a different type.", "4"],
      [0, 0, 0, "Do not use any type assertions.", "5"],
      [0, 0, 0, "Unexpected any. Specify a different type.", "6"],
      [0, 0, 0, "Do not use any type assertions.", "7"],
      [0, 0, 0, "Do not use any type assertions.", "8"],
      [0, 0, 0, "Do not use any type assertions.", "9"]
    ],
    "public/app/plugins/datasource/prometheus/metric_find_query.test.ts:5381": [
      [0, 0, 0, "Unexpected any. Specify a different type.", "0"]
    ],
    "public/app/plugins/datasource/prometheus/metric_find_query.ts:5381": [
      [0, 0, 0, "Unexpected any. Specify a different type.", "0"],
      [0, 0, 0, "Unexpected any. Specify a different type.", "1"],
      [0, 0, 0, "Unexpected any. Specify a different type.", "2"],
      [0, 0, 0, "Unexpected any. Specify a different type.", "3"],
<<<<<<< HEAD
      [0, 0, 0, "Do not use any type assertions.", "4"],
      [0, 0, 0, "Unexpected any. Specify a different type.", "5"]
=======
      [0, 0, 0, "Unexpected any. Specify a different type.", "4"]
>>>>>>> 63c7a0e8
    ],
    "public/app/plugins/datasource/prometheus/query_hints.ts:5381": [
      [0, 0, 0, "Unexpected any. Specify a different type.", "0"]
    ],
    "public/app/plugins/datasource/prometheus/querybuilder/QueryPattern.tsx:5381": [
      [0, 0, 0, "Styles should be written using objects.", "0"],
      [0, 0, 0, "Styles should be written using objects.", "1"],
      [0, 0, 0, "Styles should be written using objects.", "2"],
      [0, 0, 0, "Styles should be written using objects.", "3"]
    ],
    "public/app/plugins/datasource/prometheus/querybuilder/QueryPatternsModal.tsx:5381": [
      [0, 0, 0, "Styles should be written using objects.", "0"],
      [0, 0, 0, "Styles should be written using objects.", "1"]
    ],
    "public/app/plugins/datasource/prometheus/querybuilder/binaryScalarOperations.ts:5381": [
      [0, 0, 0, "Unexpected any. Specify a different type.", "0"]
    ],
    "public/app/plugins/datasource/prometheus/querybuilder/components/LabelFilterItem.tsx:5381": [
      [0, 0, 0, "Use data-testid for E2E selectors instead of aria-label", "0"],
      [0, 0, 0, "Do not use any type assertions.", "1"],
      [0, 0, 0, "Use data-testid for E2E selectors instead of aria-label", "2"],
      [0, 0, 0, "Do not use any type assertions.", "3"],
      [0, 0, 0, "Use data-testid for E2E selectors instead of aria-label", "4"],
      [0, 0, 0, "Do not use any type assertions.", "5"],
      [0, 0, 0, "Do not use any type assertions.", "6"]
    ],
    "public/app/plugins/datasource/prometheus/querybuilder/components/LabelFilters.tsx:5381": [
      [0, 0, 0, "Styles should be written using objects.", "0"]
    ],
    "public/app/plugins/datasource/prometheus/querybuilder/components/LabelParamEditor.tsx:5381": [
      [0, 0, 0, "Do not use any type assertions.", "0"]
    ],
    "public/app/plugins/datasource/prometheus/querybuilder/components/MetricSelect.tsx:5381": [
      [0, 0, 0, "Unexpected any. Specify a different type.", "0"],
      [0, 0, 0, "Unexpected any. Specify a different type.", "1"],
      [0, 0, 0, "Unexpected any. Specify a different type.", "2"],
      [0, 0, 0, "Unexpected any. Specify a different type.", "3"],
      [0, 0, 0, "Styles should be written using objects.", "4"],
      [0, 0, 0, "Styles should be written using objects.", "5"],
      [0, 0, 0, "Styles should be written using objects.", "6"],
      [0, 0, 0, "Styles should be written using objects.", "7"],
      [0, 0, 0, "Styles should be written using objects.", "8"],
      [0, 0, 0, "Styles should be written using objects.", "9"],
      [0, 0, 0, "Styles should be written using objects.", "10"],
      [0, 0, 0, "Styles should be written using objects.", "11"],
      [0, 0, 0, "Styles should be written using objects.", "12"]
    ],
    "public/app/plugins/datasource/prometheus/querybuilder/components/PromQueryBuilder.tsx:5381": [
      [0, 0, 0, "Do not use any type assertions.", "0"]
    ],
    "public/app/plugins/datasource/prometheus/querybuilder/components/PromQueryCodeEditor.tsx:5381": [
      [0, 0, 0, "Styles should be written using objects.", "0"]
    ],
    "public/app/plugins/datasource/prometheus/querybuilder/components/PromQueryEditorSelector.tsx:5381": [
      [0, 0, 0, "Use data-testid for E2E selectors instead of aria-label", "0"]
    ],
    "public/app/plugins/datasource/prometheus/querybuilder/components/metrics-modal/AdditionalSettings.tsx:5381": [
      [0, 0, 0, "Styles should be written using objects.", "0"],
      [0, 0, 0, "Styles should be written using objects.", "1"],
      [0, 0, 0, "Styles should be written using objects.", "2"]
    ],
    "public/app/plugins/datasource/prometheus/querybuilder/components/metrics-modal/ResultsTable.tsx:5381": [
      [0, 0, 0, "Styles should be written using objects.", "0"],
      [0, 0, 0, "Styles should be written using objects.", "1"],
      [0, 0, 0, "Styles should be written using objects.", "2"],
      [0, 0, 0, "Styles should be written using objects.", "3"],
      [0, 0, 0, "Styles should be written using objects.", "4"],
      [0, 0, 0, "Styles should be written using objects.", "5"],
      [0, 0, 0, "Styles should be written using objects.", "6"],
      [0, 0, 0, "Styles should be written using objects.", "7"],
      [0, 0, 0, "Styles should be written using objects.", "8"],
      [0, 0, 0, "Styles should be written using objects.", "9"],
      [0, 0, 0, "Styles should be written using objects.", "10"],
      [0, 0, 0, "Styles should be written using objects.", "11"],
      [0, 0, 0, "Styles should be written using objects.", "12"]
    ],
    "public/app/plugins/datasource/prometheus/querybuilder/components/metrics-modal/styles.ts:5381": [
      [0, 0, 0, "Styles should be written using objects.", "0"],
      [0, 0, 0, "Styles should be written using objects.", "1"],
      [0, 0, 0, "Styles should be written using objects.", "2"],
      [0, 0, 0, "Styles should be written using objects.", "3"],
      [0, 0, 0, "Styles should be written using objects.", "4"],
      [0, 0, 0, "Styles should be written using objects.", "5"],
      [0, 0, 0, "Styles should be written using objects.", "6"],
      [0, 0, 0, "Styles should be written using objects.", "7"],
      [0, 0, 0, "Styles should be written using objects.", "8"],
      [0, 0, 0, "Styles should be written using objects.", "9"],
      [0, 0, 0, "Styles should be written using objects.", "10"],
      [0, 0, 0, "Styles should be written using objects.", "11"],
      [0, 0, 0, "Styles should be written using objects.", "12"],
      [0, 0, 0, "Styles should be written using objects.", "13"],
      [0, 0, 0, "Styles should be written using objects.", "14"],
      [0, 0, 0, "Styles should be written using objects.", "15"],
      [0, 0, 0, "Styles should be written using objects.", "16"],
      [0, 0, 0, "Styles should be written using objects.", "17"],
      [0, 0, 0, "Styles should be written using objects.", "18"]
    ],
    "public/app/plugins/datasource/prometheus/querybuilder/shared/LabelFilterItem.tsx:5381": [
      [0, 0, 0, "Use data-testid for E2E selectors instead of aria-label", "0"],
      [0, 0, 0, "Do not use any type assertions.", "1"],
      [0, 0, 0, "Do not use any type assertions.", "2"],
      [0, 0, 0, "Use data-testid for E2E selectors instead of aria-label", "3"],
      [0, 0, 0, "Do not use any type assertions.", "4"],
      [0, 0, 0, "Do not use any type assertions.", "5"],
      [0, 0, 0, "Use data-testid for E2E selectors instead of aria-label", "6"],
      [0, 0, 0, "Do not use any type assertions.", "7"],
      [0, 0, 0, "Do not use any type assertions.", "8"],
      [0, 0, 0, "Unexpected any. Specify a different type.", "9"],
      [0, 0, 0, "Do not use any type assertions.", "10"],
      [0, 0, 0, "Do not use any type assertions.", "11"]
    ],
    "public/app/plugins/datasource/prometheus/querybuilder/shared/LabelFilters.tsx:5381": [
      [0, 0, 0, "Do not use any type assertions.", "0"]
    ],
    "public/app/plugins/datasource/prometheus/querybuilder/shared/OperationEditor.tsx:5381": [
      [0, 0, 0, "Unexpected any. Specify a different type.", "0"]
    ],
    "public/app/plugins/datasource/prometheus/querybuilder/shared/OperationParamEditor.tsx:5381": [
      [0, 0, 0, "Do not use any type assertions.", "0"],
      [0, 0, 0, "Do not use any type assertions.", "1"]
    ],
    "public/app/plugins/datasource/prometheus/querybuilder/shared/QueryBuilderHints.tsx:5381": [
      [0, 0, 0, "Styles should be written using objects.", "0"],
      [0, 0, 0, "Styles should be written using objects.", "1"]
    ],
    "public/app/plugins/datasource/prometheus/querybuilder/shared/operationUtils.ts:5381": [
      [0, 0, 0, "Do not use any type assertions.", "0"]
    ],
    "public/app/plugins/datasource/prometheus/querybuilder/shared/parsingUtils.ts:5381": [
      [0, 0, 0, "Unexpected any. Specify a different type.", "0"]
    ],
    "public/app/plugins/datasource/prometheus/querybuilder/shared/types.ts:5381": [
      [0, 0, 0, "Unexpected any. Specify a different type.", "0"],
      [0, 0, 0, "Unexpected any. Specify a different type.", "1"],
      [0, 0, 0, "Unexpected any. Specify a different type.", "2"]
    ],
    "public/app/plugins/datasource/prometheus/result_transformer.test.ts:5381": [
      [0, 0, 0, "Unexpected any. Specify a different type.", "0"]
    ],
    "public/app/plugins/datasource/prometheus/types.ts:5381": [
      [0, 0, 0, "Unexpected any. Specify a different type.", "0"],
      [0, 0, 0, "Unexpected any. Specify a different type.", "1"],
      [0, 0, 0, "Unexpected any. Specify a different type.", "2"]
    ],
    "public/app/plugins/datasource/tempo/LokiSearch.tsx:5381": [
      [0, 0, 0, "Do not use any type assertions.", "0"],
      [0, 0, 0, "Do not use any type assertions.", "1"]
    ],
    "public/app/plugins/datasource/tempo/NativeSearch/NativeSearch.tsx:5381": [
      [0, 0, 0, "Styles should be written using objects.", "0"],
      [0, 0, 0, "Styles should be written using objects.", "1"]
    ],
    "public/app/plugins/datasource/tempo/NativeSearch/TagsField/TagsField.tsx:5381": [
      [0, 0, 0, "Styles should be written using objects.", "0"],
      [0, 0, 0, "Styles should be written using objects.", "1"]
    ],
    "public/app/plugins/datasource/tempo/SearchTraceQLEditor/DurationInput.tsx:5381": [
      [0, 0, 0, "Styles should be written using objects.", "0"]
    ],
    "public/app/plugins/datasource/tempo/SearchTraceQLEditor/GroupByField.tsx:5381": [
      [0, 0, 0, "Styles should be written using objects.", "0"]
    ],
    "public/app/plugins/datasource/tempo/SearchTraceQLEditor/SearchField.tsx:5381": [
      [0, 0, 0, "Styles should be written using objects.", "0"]
    ],
    "public/app/plugins/datasource/tempo/SearchTraceQLEditor/TagsInput.tsx:5381": [
      [0, 0, 0, "Styles should be written using objects.", "0"],
      [0, 0, 0, "Styles should be written using objects.", "1"]
    ],
    "public/app/plugins/datasource/tempo/SearchTraceQLEditor/TraceQLSearch.tsx:5381": [
      [0, 0, 0, "Styles should be written using objects.", "0"],
      [0, 0, 0, "Styles should be written using objects.", "1"]
    ],
    "public/app/plugins/datasource/tempo/ServiceGraphSection.tsx:5381": [
      [0, 0, 0, "Do not use any type assertions.", "0"],
      [0, 0, 0, "Do not use any type assertions.", "1"],
      [0, 0, 0, "Styles should be written using objects.", "2"],
      [0, 0, 0, "Styles should be written using objects.", "3"]
    ],
    "public/app/plugins/datasource/tempo/configuration/ConfigEditor.tsx:5381": [
      [0, 0, 0, "Styles should be written using objects.", "0"]
    ],
    "public/app/plugins/datasource/tempo/configuration/QuerySettings.tsx:5381": [
      [0, 0, 0, "Styles should be written using objects.", "0"],
      [0, 0, 0, "Styles should be written using objects.", "1"],
      [0, 0, 0, "Styles should be written using objects.", "2"]
    ],
    "public/app/plugins/datasource/tempo/configuration/TraceQLSearchSettings.tsx:5381": [
      [0, 0, 0, "Do not use any type assertions.", "0"]
    ],
    "public/app/plugins/datasource/tempo/datasource.test.ts:5381": [
      [0, 0, 0, "Unexpected any. Specify a different type.", "0"],
      [0, 0, 0, "Unexpected any. Specify a different type.", "1"],
      [0, 0, 0, "Unexpected any. Specify a different type.", "2"],
      [0, 0, 0, "Unexpected any. Specify a different type.", "3"],
      [0, 0, 0, "Unexpected any. Specify a different type.", "4"],
      [0, 0, 0, "Unexpected any. Specify a different type.", "5"],
      [0, 0, 0, "Unexpected any. Specify a different type.", "6"],
      [0, 0, 0, "Unexpected any. Specify a different type.", "7"],
      [0, 0, 0, "Unexpected any. Specify a different type.", "8"],
      [0, 0, 0, "Unexpected any. Specify a different type.", "9"],
      [0, 0, 0, "Unexpected any. Specify a different type.", "10"],
      [0, 0, 0, "Unexpected any. Specify a different type.", "11"],
      [0, 0, 0, "Unexpected any. Specify a different type.", "12"],
      [0, 0, 0, "Unexpected any. Specify a different type.", "13"],
      [0, 0, 0, "Unexpected any. Specify a different type.", "14"]
    ],
    "public/app/plugins/datasource/tempo/datasource.ts:5381": [
      [0, 0, 0, "Do not use any type assertions.", "0"],
      [0, 0, 0, "Do not use any type assertions.", "1"],
      [0, 0, 0, "Unexpected any. Specify a different type.", "2"],
      [0, 0, 0, "Do not use any type assertions.", "3"],
      [0, 0, 0, "Do not use any type assertions.", "4"],
      [0, 0, 0, "Unexpected any. Specify a different type.", "5"],
      [0, 0, 0, "Do not use any type assertions.", "6"],
      [0, 0, 0, "Do not use any type assertions.", "7"],
      [0, 0, 0, "Do not use any type assertions.", "8"],
      [0, 0, 0, "Do not use any type assertions.", "9"],
      [0, 0, 0, "Unexpected any. Specify a different type.", "10"],
      [0, 0, 0, "Unexpected any. Specify a different type.", "11"],
      [0, 0, 0, "Unexpected any. Specify a different type.", "12"]
    ],
    "public/app/plugins/datasource/tempo/language_provider.ts:5381": [
      [0, 0, 0, "Unexpected any. Specify a different type.", "0"]
    ],
    "public/app/plugins/datasource/tempo/resultTransformer.ts:5381": [
      [0, 0, 0, "Unexpected any. Specify a different type.", "0"],
      [0, 0, 0, "Do not use any type assertions.", "1"],
      [0, 0, 0, "Unexpected any. Specify a different type.", "2"],
      [0, 0, 0, "Do not use any type assertions.", "3"],
      [0, 0, 0, "Unexpected any. Specify a different type.", "4"],
      [0, 0, 0, "Do not use any type assertions.", "5"],
      [0, 0, 0, "Do not use any type assertions.", "6"],
      [0, 0, 0, "Unexpected any. Specify a different type.", "7"]
    ],
    "public/app/plugins/datasource/tempo/traceql/QueryEditor.tsx:5381": [
      [0, 0, 0, "Styles should be written using objects.", "0"]
    ],
    "public/app/plugins/datasource/tempo/traceql/TraceQLEditor.tsx:5381": [
      [0, 0, 0, "Styles should be written using objects.", "0"],
      [0, 0, 0, "Styles should be written using objects.", "1"]
    ],
    "public/app/plugins/datasource/tempo/traceql/autocomplete.test.ts:5381": [
      [0, 0, 0, "Unexpected any. Specify a different type.", "0"],
      [0, 0, 0, "Unexpected any. Specify a different type.", "1"]
    ],
    "public/app/plugins/datasource/zipkin/ConfigEditor.tsx:5381": [
      [0, 0, 0, "Styles should be written using objects.", "0"]
    ],
    "public/app/plugins/datasource/zipkin/QueryField.tsx:5381": [
      [0, 0, 0, "Do not use any type assertions.", "0"],
      [0, 0, 0, "Do not use any type assertions.", "1"],
      [0, 0, 0, "Unexpected any. Specify a different type.", "2"]
    ],
    "public/app/plugins/datasource/zipkin/datasource.ts:5381": [
      [0, 0, 0, "Do not use any type assertions.", "0"],
      [0, 0, 0, "Unexpected any. Specify a different type.", "1"],
      [0, 0, 0, "Unexpected any. Specify a different type.", "2"],
      [0, 0, 0, "Unexpected any. Specify a different type.", "3"],
      [0, 0, 0, "Unexpected any. Specify a different type.", "4"]
    ],
    "public/app/plugins/datasource/zipkin/utils/testResponse.ts:5381": [
      [0, 0, 0, "Unexpected any. Specify a different type.", "0"],
      [0, 0, 0, "Unexpected any. Specify a different type.", "1"]
    ],
    "public/app/plugins/datasource/zipkin/utils/transforms.ts:5381": [
      [0, 0, 0, "Unexpected any. Specify a different type.", "0"]
    ],
    "public/app/plugins/panel/alertGroups/AlertGroup.tsx:5381": [
      [0, 0, 0, "Styles should be written using objects.", "0"],
      [0, 0, 0, "Styles should be written using objects.", "1"],
      [0, 0, 0, "Styles should be written using objects.", "2"],
      [0, 0, 0, "Styles should be written using objects.", "3"],
      [0, 0, 0, "Styles should be written using objects.", "4"],
      [0, 0, 0, "Styles should be written using objects.", "5"],
      [0, 0, 0, "Styles should be written using objects.", "6"]
    ],
    "public/app/plugins/panel/alertlist/AlertInstances.tsx:5381": [
      [0, 0, 0, "Styles should be written using objects.", "0"],
      [0, 0, 0, "Styles should be written using objects.", "1"]
    ],
    "public/app/plugins/panel/alertlist/AlertList.tsx:5381": [
      [0, 0, 0, "Unexpected any. Specify a different type.", "0"],
      [0, 0, 0, "Unexpected any. Specify a different type.", "1"],
      [0, 0, 0, "Unexpected any. Specify a different type.", "2"],
      [0, 0, 0, "Styles should be written using objects.", "3"],
      [0, 0, 0, "Styles should be written using objects.", "4"],
      [0, 0, 0, "Styles should be written using objects.", "5"],
      [0, 0, 0, "Styles should be written using objects.", "6"],
      [0, 0, 0, "Styles should be written using objects.", "7"],
      [0, 0, 0, "Styles should be written using objects.", "8"],
      [0, 0, 0, "Styles should be written using objects.", "9"],
      [0, 0, 0, "Styles should be written using objects.", "10"],
      [0, 0, 0, "Styles should be written using objects.", "11"],
      [0, 0, 0, "Styles should be written using objects.", "12"]
    ],
    "public/app/plugins/panel/alertlist/AlertListMigrationHandler.ts:5381": [
      [0, 0, 0, "Unexpected any. Specify a different type.", "0"],
      [0, 0, 0, "Unexpected any. Specify a different type.", "1"],
      [0, 0, 0, "Unexpected any. Specify a different type.", "2"]
    ],
    "public/app/plugins/panel/alertlist/UnifiedAlertList.tsx:5381": [
      [0, 0, 0, "Styles should be written using objects.", "0"],
      [0, 0, 0, "Styles should be written using objects.", "1"],
      [0, 0, 0, "Styles should be written using objects.", "2"],
      [0, 0, 0, "Styles should be written using objects.", "3"],
      [0, 0, 0, "Styles should be written using objects.", "4"],
      [0, 0, 0, "Styles should be written using objects.", "5"],
      [0, 0, 0, "Styles should be written using objects.", "6"],
      [0, 0, 0, "Styles should be written using objects.", "7"],
      [0, 0, 0, "Styles should be written using objects.", "8"],
      [0, 0, 0, "Styles should be written using objects.", "9"],
      [0, 0, 0, "Styles should be written using objects.", "10"],
      [0, 0, 0, "Styles should be written using objects.", "11"],
      [0, 0, 0, "Styles should be written using objects.", "12"],
      [0, 0, 0, "Styles should be written using objects.", "13"],
      [0, 0, 0, "Styles should be written using objects.", "14"],
      [0, 0, 0, "Styles should be written using objects.", "15"],
      [0, 0, 0, "Styles should be written using objects.", "16"]
    ],
    "public/app/plugins/panel/alertlist/unified-alerting/UngroupedView.tsx:5381": [
      [0, 0, 0, "Styles should be written using objects.", "0"],
      [0, 0, 0, "Styles should be written using objects.", "1"],
      [0, 0, 0, "Styles should be written using objects.", "2"],
      [0, 0, 0, "Styles should be written using objects.", "3"],
      [0, 0, 0, "Styles should be written using objects.", "4"],
      [0, 0, 0, "Styles should be written using objects.", "5"],
      [0, 0, 0, "Styles should be written using objects.", "6"]
    ],
    "public/app/plugins/panel/annolist/AnnoListPanel.test.tsx:5381": [
      [0, 0, 0, "Unexpected any. Specify a different type.", "0"],
      [0, 0, 0, "Unexpected any. Specify a different type.", "1"],
      [0, 0, 0, "Unexpected any. Specify a different type.", "2"],
      [0, 0, 0, "Unexpected any. Specify a different type.", "3"]
    ],
    "public/app/plugins/panel/annolist/AnnoListPanel.tsx:5381": [
      [0, 0, 0, "Unexpected any. Specify a different type.", "0"],
      [0, 0, 0, "Unexpected any. Specify a different type.", "1"],
      [0, 0, 0, "Do not use any type assertions.", "2"],
      [0, 0, 0, "Styles should be written using objects.", "3"]
    ],
    "public/app/plugins/panel/annolist/module.tsx:5381": [
      [0, 0, 0, "Do not use any type assertions.", "0"]
    ],
    "public/app/plugins/panel/barchart/BarChartPanel.tsx:5381": [
      [0, 0, 0, "Do not use any type assertions.", "0"],
      [0, 0, 0, "Do not use any type assertions.", "1"]
    ],
    "public/app/plugins/panel/barchart/bars.ts:5381": [
      [0, 0, 0, "Do not use any type assertions.", "0"]
    ],
    "public/app/plugins/panel/barchart/module.tsx:5381": [
      [0, 0, 0, "Do not use any type assertions.", "0"]
    ],
    "public/app/plugins/panel/barchart/quadtree.ts:5381": [
      [0, 0, 0, "Unexpected any. Specify a different type.", "0"]
    ],
    "public/app/plugins/panel/candlestick/CandlestickPanel.tsx:5381": [
      [0, 0, 0, "Do not use any type assertions.", "0"],
      [0, 0, 0, "Unexpected any. Specify a different type.", "1"]
    ],
    "public/app/plugins/panel/canvas/editor/element/APIEditor.tsx:5381": [
      [0, 0, 0, "Do not use any type assertions.", "0"]
    ],
    "public/app/plugins/panel/canvas/editor/element/PlacementEditor.tsx:5381": [
      [0, 0, 0, "Unexpected any. Specify a different type.", "0"]
    ],
    "public/app/plugins/panel/canvas/editor/element/elementEditor.tsx:5381": [
      [0, 0, 0, "Do not use any type assertions.", "0"],
      [0, 0, 0, "Unexpected any. Specify a different type.", "1"]
    ],
    "public/app/plugins/panel/canvas/editor/inline/InlineEditBody.tsx:5381": [
      [0, 0, 0, "Unexpected any. Specify a different type.", "0"],
      [0, 0, 0, "Unexpected any. Specify a different type.", "1"],
      [0, 0, 0, "Do not use any type assertions.", "2"],
      [0, 0, 0, "Unexpected any. Specify a different type.", "3"]
    ],
    "public/app/plugins/panel/canvas/editor/layer/TreeNavigationEditor.tsx:5381": [
      [0, 0, 0, "Unexpected any. Specify a different type.", "0"]
    ],
    "public/app/plugins/panel/canvas/editor/layer/layerEditor.tsx:5381": [
      [0, 0, 0, "Do not use any type assertions.", "0"],
      [0, 0, 0, "Unexpected any. Specify a different type.", "1"],
      [0, 0, 0, "Do not use any type assertions.", "2"],
      [0, 0, 0, "Unexpected any. Specify a different type.", "3"]
    ],
    "public/app/plugins/panel/canvas/globalStyles.ts:5381": [
      [0, 0, 0, "Styles should be written using objects.", "0"]
    ],
    "public/app/plugins/panel/dashlist/migrations.test.ts:5381": [
      [0, 0, 0, "Unexpected any. Specify a different type.", "0"]
    ],
    "public/app/plugins/panel/dashlist/styles.ts:5381": [
      [0, 0, 0, "Styles should be written using objects.", "0"],
      [0, 0, 0, "Styles should be written using objects.", "1"],
      [0, 0, 0, "Styles should be written using objects.", "2"],
      [0, 0, 0, "Styles should be written using objects.", "3"],
      [0, 0, 0, "Styles should be written using objects.", "4"],
      [0, 0, 0, "Styles should be written using objects.", "5"],
      [0, 0, 0, "Styles should be written using objects.", "6"]
    ],
    "public/app/plugins/panel/datagrid/utils.ts:5381": [
      [0, 0, 0, "Styles should be written using objects.", "0"],
      [0, 0, 0, "Styles should be written using objects.", "1"],
      [0, 0, 0, "Styles should be written using objects.", "2"]
    ],
    "public/app/plugins/panel/debug/CursorView.tsx:5381": [
      [0, 0, 0, "Do not use any type assertions.", "0"],
      [0, 0, 0, "Unexpected any. Specify a different type.", "1"]
    ],
    "public/app/plugins/panel/debug/EventBusLogger.tsx:5381": [
      [0, 0, 0, "Unexpected any. Specify a different type.", "0"],
      [0, 0, 0, "Do not use any type assertions.", "1"],
      [0, 0, 0, "Unexpected any. Specify a different type.", "2"]
    ],
    "public/app/plugins/panel/gauge/GaugeMigrations.ts:5381": [
      [0, 0, 0, "Unexpected any. Specify a different type.", "0"]
    ],
    "public/app/plugins/panel/geomap/components/MarkersLegend.tsx:5381": [
      [0, 0, 0, "Do not use any type assertions.", "0"],
      [0, 0, 0, "Do not use any type assertions.", "1"],
      [0, 0, 0, "Unexpected any. Specify a different type.", "2"]
    ],
    "public/app/plugins/panel/geomap/editor/GeomapStyleRulesEditor.tsx:5381": [
      [0, 0, 0, "Unexpected any. Specify a different type.", "0"],
      [0, 0, 0, "Do not use any type assertions.", "1"]
    ],
    "public/app/plugins/panel/geomap/editor/StyleEditor.tsx:5381": [
      [0, 0, 0, "Do not use any type assertions.", "0"],
      [0, 0, 0, "Do not use any type assertions.", "1"],
      [0, 0, 0, "Do not use any type assertions.", "2"],
      [0, 0, 0, "Do not use any type assertions.", "3"],
      [0, 0, 0, "Do not use any type assertions.", "4"],
      [0, 0, 0, "Do not use any type assertions.", "5"],
      [0, 0, 0, "Do not use any type assertions.", "6"],
      [0, 0, 0, "Do not use any type assertions.", "7"],
      [0, 0, 0, "Do not use any type assertions.", "8"],
      [0, 0, 0, "Do not use any type assertions.", "9"],
      [0, 0, 0, "Do not use any type assertions.", "10"],
      [0, 0, 0, "Do not use any type assertions.", "11"]
    ],
    "public/app/plugins/panel/geomap/editor/StyleRuleEditor.tsx:5381": [
      [0, 0, 0, "Unexpected any. Specify a different type.", "0"],
      [0, 0, 0, "Do not use any type assertions.", "1"]
    ],
    "public/app/plugins/panel/geomap/layers/basemaps/esri.ts:5381": [
      [0, 0, 0, "Do not use any type assertions.", "0"]
    ],
    "public/app/plugins/panel/geomap/layers/data/geojsonDynamic.ts:5381": [
      [0, 0, 0, "Do not use any type assertions.", "0"]
    ],
    "public/app/plugins/panel/geomap/layers/data/routeLayer.tsx:5381": [
      [0, 0, 0, "Do not use any type assertions.", "0"]
    ],
    "public/app/plugins/panel/geomap/layers/registry.ts:5381": [
      [0, 0, 0, "Unexpected any. Specify a different type.", "0"],
      [0, 0, 0, "Unexpected any. Specify a different type.", "1"]
    ],
    "public/app/plugins/panel/geomap/migrations.ts:5381": [
      [0, 0, 0, "Unexpected any. Specify a different type.", "0"],
      [0, 0, 0, "Unexpected any. Specify a different type.", "1"]
    ],
    "public/app/plugins/panel/geomap/utils/layers.ts:5381": [
      [0, 0, 0, "Unexpected any. Specify a different type.", "0"],
      [0, 0, 0, "Do not use any type assertions.", "1"]
    ],
    "public/app/plugins/panel/geomap/utils/tooltip.ts:5381": [
      [0, 0, 0, "Do not use any type assertions.", "0"]
    ],
    "public/app/plugins/panel/gettingstarted/GettingStarted.tsx:5381": [
      [0, 0, 0, "Styles should be written using objects.", "0"],
      [0, 0, 0, "Styles should be written using objects.", "1"],
      [0, 0, 0, "Styles should be written using objects.", "2"],
      [0, 0, 0, "Styles should be written using objects.", "3"],
      [0, 0, 0, "Styles should be written using objects.", "4"],
      [0, 0, 0, "Styles should be written using objects.", "5"],
      [0, 0, 0, "Styles should be written using objects.", "6"],
      [0, 0, 0, "Styles should be written using objects.", "7"],
      [0, 0, 0, "Styles should be written using objects.", "8"],
      [0, 0, 0, "Styles should be written using objects.", "9"],
      [0, 0, 0, "Styles should be written using objects.", "10"]
    ],
    "public/app/plugins/panel/gettingstarted/components/DocsCard.tsx:5381": [
      [0, 0, 0, "Styles should be written using objects.", "0"],
      [0, 0, 0, "Styles should be written using objects.", "1"],
      [0, 0, 0, "Styles should be written using objects.", "2"],
      [0, 0, 0, "Styles should be written using objects.", "3"],
      [0, 0, 0, "Styles should be written using objects.", "4"]
    ],
    "public/app/plugins/panel/gettingstarted/components/Step.tsx:5381": [
      [0, 0, 0, "Styles should be written using objects.", "0"],
      [0, 0, 0, "Styles should be written using objects.", "1"],
      [0, 0, 0, "Styles should be written using objects.", "2"],
      [0, 0, 0, "Styles should be written using objects.", "3"]
    ],
    "public/app/plugins/panel/gettingstarted/components/TutorialCard.tsx:5381": [
      [0, 0, 0, "Styles should be written using objects.", "0"],
      [0, 0, 0, "Styles should be written using objects.", "1"],
      [0, 0, 0, "Styles should be written using objects.", "2"],
      [0, 0, 0, "Styles should be written using objects.", "3"],
      [0, 0, 0, "Styles should be written using objects.", "4"],
      [0, 0, 0, "Styles should be written using objects.", "5"]
    ],
    "public/app/plugins/panel/gettingstarted/components/sharedStyles.ts:5381": [
      [0, 0, 0, "Styles should be written using objects.", "0"],
      [0, 0, 0, "Styles should be written using objects.", "1"]
    ],
    "public/app/plugins/panel/heatmap/HeatmapPanel.tsx:5381": [
      [0, 0, 0, "Do not use any type assertions.", "0"],
      [0, 0, 0, "Unexpected any. Specify a different type.", "1"],
      [0, 0, 0, "Styles should be written using objects.", "2"]
    ],
    "public/app/plugins/panel/heatmap/migrations.ts:5381": [
      [0, 0, 0, "Unexpected any. Specify a different type.", "0"]
    ],
    "public/app/plugins/panel/heatmap/module.tsx:5381": [
      [0, 0, 0, "Do not use any type assertions.", "0"],
      [0, 0, 0, "Unexpected any. Specify a different type.", "1"],
      [0, 0, 0, "Do not use any type assertions.", "2"],
      [0, 0, 0, "Unexpected any. Specify a different type.", "3"]
    ],
    "public/app/plugins/panel/heatmap/palettes.ts:5381": [
      [0, 0, 0, "Do not use any type assertions.", "0"],
      [0, 0, 0, "Unexpected any. Specify a different type.", "1"]
    ],
    "public/app/plugins/panel/heatmap/types.ts:5381": [
      [0, 0, 0, "Do not use any type assertions.", "0"]
    ],
    "public/app/plugins/panel/heatmap/utils.ts:5381": [
      [0, 0, 0, "Do not use any type assertions.", "0"],
      [0, 0, 0, "Do not use any type assertions.", "1"],
      [0, 0, 0, "Do not use any type assertions.", "2"],
      [0, 0, 0, "Do not use any type assertions.", "3"],
      [0, 0, 0, "Do not use any type assertions.", "4"],
      [0, 0, 0, "Do not use any type assertions.", "5"],
      [0, 0, 0, "Do not use any type assertions.", "6"],
      [0, 0, 0, "Do not use any type assertions.", "7"],
      [0, 0, 0, "Do not use any type assertions.", "8"],
      [0, 0, 0, "Do not use any type assertions.", "9"],
      [0, 0, 0, "Do not use any type assertions.", "10"],
      [0, 0, 0, "Do not use any type assertions.", "11"],
      [0, 0, 0, "Do not use any type assertions.", "12"],
      [0, 0, 0, "Do not use any type assertions.", "13"],
      [0, 0, 0, "Do not use any type assertions.", "14"],
      [0, 0, 0, "Do not use any type assertions.", "15"],
      [0, 0, 0, "Do not use any type assertions.", "16"]
    ],
    "public/app/plugins/panel/histogram/Histogram.tsx:5381": [
      [0, 0, 0, "Do not use any type assertions.", "0"],
      [0, 0, 0, "Do not use any type assertions.", "1"],
      [0, 0, 0, "Unexpected any. Specify a different type.", "2"]
    ],
    "public/app/plugins/panel/live/LiveChannelEditor.tsx:5381": [
      [0, 0, 0, "Unexpected any. Specify a different type.", "0"],
      [0, 0, 0, "Styles should be written using objects.", "1"]
    ],
    "public/app/plugins/panel/live/LivePanel.tsx:5381": [
      [0, 0, 0, "Do not use any type assertions.", "0"],
      [0, 0, 0, "Styles should be written using objects.", "1"],
      [0, 0, 0, "Styles should be written using objects.", "2"],
      [0, 0, 0, "Styles should be written using objects.", "3"],
      [0, 0, 0, "Styles should be written using objects.", "4"],
      [0, 0, 0, "Styles should be written using objects.", "5"],
      [0, 0, 0, "Styles should be written using objects.", "6"],
      [0, 0, 0, "Styles should be written using objects.", "7"]
    ],
    "public/app/plugins/panel/live/types.ts:5381": [
      [0, 0, 0, "Unexpected any. Specify a different type.", "0"]
    ],
    "public/app/plugins/panel/logs/LogsPanel.tsx:5381": [
      [0, 0, 0, "Do not use any type assertions.", "0"]
    ],
    "public/app/plugins/panel/news/component/News.tsx:5381": [
      [0, 0, 0, "Styles should be written using objects.", "0"],
      [0, 0, 0, "Styles should be written using objects.", "1"],
      [0, 0, 0, "Styles should be written using objects.", "2"],
      [0, 0, 0, "Styles should be written using objects.", "3"],
      [0, 0, 0, "Styles should be written using objects.", "4"],
      [0, 0, 0, "Styles should be written using objects.", "5"],
      [0, 0, 0, "Styles should be written using objects.", "6"],
      [0, 0, 0, "Styles should be written using objects.", "7"],
      [0, 0, 0, "Styles should be written using objects.", "8"],
      [0, 0, 0, "Styles should be written using objects.", "9"]
    ],
    "public/app/plugins/panel/nodeGraph/Edge.tsx:5381": [
      [0, 0, 0, "Do not use any type assertions.", "0"]
    ],
    "public/app/plugins/panel/nodeGraph/EdgeLabel.tsx:5381": [
      [0, 0, 0, "Styles should be written using objects.", "0"],
      [0, 0, 0, "Styles should be written using objects.", "1"],
      [0, 0, 0, "Styles should be written using objects.", "2"],
      [0, 0, 0, "Do not use any type assertions.", "3"]
    ],
    "public/app/plugins/panel/nodeGraph/Legend.tsx:5381": [
      [0, 0, 0, "Styles should be written using objects.", "0"],
      [0, 0, 0, "Styles should be written using objects.", "1"]
    ],
    "public/app/plugins/panel/nodeGraph/Marker.tsx:5381": [
      [0, 0, 0, "Styles should be written using objects.", "0"],
      [0, 0, 0, "Styles should be written using objects.", "1"],
      [0, 0, 0, "Styles should be written using objects.", "2"]
    ],
    "public/app/plugins/panel/nodeGraph/Node.tsx:5381": [
      [0, 0, 0, "Styles should be written using objects.", "0"],
      [0, 0, 0, "Styles should be written using objects.", "1"],
      [0, 0, 0, "Styles should be written using objects.", "2"],
      [0, 0, 0, "Styles should be written using objects.", "3"],
      [0, 0, 0, "Styles should be written using objects.", "4"],
      [0, 0, 0, "Styles should be written using objects.", "5"],
      [0, 0, 0, "Styles should be written using objects.", "6"],
      [0, 0, 0, "Styles should be written using objects.", "7"],
      [0, 0, 0, "Styles should be written using objects.", "8"]
    ],
    "public/app/plugins/panel/nodeGraph/NodeGraph.tsx:5381": [
      [0, 0, 0, "Styles should be written using objects.", "0"],
      [0, 0, 0, "Styles should be written using objects.", "1"],
      [0, 0, 0, "Styles should be written using objects.", "2"],
      [0, 0, 0, "Styles should be written using objects.", "3"],
      [0, 0, 0, "Styles should be written using objects.", "4"],
      [0, 0, 0, "Styles should be written using objects.", "5"],
      [0, 0, 0, "Styles should be written using objects.", "6"],
      [0, 0, 0, "Styles should be written using objects.", "7"],
      [0, 0, 0, "Styles should be written using objects.", "8"],
      [0, 0, 0, "Styles should be written using objects.", "9"],
      [0, 0, 0, "Do not use any type assertions.", "10"],
      [0, 0, 0, "Do not use any type assertions.", "11"],
      [0, 0, 0, "Do not use any type assertions.", "12"],
      [0, 0, 0, "Do not use any type assertions.", "13"]
    ],
    "public/app/plugins/panel/nodeGraph/ViewControls.tsx:5381": [
      [0, 0, 0, "Styles should be written using objects.", "0"],
      [0, 0, 0, "Unexpected any. Specify a different type.", "1"]
    ],
    "public/app/plugins/panel/nodeGraph/editor/ArcOptionsEditor.tsx:5381": [
      [0, 0, 0, "Styles should be written using objects.", "0"]
    ],
    "public/app/plugins/panel/nodeGraph/layout.ts:5381": [
      [0, 0, 0, "Do not use any type assertions.", "0"],
      [0, 0, 0, "Do not use any type assertions.", "1"]
    ],
    "public/app/plugins/panel/nodeGraph/useContextMenu.tsx:5381": [
      [0, 0, 0, "Styles should be written using objects.", "0"],
      [0, 0, 0, "Styles should be written using objects.", "1"]
    ],
    "public/app/plugins/panel/nodeGraph/utils.ts:5381": [
      [0, 0, 0, "Unexpected any. Specify a different type.", "0"],
      [0, 0, 0, "Unexpected any. Specify a different type.", "1"]
    ],
    "public/app/plugins/panel/piechart/PieChart.tsx:5381": [
      [0, 0, 0, "Use data-testid for E2E selectors instead of aria-label", "0"],
      [0, 0, 0, "Styles should be written using objects.", "1"],
      [0, 0, 0, "Styles should be written using objects.", "2"],
      [0, 0, 0, "Styles should be written using objects.", "3"],
      [0, 0, 0, "Styles should be written using objects.", "4"],
      [0, 0, 0, "Styles should be written using objects.", "5"]
    ],
    "public/app/plugins/panel/piechart/migrations.ts:5381": [
      [0, 0, 0, "Unexpected any. Specify a different type.", "0"],
      [0, 0, 0, "Unexpected any. Specify a different type.", "1"]
    ],
    "public/app/plugins/panel/stat/StatMigrations.ts:5381": [
      [0, 0, 0, "Unexpected any. Specify a different type.", "0"],
      [0, 0, 0, "Unexpected any. Specify a different type.", "1"]
    ],
    "public/app/plugins/panel/state-timeline/migrations.ts:5381": [
      [0, 0, 0, "Unexpected any. Specify a different type.", "0"],
      [0, 0, 0, "Unexpected any. Specify a different type.", "1"]
    ],
    "public/app/plugins/panel/table-old/column_options.ts:5381": [
      [0, 0, 0, "Unexpected any. Specify a different type.", "0"],
      [0, 0, 0, "Unexpected any. Specify a different type.", "1"],
      [0, 0, 0, "Unexpected any. Specify a different type.", "2"],
      [0, 0, 0, "Unexpected any. Specify a different type.", "3"],
      [0, 0, 0, "Unexpected any. Specify a different type.", "4"],
      [0, 0, 0, "Unexpected any. Specify a different type.", "5"],
      [0, 0, 0, "Unexpected any. Specify a different type.", "6"],
      [0, 0, 0, "Unexpected any. Specify a different type.", "7"],
      [0, 0, 0, "Unexpected any. Specify a different type.", "8"],
      [0, 0, 0, "Unexpected any. Specify a different type.", "9"],
      [0, 0, 0, "Unexpected any. Specify a different type.", "10"],
      [0, 0, 0, "Unexpected any. Specify a different type.", "11"],
      [0, 0, 0, "Unexpected any. Specify a different type.", "12"],
      [0, 0, 0, "Unexpected any. Specify a different type.", "13"],
      [0, 0, 0, "Unexpected any. Specify a different type.", "14"],
      [0, 0, 0, "Unexpected any. Specify a different type.", "15"],
      [0, 0, 0, "Unexpected any. Specify a different type.", "16"],
      [0, 0, 0, "Unexpected any. Specify a different type.", "17"],
      [0, 0, 0, "Unexpected any. Specify a different type.", "18"],
      [0, 0, 0, "Unexpected any. Specify a different type.", "19"],
      [0, 0, 0, "Unexpected any. Specify a different type.", "20"],
      [0, 0, 0, "Unexpected any. Specify a different type.", "21"]
    ],
    "public/app/plugins/panel/table-old/editor.ts:5381": [
      [0, 0, 0, "Unexpected any. Specify a different type.", "0"],
      [0, 0, 0, "Unexpected any. Specify a different type.", "1"],
      [0, 0, 0, "Unexpected any. Specify a different type.", "2"],
      [0, 0, 0, "Unexpected any. Specify a different type.", "3"],
      [0, 0, 0, "Unexpected any. Specify a different type.", "4"],
      [0, 0, 0, "Unexpected any. Specify a different type.", "5"],
      [0, 0, 0, "Unexpected any. Specify a different type.", "6"],
      [0, 0, 0, "Unexpected any. Specify a different type.", "7"],
      [0, 0, 0, "Unexpected any. Specify a different type.", "8"]
    ],
    "public/app/plugins/panel/table-old/module.ts:5381": [
      [0, 0, 0, "Unexpected any. Specify a different type.", "0"],
      [0, 0, 0, "Unexpected any. Specify a different type.", "1"],
      [0, 0, 0, "Unexpected any. Specify a different type.", "2"],
      [0, 0, 0, "Unexpected any. Specify a different type.", "3"],
      [0, 0, 0, "Unexpected any. Specify a different type.", "4"],
      [0, 0, 0, "Unexpected any. Specify a different type.", "5"],
      [0, 0, 0, "Unexpected any. Specify a different type.", "6"],
      [0, 0, 0, "Unexpected any. Specify a different type.", "7"],
      [0, 0, 0, "Unexpected any. Specify a different type.", "8"],
      [0, 0, 0, "Unexpected any. Specify a different type.", "9"],
      [0, 0, 0, "Unexpected any. Specify a different type.", "10"],
      [0, 0, 0, "Unexpected any. Specify a different type.", "11"],
      [0, 0, 0, "Unexpected any. Specify a different type.", "12"],
      [0, 0, 0, "Unexpected any. Specify a different type.", "13"],
      [0, 0, 0, "Unexpected any. Specify a different type.", "14"],
      [0, 0, 0, "Unexpected any. Specify a different type.", "15"],
      [0, 0, 0, "Unexpected any. Specify a different type.", "16"],
      [0, 0, 0, "Unexpected any. Specify a different type.", "17"],
      [0, 0, 0, "Unexpected any. Specify a different type.", "18"]
    ],
    "public/app/plugins/panel/table-old/renderer.ts:5381": [
      [0, 0, 0, "Unexpected any. Specify a different type.", "0"],
      [0, 0, 0, "Unexpected any. Specify a different type.", "1"],
      [0, 0, 0, "Unexpected any. Specify a different type.", "2"],
      [0, 0, 0, "Unexpected any. Specify a different type.", "3"],
      [0, 0, 0, "Unexpected any. Specify a different type.", "4"],
      [0, 0, 0, "Unexpected any. Specify a different type.", "5"],
      [0, 0, 0, "Do not use any type assertions.", "6"],
      [0, 0, 0, "Unexpected any. Specify a different type.", "7"],
      [0, 0, 0, "Unexpected any. Specify a different type.", "8"],
      [0, 0, 0, "Unexpected any. Specify a different type.", "9"],
      [0, 0, 0, "Unexpected any. Specify a different type.", "10"],
      [0, 0, 0, "Unexpected any. Specify a different type.", "11"],
      [0, 0, 0, "Unexpected any. Specify a different type.", "12"]
    ],
    "public/app/plugins/panel/table-old/transformers.ts:5381": [
      [0, 0, 0, "Unexpected any. Specify a different type.", "0"],
      [0, 0, 0, "Unexpected any. Specify a different type.", "1"],
      [0, 0, 0, "Unexpected any. Specify a different type.", "2"],
      [0, 0, 0, "Unexpected any. Specify a different type.", "3"],
      [0, 0, 0, "Unexpected any. Specify a different type.", "4"],
      [0, 0, 0, "Unexpected any. Specify a different type.", "5"],
      [0, 0, 0, "Unexpected any. Specify a different type.", "6"],
      [0, 0, 0, "Unexpected any. Specify a different type.", "7"],
      [0, 0, 0, "Unexpected any. Specify a different type.", "8"]
    ],
    "public/app/plugins/panel/table-old/types.ts:5381": [
      [0, 0, 0, "Unexpected any. Specify a different type.", "0"],
      [0, 0, 0, "Unexpected any. Specify a different type.", "1"],
      [0, 0, 0, "Unexpected any. Specify a different type.", "2"],
      [0, 0, 0, "Unexpected any. Specify a different type.", "3"],
      [0, 0, 0, "Unexpected any. Specify a different type.", "4"],
      [0, 0, 0, "Unexpected any. Specify a different type.", "5"],
      [0, 0, 0, "Unexpected any. Specify a different type.", "6"],
      [0, 0, 0, "Unexpected any. Specify a different type.", "7"],
      [0, 0, 0, "Unexpected any. Specify a different type.", "8"],
      [0, 0, 0, "Unexpected any. Specify a different type.", "9"],
      [0, 0, 0, "Unexpected any. Specify a different type.", "10"],
      [0, 0, 0, "Unexpected any. Specify a different type.", "11"],
      [0, 0, 0, "Unexpected any. Specify a different type.", "12"]
    ],
    "public/app/plugins/panel/table/TablePanel.tsx:5381": [
      [0, 0, 0, "Styles should be written using objects.", "0"],
      [0, 0, 0, "Styles should be written using objects.", "1"]
    ],
    "public/app/plugins/panel/table/cells/SparklineCellOptionsEditor.tsx:5381": [
      [0, 0, 0, "Styles should be written using objects.", "0"]
    ],
    "public/app/plugins/panel/table/migrations.ts:5381": [
      [0, 0, 0, "Unexpected any. Specify a different type.", "0"],
      [0, 0, 0, "Unexpected any. Specify a different type.", "1"],
      [0, 0, 0, "Unexpected any. Specify a different type.", "2"],
      [0, 0, 0, "Unexpected any. Specify a different type.", "3"],
      [0, 0, 0, "Unexpected any. Specify a different type.", "4"],
      [0, 0, 0, "Unexpected any. Specify a different type.", "5"]
    ],
    "public/app/plugins/panel/text/TextPanel.tsx:5381": [
      [0, 0, 0, "Styles should be written using objects.", "0"],
      [0, 0, 0, "Styles should be written using objects.", "1"]
    ],
    "public/app/plugins/panel/text/TextPanelEditor.tsx:5381": [
      [0, 0, 0, "Unexpected any. Specify a different type.", "0"],
      [0, 0, 0, "Styles should be written using objects.", "1"]
    ],
    "public/app/plugins/panel/text/textPanelMigrationHandler.ts:5381": [
      [0, 0, 0, "Unexpected any. Specify a different type.", "0"]
    ],
    "public/app/plugins/panel/timeseries/TimezonesEditor.tsx:5381": [
      [0, 0, 0, "Styles should be written using objects.", "0"],
      [0, 0, 0, "Styles should be written using objects.", "1"]
    ],
    "public/app/plugins/panel/timeseries/migrations.ts:5381": [
      [0, 0, 0, "Unexpected any. Specify a different type.", "0"],
      [0, 0, 0, "Unexpected any. Specify a different type.", "1"],
      [0, 0, 0, "Do not use any type assertions.", "2"],
      [0, 0, 0, "Unexpected any. Specify a different type.", "3"],
      [0, 0, 0, "Do not use any type assertions.", "4"],
      [0, 0, 0, "Unexpected any. Specify a different type.", "5"],
      [0, 0, 0, "Do not use any type assertions.", "6"],
      [0, 0, 0, "Unexpected any. Specify a different type.", "7"],
      [0, 0, 0, "Do not use any type assertions.", "8"],
      [0, 0, 0, "Unexpected any. Specify a different type.", "9"],
      [0, 0, 0, "Unexpected any. Specify a different type.", "10"],
      [0, 0, 0, "Unexpected any. Specify a different type.", "11"]
    ],
    "public/app/plugins/panel/timeseries/plugins/ExemplarMarker.tsx:5381": [
      [0, 0, 0, "Use data-testid for E2E selectors instead of aria-label", "0"],
      [0, 0, 0, "Styles should be written using objects.", "1"],
      [0, 0, 0, "Styles should be written using objects.", "2"],
      [0, 0, 0, "Styles should be written using objects.", "3"],
      [0, 0, 0, "Styles should be written using objects.", "4"],
      [0, 0, 0, "Styles should be written using objects.", "5"],
      [0, 0, 0, "Styles should be written using objects.", "6"],
      [0, 0, 0, "Styles should be written using objects.", "7"],
      [0, 0, 0, "Styles should be written using objects.", "8"],
      [0, 0, 0, "Styles should be written using objects.", "9"],
      [0, 0, 0, "Styles should be written using objects.", "10"],
      [0, 0, 0, "Styles should be written using objects.", "11"]
    ],
    "public/app/plugins/panel/timeseries/plugins/ThresholdDragHandle.tsx:5381": [
      [0, 0, 0, "Styles should be written using objects.", "0"],
      [0, 0, 0, "Styles should be written using objects.", "1"],
      [0, 0, 0, "Styles should be written using objects.", "2"],
      [0, 0, 0, "Styles should be written using objects.", "3"],
      [0, 0, 0, "Styles should be written using objects.", "4"],
      [0, 0, 0, "Styles should be written using objects.", "5"],
      [0, 0, 0, "Styles should be written using objects.", "6"]
    ],
    "public/app/plugins/panel/timeseries/plugins/annotations/AnnotationEditor.tsx:5381": [
      [0, 0, 0, "Styles should be written using objects.", "0"],
      [0, 0, 0, "Do not use any type assertions.", "1"],
      [0, 0, 0, "Styles should be written using objects.", "2"],
      [0, 0, 0, "Styles should be written using objects.", "3"],
      [0, 0, 0, "Styles should be written using objects.", "4"],
      [0, 0, 0, "Styles should be written using objects.", "5"]
    ],
    "public/app/plugins/panel/timeseries/plugins/annotations/AnnotationEditorForm.tsx:5381": [
      [0, 0, 0, "Styles should be written using objects.", "0"],
      [0, 0, 0, "Styles should be written using objects.", "1"],
      [0, 0, 0, "Styles should be written using objects.", "2"],
      [0, 0, 0, "Styles should be written using objects.", "3"],
      [0, 0, 0, "Styles should be written using objects.", "4"],
      [0, 0, 0, "Styles should be written using objects.", "5"],
      [0, 0, 0, "Styles should be written using objects.", "6"]
    ],
    "public/app/plugins/panel/timeseries/plugins/annotations/AnnotationMarker.tsx:5381": [
      [0, 0, 0, "Styles should be written using objects.", "0"],
      [0, 0, 0, "Styles should be written using objects.", "1"],
      [0, 0, 0, "Styles should be written using objects.", "2"]
    ],
    "public/app/plugins/panel/timeseries/plugins/annotations/AnnotationTooltip.tsx:5381": [
      [0, 0, 0, "Styles should be written using objects.", "0"],
      [0, 0, 0, "Styles should be written using objects.", "1"],
      [0, 0, 0, "Styles should be written using objects.", "2"],
      [0, 0, 0, "Styles should be written using objects.", "3"],
      [0, 0, 0, "Styles should be written using objects.", "4"],
      [0, 0, 0, "Styles should be written using objects.", "5"],
      [0, 0, 0, "Styles should be written using objects.", "6"],
      [0, 0, 0, "Styles should be written using objects.", "7"],
      [0, 0, 0, "Styles should be written using objects.", "8"]
    ],
    "public/app/plugins/panel/timeseries/plugins/styles.ts:5381": [
      [0, 0, 0, "Styles should be written using objects.", "0"],
      [0, 0, 0, "Styles should be written using objects.", "1"]
    ],
    "public/app/plugins/panel/traces/TracesPanel.tsx:5381": [
      [0, 0, 0, "Styles should be written using objects.", "0"]
    ],
    "public/app/plugins/panel/welcome/Welcome.tsx:5381": [
      [0, 0, 0, "Styles should be written using objects.", "0"],
      [0, 0, 0, "Styles should be written using objects.", "1"],
      [0, 0, 0, "Styles should be written using objects.", "2"],
      [0, 0, 0, "Styles should be written using objects.", "3"],
      [0, 0, 0, "Styles should be written using objects.", "4"],
      [0, 0, 0, "Styles should be written using objects.", "5"]
    ],
    "public/app/plugins/panel/xychart/AutoEditor.tsx:5381": [
      [0, 0, 0, "Unexpected any. Specify a different type.", "0"],
      [0, 0, 0, "Styles should be written using objects.", "1"],
      [0, 0, 0, "Styles should be written using objects.", "2"]
    ],
    "public/app/plugins/panel/xychart/ManualEditor.tsx:5381": [
      [0, 0, 0, "Unexpected any. Specify a different type.", "0"],
      [0, 0, 0, "Unexpected any. Specify a different type.", "1"],
      [0, 0, 0, "Do not use any type assertions.", "2"],
      [0, 0, 0, "Unexpected any. Specify a different type.", "3"],
      [0, 0, 0, "Do not use any type assertions.", "4"],
      [0, 0, 0, "Unexpected any. Specify a different type.", "5"],
      [0, 0, 0, "Do not use any type assertions.", "6"],
      [0, 0, 0, "Unexpected any. Specify a different type.", "7"],
      [0, 0, 0, "Do not use any type assertions.", "8"],
      [0, 0, 0, "Unexpected any. Specify a different type.", "9"],
      [0, 0, 0, "Do not use any type assertions.", "10"],
      [0, 0, 0, "Unexpected any. Specify a different type.", "11"],
      [0, 0, 0, "Styles should be written using objects.", "12"],
      [0, 0, 0, "Styles should be written using objects.", "13"],
      [0, 0, 0, "Styles should be written using objects.", "14"],
      [0, 0, 0, "Styles should be written using objects.", "15"]
    ],
    "public/app/plugins/panel/xychart/TooltipView.tsx:5381": [
      [0, 0, 0, "Do not use any type assertions.", "0"],
      [0, 0, 0, "Styles should be written using objects.", "1"],
      [0, 0, 0, "Styles should be written using objects.", "2"],
      [0, 0, 0, "Styles should be written using objects.", "3"],
      [0, 0, 0, "Styles should be written using objects.", "4"]
    ],
    "public/app/plugins/panel/xychart/XYChartPanel2.tsx:5381": [
      [0, 0, 0, "Unexpected any. Specify a different type.", "0"],
      [0, 0, 0, "Styles should be written using objects.", "1"]
    ],
    "public/app/plugins/panel/xychart/dims.ts:5381": [
      [0, 0, 0, "Do not use any type assertions.", "0"],
      [0, 0, 0, "Do not use any type assertions.", "1"],
      [0, 0, 0, "Do not use any type assertions.", "2"],
      [0, 0, 0, "Unexpected any. Specify a different type.", "3"],
      [0, 0, 0, "Do not use any type assertions.", "4"],
      [0, 0, 0, "Unexpected any. Specify a different type.", "5"]
    ],
    "public/app/plugins/panel/xychart/scatter.ts:5381": [
      [0, 0, 0, "Do not use any type assertions.", "0"],
      [0, 0, 0, "Do not use any type assertions.", "1"],
      [0, 0, 0, "Do not use any type assertions.", "2"],
      [0, 0, 0, "Unexpected any. Specify a different type.", "3"],
      [0, 0, 0, "Do not use any type assertions.", "4"],
      [0, 0, 0, "Unexpected any. Specify a different type.", "5"],
      [0, 0, 0, "Do not use any type assertions.", "6"],
      [0, 0, 0, "Unexpected any. Specify a different type.", "7"],
      [0, 0, 0, "Do not use any type assertions.", "8"],
      [0, 0, 0, "Unexpected any. Specify a different type.", "9"],
      [0, 0, 0, "Do not use any type assertions.", "10"],
      [0, 0, 0, "Do not use any type assertions.", "11"]
    ],
    "public/app/store/configureStore.ts:5381": [
      [0, 0, 0, "Unexpected any. Specify a different type.", "0"]
    ],
    "public/app/store/store.ts:5381": [
      [0, 0, 0, "Do not use any type assertions.", "0"],
      [0, 0, 0, "Unexpected any. Specify a different type.", "1"]
    ],
    "public/app/types/alerting.ts:5381": [
      [0, 0, 0, "Unexpected any. Specify a different type.", "0"],
      [0, 0, 0, "Unexpected any. Specify a different type.", "1"],
      [0, 0, 0, "Unexpected any. Specify a different type.", "2"],
      [0, 0, 0, "Unexpected any. Specify a different type.", "3"],
      [0, 0, 0, "Unexpected any. Specify a different type.", "4"]
    ],
    "public/app/types/appEvent.ts:5381": [
      [0, 0, 0, "Unexpected any. Specify a different type.", "0"],
      [0, 0, 0, "Unexpected any. Specify a different type.", "1"],
      [0, 0, 0, "Unexpected any. Specify a different type.", "2"],
      [0, 0, 0, "Unexpected any. Specify a different type.", "3"],
      [0, 0, 0, "Unexpected any. Specify a different type.", "4"],
      [0, 0, 0, "Unexpected any. Specify a different type.", "5"],
      [0, 0, 0, "Unexpected any. Specify a different type.", "6"]
    ],
    "public/app/types/dashboard.ts:5381": [
      [0, 0, 0, "Unexpected any. Specify a different type.", "0"]
    ],
    "public/app/types/events.ts:5381": [
      [0, 0, 0, "Unexpected any. Specify a different type.", "0"],
      [0, 0, 0, "Unexpected any. Specify a different type.", "1"],
      [0, 0, 0, "Unexpected any. Specify a different type.", "2"],
      [0, 0, 0, "Unexpected any. Specify a different type.", "3"],
      [0, 0, 0, "Unexpected any. Specify a different type.", "4"],
      [0, 0, 0, "Unexpected any. Specify a different type.", "5"],
      [0, 0, 0, "Unexpected any. Specify a different type.", "6"],
      [0, 0, 0, "Unexpected any. Specify a different type.", "7"],
      [0, 0, 0, "Unexpected any. Specify a different type.", "8"],
      [0, 0, 0, "Unexpected any. Specify a different type.", "9"],
      [0, 0, 0, "Unexpected any. Specify a different type.", "10"],
      [0, 0, 0, "Unexpected any. Specify a different type.", "11"],
      [0, 0, 0, "Unexpected any. Specify a different type.", "12"]
    ],
    "public/app/types/jquery/jquery.d.ts:5381": [
      [0, 0, 0, "Unexpected any. Specify a different type.", "0"],
      [0, 0, 0, "Unexpected any. Specify a different type.", "1"],
      [0, 0, 0, "Unexpected any. Specify a different type.", "2"],
      [0, 0, 0, "Unexpected any. Specify a different type.", "3"],
      [0, 0, 0, "Unexpected any. Specify a different type.", "4"],
      [0, 0, 0, "Unexpected any. Specify a different type.", "5"],
      [0, 0, 0, "Unexpected any. Specify a different type.", "6"],
      [0, 0, 0, "Unexpected any. Specify a different type.", "7"],
      [0, 0, 0, "Unexpected any. Specify a different type.", "8"]
    ],
    "public/app/types/store.ts:5381": [
      [0, 0, 0, "Unexpected any. Specify a different type.", "0"],
      [0, 0, 0, "Do not use any type assertions.", "1"]
    ],
    "public/app/types/unified-alerting-dto.ts:5381": [
      [0, 0, 0, "Do not use any type assertions.", "0"],
      [0, 0, 0, "Do not use any type assertions.", "1"]
    ],
    "public/test/core/redux/reduxTester.ts:5381": [
      [0, 0, 0, "Unexpected any. Specify a different type.", "0"],
      [0, 0, 0, "Unexpected any. Specify a different type.", "1"],
      [0, 0, 0, "Unexpected any. Specify a different type.", "2"],
      [0, 0, 0, "Unexpected any. Specify a different type.", "3"],
      [0, 0, 0, "Unexpected any. Specify a different type.", "4"],
      [0, 0, 0, "Unexpected any. Specify a different type.", "5"]
    ],
    "public/test/core/thunk/thunkTester.ts:5381": [
      [0, 0, 0, "Unexpected any. Specify a different type.", "0"],
      [0, 0, 0, "Unexpected any. Specify a different type.", "1"],
      [0, 0, 0, "Unexpected any. Specify a different type.", "2"],
      [0, 0, 0, "Unexpected any. Specify a different type.", "3"],
      [0, 0, 0, "Unexpected any. Specify a different type.", "4"],
      [0, 0, 0, "Unexpected any. Specify a different type.", "5"],
      [0, 0, 0, "Unexpected any. Specify a different type.", "6"],
      [0, 0, 0, "Unexpected any. Specify a different type.", "7"]
    ],
    "public/test/global-jquery-shim.ts:5381": [
      [0, 0, 0, "Unexpected any. Specify a different type.", "0"]
    ],
    "public/test/helpers/getDashboardModel.ts:5381": [
      [0, 0, 0, "Unexpected any. Specify a different type.", "0"]
    ],
    "public/test/helpers/initTemplateSrv.ts:5381": [
      [0, 0, 0, "Unexpected any. Specify a different type.", "0"]
    ],
    "public/test/jest-setup.ts:5381": [
      [0, 0, 0, "Unexpected any. Specify a different type.", "0"]
    ],
    "public/test/lib/common.ts:5381": [
      [0, 0, 0, "Unexpected any. Specify a different type.", "0"]
    ],
    "public/test/matchers/toEmitValuesWith.ts:5381": [
      [0, 0, 0, "Unexpected any. Specify a different type.", "0"],
      [0, 0, 0, "Unexpected any. Specify a different type.", "1"],
      [0, 0, 0, "Unexpected any. Specify a different type.", "2"]
    ],
    "public/test/specs/helpers.ts:5381": [
      [0, 0, 0, "Unexpected any. Specify a different type.", "0"],
      [0, 0, 0, "Unexpected any. Specify a different type.", "1"],
      [0, 0, 0, "Unexpected any. Specify a different type.", "2"],
      [0, 0, 0, "Unexpected any. Specify a different type.", "3"],
      [0, 0, 0, "Unexpected any. Specify a different type.", "4"],
      [0, 0, 0, "Unexpected any. Specify a different type.", "5"],
      [0, 0, 0, "Unexpected any. Specify a different type.", "6"],
      [0, 0, 0, "Unexpected any. Specify a different type.", "7"],
      [0, 0, 0, "Unexpected any. Specify a different type.", "8"],
      [0, 0, 0, "Unexpected any. Specify a different type.", "9"],
      [0, 0, 0, "Unexpected any. Specify a different type.", "10"],
      [0, 0, 0, "Unexpected any. Specify a different type.", "11"],
      [0, 0, 0, "Unexpected any. Specify a different type.", "12"],
      [0, 0, 0, "Unexpected any. Specify a different type.", "13"]
    ]
  }`
};

exports[`no undocumented stories`] = {
  value: `{
    "packages/grafana-ui/src/components/ButtonCascader/ButtonCascader.story.tsx:5381": [
      [0, 0, 0, "No undocumented stories are allowed, please add an .mdx file with some documentation", "5381"]
    ],
    "packages/grafana-ui/src/components/ColorPicker/ColorPickerPopover.story.tsx:5381": [
      [0, 0, 0, "No undocumented stories are allowed, please add an .mdx file with some documentation", "5381"]
    ],
    "packages/grafana-ui/src/components/DateTimePickers/RelativeTimeRangePicker/RelativeTimeRangePicker.story.tsx:5381": [
      [0, 0, 0, "No undocumented stories are allowed, please add an .mdx file with some documentation", "5381"]
    ],
    "packages/grafana-ui/src/components/DateTimePickers/TimeOfDayPicker.story.tsx:5381": [
      [0, 0, 0, "No undocumented stories are allowed, please add an .mdx file with some documentation", "5381"]
    ],
    "packages/grafana-ui/src/components/DateTimePickers/TimeRangePicker.story.tsx:5381": [
      [0, 0, 0, "No undocumented stories are allowed, please add an .mdx file with some documentation", "5381"]
    ],
    "packages/grafana-ui/src/components/DateTimePickers/TimeZonePicker.story.tsx:5381": [
      [0, 0, 0, "No undocumented stories are allowed, please add an .mdx file with some documentation", "5381"]
    ],
    "packages/grafana-ui/src/components/DateTimePickers/WeekStartPicker.story.tsx:5381": [
      [0, 0, 0, "No undocumented stories are allowed, please add an .mdx file with some documentation", "5381"]
    ],
    "packages/grafana-ui/src/components/PageLayout/PageToolbar.story.tsx:5381": [
      [0, 0, 0, "No undocumented stories are allowed, please add an .mdx file with some documentation", "5381"]
    ],
    "packages/grafana-ui/src/components/QueryField/QueryField.story.tsx:5381": [
      [0, 0, 0, "No undocumented stories are allowed, please add an .mdx file with some documentation", "5381"]
    ],
    "packages/grafana-ui/src/components/SecretTextArea/SecretTextArea.story.tsx:5381": [
      [0, 0, 0, "No undocumented stories are allowed, please add an .mdx file with some documentation", "5381"]
    ],
    "packages/grafana-ui/src/components/Segment/Segment.story.tsx:5381": [
      [0, 0, 0, "No undocumented stories are allowed, please add an .mdx file with some documentation", "5381"]
    ],
    "packages/grafana-ui/src/components/Segment/SegmentAsync.story.tsx:5381": [
      [0, 0, 0, "No undocumented stories are allowed, please add an .mdx file with some documentation", "5381"]
    ],
    "packages/grafana-ui/src/components/Segment/SegmentInput.story.tsx:5381": [
      [0, 0, 0, "No undocumented stories are allowed, please add an .mdx file with some documentation", "5381"]
    ],
    "packages/grafana-ui/src/components/Slider/RangeSlider.story.tsx:5381": [
      [0, 0, 0, "No undocumented stories are allowed, please add an .mdx file with some documentation", "5381"]
    ],
    "packages/grafana-ui/src/components/Slider/Slider.story.tsx:5381": [
      [0, 0, 0, "No undocumented stories are allowed, please add an .mdx file with some documentation", "5381"]
    ],
    "packages/grafana-ui/src/components/StatsPicker/StatsPicker.story.tsx:5381": [
      [0, 0, 0, "No undocumented stories are allowed, please add an .mdx file with some documentation", "5381"]
    ],
    "packages/grafana-ui/src/components/ThemeDemos/ThemeDemo.story.tsx:5381": [
      [0, 0, 0, "No undocumented stories are allowed, please add an .mdx file with some documentation", "5381"]
    ],
    "packages/grafana-ui/src/components/VizLayout/VizLayout.story.tsx:5381": [
      [0, 0, 0, "No undocumented stories are allowed, please add an .mdx file with some documentation", "5381"]
    ],
    "packages/grafana-ui/src/components/VizLegend/VizLegend.story.tsx:5381": [
      [0, 0, 0, "No undocumented stories are allowed, please add an .mdx file with some documentation", "5381"]
    ],
    "packages/grafana-ui/src/components/VizTooltip/SeriesTable.story.tsx:5381": [
      [0, 0, 0, "No undocumented stories are allowed, please add an .mdx file with some documentation", "5381"]
    ]
  }`
};<|MERGE_RESOLUTION|>--- conflicted
+++ resolved
@@ -6540,12 +6540,8 @@
       [0, 0, 0, "Unexpected any. Specify a different type.", "1"],
       [0, 0, 0, "Unexpected any. Specify a different type.", "2"],
       [0, 0, 0, "Unexpected any. Specify a different type.", "3"],
-<<<<<<< HEAD
-      [0, 0, 0, "Do not use any type assertions.", "4"],
+      [0, 0, 0, "Unexpected any. Specify a different type.", "4"],
       [0, 0, 0, "Unexpected any. Specify a different type.", "5"]
-=======
-      [0, 0, 0, "Unexpected any. Specify a different type.", "4"]
->>>>>>> 63c7a0e8
     ],
     "public/app/plugins/datasource/prometheus/query_hints.ts:5381": [
       [0, 0, 0, "Unexpected any. Specify a different type.", "0"]
