--- conflicted
+++ resolved
@@ -61,13 +61,9 @@
 					IsGrafanaAdmin: true,
 					Permissions: map[int64]map[string][]string{
 						orgId: {
-<<<<<<< HEAD
-							"*": {"*"}, // all resources, all scopes
-=======
 							"*":                            {"*"},
 							dashboards.ActionFoldersCreate: {"*"},                        // all resources, all scopes
 							dashboards.ActionFoldersRead:   {dashboards.ScopeFoldersAll}, // access to read all folders
->>>>>>> d195c380
 						},
 					},
 				}, nil
