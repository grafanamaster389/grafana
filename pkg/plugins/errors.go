--- conflicted
+++ resolved
@@ -6,17 +6,10 @@
 	errPluginNotRegisteredBase = errutil.NotFound("plugin.notRegistered",
 		errutil.WithPublicMessage("Plugin not registered"))
 	// ErrPluginNotRegistered error returned when a plugin is not registered.
-<<<<<<< HEAD
-	ErrPluginNotRegistered = errutil.NotFound("plugin.notRegistered",
-		errutil.WithPublicMessage("Plugin not found"))
-	// ErrHealthCheckFailed error returned when a plugin health check failed.
-	ErrHealthCheckFailed = errutil.Internal("plugin.failedHealthCheck")
-=======
 	ErrPluginNotRegistered = errPluginNotRegisteredBase.Errorf("plugin not registered")
 
 	errPluginUnavailableBase = errutil.Internal("plugin.unavailable",
 		errutil.WithPublicMessage("Plugin unavailable"))
->>>>>>> 6b54aee4
 	// ErrPluginUnavailable error returned when a plugin is unavailable.
 	ErrPluginUnavailable = errPluginUnavailableBase.Errorf("plugin unavailable")
 
@@ -30,15 +23,19 @@
 	ErrPluginDownstreamErrorBase = errutil.Internal("plugin.downstreamError",
 		errutil.WithPublicMessage("An error occurred within the plugin"),
 		errutil.WithDownstream())
+
 	// ErrInstallCorePlugin error returned when trying to install a core plugin.
 	ErrInstallCorePlugin = errutil.Forbidden("plugin.installCorePlugin",
 		errutil.WithPublicMessage("Cannot install a Core plugin"))
+
 	// ErrUninstallCorePlugin error returned when trying to uninstall a core plugin.
 	ErrUninstallCorePlugin = errutil.Forbidden("plugin.uninstallCorePlugin",
 		errutil.WithPublicMessage("Cannot uninstall a Core plugin"))
+
 	// ErrFileNotExist error returned when a file does not exist.
 	ErrFileNotExist = errutil.NotFound("plugin.fileNotFound",
 		errutil.WithPublicMessage("File does not exist"))
+
 	// ErrPluginFileRead error returned when a file could not be read.
 	ErrPluginFileRead = errutil.Internal("plugin.fileReadError",
 		errutil.WithPublicMessage("File could not be read"))
