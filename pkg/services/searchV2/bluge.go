package searchV2

import (
	"context"
	"encoding/json"
	"fmt"
	"strconv"
	"strings"
	"time"

	"github.com/blugelabs/bluge"
	"github.com/blugelabs/bluge/search"
	"github.com/blugelabs/bluge/search/aggregations"
	"github.com/grafana/grafana-plugin-sdk-go/backend"
	"github.com/grafana/grafana-plugin-sdk-go/data"

	"github.com/grafana/grafana/pkg/infra/log"
	"github.com/grafana/grafana/pkg/infra/slugify"
	"github.com/grafana/grafana/pkg/models"
)

const (
	documentFieldUID         = "_id" // actually UID!! but bluge likes "_id"
	documentFieldKind        = "kind"
	documentFieldTag         = "tag"
	documentFieldURL         = "url"
	documentFieldName        = "name"
	documentFieldName_sort   = "name_sort"
	documentFieldName_ngram  = "name_ngram"
	documentFieldLocation    = "location" // parent path
	documentFieldPanelType   = "panel_type"
	documentFieldTransformer = "transformer"
	documentFieldDSUID       = "ds_uid"
	documentFieldDSType      = "ds_type"
	DocumentFieldCreatedAt   = "created_at"
	DocumentFieldUpdatedAt   = "updated_at"
)

func initOrgIndex(dashboards []dashboard, logger log.Logger, extendDoc ExtendDashboardFunc) (*orgIndex, error) {
	dashboardWriter, err := bluge.OpenWriter(bluge.InMemoryOnlyConfig())
	if err != nil {
		return nil, fmt.Errorf("error opening writer: %v", err)
	}
	// Not closing Writer here since we use it later while processing dashboard change events.

	start := time.Now()
	label := start

	batch := bluge.NewBatch()

	// In order to reduce memory usage while initial indexing we are limiting
	// the size of batch here.
	docsInBatch := 0
	maxBatchSize := 100

	flushIfRequired := func(force bool) error {
		docsInBatch++
		needFlush := force || (maxBatchSize > 0 && docsInBatch >= maxBatchSize)
		if !needFlush {
			return nil
		}
		err := dashboardWriter.Batch(batch)
		if err != nil {
			return err
		}
		docsInBatch = 0
		batch.Reset()
		return nil
	}

	// First index the folders to construct folderIdLookup.
	folderIdLookup := make(map[int64]string, 50)
	for _, dash := range dashboards {
		if !dash.isFolder {
			continue
		}
		doc := getFolderDashboardDoc(dash)
		if err := extendDoc(dash.uid, doc); err != nil {
			return nil, err
		}
		batch.Insert(doc)
		if err := flushIfRequired(false); err != nil {
			return nil, err
		}
		uid := dash.uid
		if uid == "" {
			uid = "general"
		}
		folderIdLookup[dash.id] = uid
	}

	// Then each dashboard.
	for _, dash := range dashboards {
		if dash.isFolder {
			continue
		}
		folderUID := folderIdLookup[dash.folderID]
		location := folderUID

		doc := getNonFolderDashboardDoc(dash, location)
		if err := extendDoc(dash.uid, doc); err != nil {
			return nil, err
		}
		batch.Insert(doc)
		if err := flushIfRequired(false); err != nil {
			return nil, err
		}

		// Index each panel in dashboard.
		if location != "" {
			location += "/"
		}
		location += dash.uid
		docs := getDashboardPanelDocs(dash, location)

		for _, panelDoc := range docs {
			batch.Insert(panelDoc)
			if err := flushIfRequired(false); err != nil {
				return nil, err
			}
		}
	}

	// Flush docs in batch with force as we are in the end.
	if err := flushIfRequired(true); err != nil {
		return nil, err
	}

	logger.Info("Finish inserting docs into index", "elapsed", time.Since(label))
	logger.Info("Finish building index", "totalElapsed", time.Since(start))
	return &orgIndex{
		writers: map[indexType]*bluge.Writer{
			indexTypeDashboard: dashboardWriter,
		},
	}, err
}

func getFolderDashboardDoc(dash dashboard) *bluge.Document {
	uid := dash.uid
	url := fmt.Sprintf("/dashboards/f/%s/%s", dash.uid, dash.slug)
	if uid == "" {
		uid = "general"
		url = "/dashboards"
		dash.summary.Name = "General"
		dash.summary.Description = ""
	}

	return newSearchDocument(uid, dash.summary.Name, dash.summary.Description, url).
		AddField(bluge.NewKeywordField(documentFieldKind, string(entityKindFolder)).Aggregatable().StoreValue()).
		AddField(bluge.NewDateTimeField(DocumentFieldCreatedAt, dash.created).Sortable().StoreValue()).
		AddField(bluge.NewDateTimeField(DocumentFieldUpdatedAt, dash.updated).Sortable().StoreValue())
}

func getNonFolderDashboardDoc(dash dashboard, location string) *bluge.Document {
	url := fmt.Sprintf("/d/%s/%s", dash.uid, dash.slug)

	// Dashboard document
	doc := newSearchDocument(dash.uid, dash.summary.Name, dash.summary.Description, url).
		AddField(bluge.NewKeywordField(documentFieldKind, string(entityKindDashboard)).Aggregatable().StoreValue()).
		AddField(bluge.NewKeywordField(documentFieldLocation, location).Aggregatable().StoreValue()).
		AddField(bluge.NewDateTimeField(DocumentFieldCreatedAt, dash.created).Sortable().StoreValue()).
		AddField(bluge.NewDateTimeField(DocumentFieldUpdatedAt, dash.updated).Sortable().StoreValue())

	// dashboards only use the key part of labels
	for k := range dash.summary.Labels {
		doc.AddField(bluge.NewKeywordField(documentFieldTag, k).
			StoreValue().
			Aggregatable().
			SearchTermPositions())
	}

	for _, ref := range dash.summary.References {
		if ref.Kind == models.StandardKindDataSource {
			if ref.Type != "" {
				doc.AddField(bluge.NewKeywordField(documentFieldDSType, ref.Type).
					StoreValue().
					Aggregatable().
					SearchTermPositions())
			}
			if ref.UID != "" {
				doc.AddField(bluge.NewKeywordField(documentFieldDSUID, ref.UID).
					StoreValue().
					Aggregatable().
					SearchTermPositions())
			}
		}
	}

	return doc
}

func getDashboardPanelDocs(dash dashboard, location string) []*bluge.Document {
	dashURL := fmt.Sprintf("/d/%s/%s", dash.uid, slugify.Slugify(dash.summary.Name))

	var docs []*bluge.Document
	for _, panel := range dash.summary.Nested {
		if panel.Fields["type"] == "row" {
			continue // skip rows
		}
<<<<<<< HEAD
		doc := newSearchDocument(panel.UID, panel.Name, panel.Description, panel.URL).
=======
		idx := strings.LastIndex(panel.UID, "#")
		panelId, err := strconv.Atoi(panel.UID[idx+1:])
		if err != nil {
			continue
		}

		url := fmt.Sprintf("%s?viewPanel=%d", dashURL, panelId)
		doc := newSearchDocument(panel.UID, panel.Name, panel.Description, url).
>>>>>>> 1181d06b
			AddField(bluge.NewKeywordField(documentFieldLocation, location).Aggregatable().StoreValue()).
			AddField(bluge.NewKeywordField(documentFieldKind, string(entityKindPanel)).Aggregatable().StoreValue()) // likely want independent index for this

		for _, ref := range dash.summary.References {
			switch ref.Kind {
			case models.StandardKindDashboard:
				if ref.Type != "" {
					doc.AddField(bluge.NewKeywordField(documentFieldDSType, ref.Type).
						StoreValue().
						Aggregatable().
						SearchTermPositions())
				}
				if ref.UID != "" {
					doc.AddField(bluge.NewKeywordField(documentFieldDSUID, ref.UID).
						StoreValue().
						Aggregatable().
						SearchTermPositions())
				}
			case models.ExternalEntityReferencePlugin:
				if ref.Type == models.StandardKindPanel && ref.UID != "" {
					doc.AddField(bluge.NewKeywordField(documentFieldPanelType, ref.UID).Aggregatable().StoreValue())
				}
			case models.ExternalEntityReferenceRuntime:
				if ref.Type == models.ExternalEntityReferenceRuntime_Transformer && ref.UID != "" {
					doc.AddField(bluge.NewKeywordField(documentFieldTransformer, ref.UID).Aggregatable())
				}
			}
		}
		docs = append(docs, doc)
	}
	return docs
}

// Names need to be indexed a few ways to support key features
func newSearchDocument(uid string, name string, descr string, url string) *bluge.Document {
	doc := bluge.NewDocument(uid)

	if name != "" {
		doc.AddField(bluge.NewTextField(documentFieldName, name).StoreValue().SearchTermPositions())
		doc.AddField(bluge.NewTextField(documentFieldName_ngram, name).WithAnalyzer(ngramIndexAnalyzer))

		// Don't add a field for empty names
		sortStr := formatForNameSortField(name)
		if len(sortStr) > 0 {
			doc.AddField(bluge.NewKeywordField(documentFieldName_sort, sortStr).Sortable())
		}
	}
	if url != "" {
		doc.AddField(bluge.NewKeywordField(documentFieldURL, url).StoreValue())
	}
	return doc
}

func getDashboardPanelIDs(index *orgIndex, panelLocation string) ([]string, error) {
	var panelIDs []string

	reader, cancel, err := index.readerForIndex(indexTypeDashboard)
	if err != nil {
		return nil, err
	}
	defer cancel()

	fullQuery := bluge.NewBooleanQuery()
	fullQuery.AddMust(bluge.NewTermQuery(panelLocation).SetField(documentFieldLocation))
	fullQuery.AddMust(bluge.NewTermQuery(string(entityKindPanel)).SetField(documentFieldKind))
	req := bluge.NewAllMatches(fullQuery)
	documentMatchIterator, err := reader.Search(context.Background(), req)
	if err != nil {
		return nil, err
	}
	match, err := documentMatchIterator.Next()
	for err == nil && match != nil {
		// load the identifier for this match
		err = match.VisitStoredFields(func(field string, value []byte) bool {
			if field == documentFieldUID {
				panelIDs = append(panelIDs, string(value))
			}
			return true
		})
		if err != nil {
			return nil, err
		}
		// load the next document match
		match, err = documentMatchIterator.Next()
	}
	return panelIDs, err
}

func getDocsIDsByLocationPrefix(index *orgIndex, prefix string) ([]string, error) {
	var ids []string

	reader, cancel, err := index.readerForIndex(indexTypeDashboard)
	if err != nil {
		return nil, fmt.Errorf("error getting reader: %w", err)
	}
	defer cancel()

	fullQuery := bluge.NewBooleanQuery()
	fullQuery.AddMust(bluge.NewPrefixQuery(prefix).SetField(documentFieldLocation))
	req := bluge.NewAllMatches(fullQuery)
	documentMatchIterator, err := reader.Search(context.Background(), req)
	if err != nil {
		return nil, fmt.Errorf("error search: %w", err)
	}
	match, err := documentMatchIterator.Next()
	for err == nil && match != nil {
		// load the identifier for this match
		err = match.VisitStoredFields(func(field string, value []byte) bool {
			if field == documentFieldUID {
				ids = append(ids, string(value))
			}
			return true
		})
		if err != nil {
			return nil, err
		}
		// load the next document match
		match, err = documentMatchIterator.Next()
	}
	return ids, err
}

func getDashboardLocation(index *orgIndex, dashboardUID string) (string, bool, error) {
	var dashboardLocation string
	var found bool

	reader, cancel, err := index.readerForIndex(indexTypeDashboard)
	if err != nil {
		return "", false, err
	}
	defer cancel()

	fullQuery := bluge.NewBooleanQuery()
	fullQuery.AddMust(bluge.NewTermQuery(dashboardUID).SetField(documentFieldUID))
	fullQuery.AddMust(bluge.NewTermQuery(string(entityKindDashboard)).SetField(documentFieldKind))
	req := bluge.NewAllMatches(fullQuery)
	documentMatchIterator, err := reader.Search(context.Background(), req)
	if err != nil {
		return "", false, err
	}
	match, err := documentMatchIterator.Next()
	for err == nil && match != nil {
		// load the identifier for this match
		err = match.VisitStoredFields(func(field string, value []byte) bool {
			if field == documentFieldLocation {
				dashboardLocation = string(value)
				found = true
				return false
			}
			return true
		})
		if err != nil {
			return "", false, err
		}
		// load the next document match
		match, err = documentMatchIterator.Next()
	}
	return dashboardLocation, found, err
}

//nolint:gocyclo
func doSearchQuery(
	ctx context.Context,
	logger log.Logger,
	index *orgIndex,
	filter ResourceFilter,
	q DashboardQuery,
	extender QueryExtender,
	appSubUrl string,
) *backend.DataResponse {
	response := &backend.DataResponse{}
	header := &customMeta{}

	reader, cancel, err := index.readerForIndex(indexTypeDashboard)
	if err != nil {
		logger.Error("error getting reader for dashboard index: %v", err)
		response.Error = err
		return response
	}
	defer cancel()

	hasConstraints := false
	fullQuery := bluge.NewBooleanQuery()
	fullQuery.AddMust(newPermissionFilter(filter, logger))

	// Only show dashboard / folders / panels.
	if len(q.Kind) > 0 {
		bq := bluge.NewBooleanQuery()
		for _, k := range q.Kind {
			bq.AddShould(bluge.NewTermQuery(k).SetField(documentFieldKind))
		}
		fullQuery.AddMust(bq)
		hasConstraints = true
	}

	// Explicit UID lookup (stars etc)
	if len(q.UIDs) > 0 {
		count := len(q.UIDs) + 3
		bq := bluge.NewBooleanQuery()
		for i, v := range q.UIDs {
			bq.AddShould(bluge.NewTermQuery(v).
				SetField(documentFieldUID).
				SetBoost(float64(count - i)))
		}
		fullQuery.AddMust(bq)
		hasConstraints = true
	}

	// Tags
	if len(q.Tags) > 0 {
		bq := bluge.NewBooleanQuery()
		for _, v := range q.Tags {
			bq.AddMust(bluge.NewTermQuery(v).SetField(documentFieldTag))
		}
		fullQuery.AddMust(bq)
		hasConstraints = true
	}

	// Panel type
	if q.PanelType != "" {
		fullQuery.AddMust(bluge.NewTermQuery(q.PanelType).SetField(documentFieldPanelType))
		hasConstraints = true
	}

	// Datasource
	if q.Datasource != "" {
		fullQuery.AddMust(bluge.NewTermQuery(q.Datasource).SetField(documentFieldDSUID))
		hasConstraints = true
	}

	// Folder
	if q.Location != "" {
		fullQuery.AddMust(bluge.NewTermQuery(q.Location).SetField(documentFieldLocation))
		hasConstraints = true
	}

	isMatchAllQuery := q.Query == "*" || q.Query == ""
	if isMatchAllQuery {
		if !hasConstraints {
			fullQuery.AddShould(bluge.NewMatchAllQuery())
		}
	} else {
		bq := bluge.NewBooleanQuery()

		bq.AddShould(NewSubstringQuery(formatForNameSortField(q.Query)).
			SetField(documentFieldName_sort).
			SetBoost(6))

		if shouldUseNgram(q) {
			bq.AddShould(bluge.NewMatchQuery(q.Query).
				SetField(documentFieldName_ngram).
				SetOperator(bluge.MatchQueryOperatorAnd). // all terms must match
				SetAnalyzer(ngramQueryAnalyzer).SetBoost(1))
		}

		fullQuery.AddMust(bq)
	}

	limit := 50 // default view
	if q.Limit > 0 {
		limit = q.Limit
	}

	req := bluge.NewTopNSearch(limit, fullQuery)
	if q.From > 0 {
		req.SetFrom(q.From)
	}
	if q.Explain {
		req.ExplainScores()
	}
	req.WithStandardAggregations()

	if q.Sort != "" {
		req.SortBy([]string{q.Sort})
		header.SortBy = strings.TrimPrefix(q.Sort, "-")
	}

	for _, t := range q.Facet {
		lim := t.Limit
		if lim < 1 {
			lim = 50
		}
		req.AddAggregation(t.Field, aggregations.NewTermsAggregation(search.Field(t.Field), lim))
	}

	// execute this search on the reader
	documentMatchIterator, err := reader.Search(ctx, req)
	if err != nil {
		logger.Error("error executing search", "err", err)
		response.Error = err
		return response
	}

	fScore := data.NewFieldFromFieldType(data.FieldTypeFloat64, 0)
	fUID := data.NewFieldFromFieldType(data.FieldTypeString, 0)
	fKind := data.NewFieldFromFieldType(data.FieldTypeString, 0)
	fPType := data.NewFieldFromFieldType(data.FieldTypeString, 0)
	fName := data.NewFieldFromFieldType(data.FieldTypeString, 0)
	fURL := data.NewFieldFromFieldType(data.FieldTypeString, 0)
	fLocation := data.NewFieldFromFieldType(data.FieldTypeString, 0)
	fTags := data.NewFieldFromFieldType(data.FieldTypeNullableJSON, 0)
	fDSUIDs := data.NewFieldFromFieldType(data.FieldTypeJSON, 0)
	fExplain := data.NewFieldFromFieldType(data.FieldTypeNullableJSON, 0)

	fScore.Name = "score"
	fUID.Name = "uid"
	fKind.Name = "kind"
	fName.Name = "name"
	fLocation.Name = "location"
	fURL.Name = "url"
	fURL.Config = &data.FieldConfig{
		Links: []data.DataLink{
			{Title: "link", URL: "${__value.text}"},
		},
	}
	fPType.Name = "panel_type"
	fDSUIDs.Name = "ds_uid"
	fTags.Name = "tags"
	fExplain.Name = "explain"

	frame := data.NewFrame("Query results", fKind, fUID, fName, fPType, fURL, fTags, fDSUIDs, fLocation)
	if q.Explain {
		frame.Fields = append(frame.Fields, fScore, fExplain)
	}
	frame.SetMeta(&data.FrameMeta{
		Type:   "search-results",
		Custom: header,
	})

	fieldLen := 0
	ext := extender.GetFramer(frame)

	locationItems := make(map[string]bool, 50)

	// iterate through the document matches
	match, err := documentMatchIterator.Next()
	for err == nil && match != nil {
		uid := ""
		kind := ""
		ptype := ""
		name := ""
		url := ""
		loc := ""
		var dsUIDs []string
		var tags []string

		err = match.VisitStoredFields(func(field string, value []byte) bool {
			switch field {
			case documentFieldUID:
				uid = string(value)
			case documentFieldKind:
				kind = string(value)
			case documentFieldPanelType:
				ptype = string(value)
			case documentFieldName:
				name = string(value)
			case documentFieldURL:
				url = appSubUrl + string(value)
			case documentFieldLocation:
				loc = string(value)
			case documentFieldDSUID:
				dsUIDs = append(dsUIDs, string(value))
			case documentFieldTag:
				tags = append(tags, string(value))
			default:
				ext(field, value)
			}
			return true
		})
		if err != nil {
			logger.Error("error loading stored fields", "err", err)
			response.Error = err
			return response
		}

		fKind.Append(kind)
		fUID.Append(uid)
		fPType.Append(ptype)
		fName.Append(name)
		fURL.Append(url)
		fLocation.Append(loc)

		// set a key for all path parts we return
		if !q.SkipLocation {
			for _, v := range strings.Split(loc, "/") {
				locationItems[v] = true
			}
		}

		if len(tags) > 0 {
			js, _ := json.Marshal(tags)
			jsb := json.RawMessage(js)
			fTags.Append(&jsb)
		} else {
			fTags.Append(nil)
		}

		if len(dsUIDs) == 0 {
			dsUIDs = []string{}
		}

		js, _ := json.Marshal(dsUIDs)
		jsb := json.RawMessage(js)
		fDSUIDs.Append(jsb)

		if q.Explain {
			if isMatchAllQuery {
				fScore.Append(float64(fieldLen + q.From))
			} else {
				fScore.Append(match.Score)
			}
			if match.Explanation != nil {
				js, _ := json.Marshal(&match.Explanation)
				jsb := json.RawMessage(js)
				fExplain.Append(&jsb)
			} else {
				fExplain.Append(nil)
			}
		}

		// extend fields to match the longest field
		fieldLen++
		for _, f := range frame.Fields {
			if fieldLen > f.Len() {
				f.Extend(fieldLen - f.Len())
			}
		}

		// load the next document match
		match, err = documentMatchIterator.Next()
	}

	// Must call after iterating :)
	aggs := documentMatchIterator.Aggregations()

	header.Count = aggs.Count() // Total count
	if q.Explain {
		header.MaxScore = aggs.Metric("max_score")
	}

	if len(locationItems) > 0 && !q.SkipLocation {
		header.Locations = getLocationLookupInfo(ctx, reader, locationItems)
	}

	response.Frames = append(response.Frames, frame)

	for _, t := range q.Facet {
		bbb := aggs.Buckets(t.Field)
		if bbb != nil {
			size := len(bbb)

			fName := data.NewFieldFromFieldType(data.FieldTypeString, size)
			fName.Name = t.Field

			fCount := data.NewFieldFromFieldType(data.FieldTypeUint64, size)
			fCount.Name = "Count"

			for i, v := range bbb {
				fName.Set(i, v.Name())
				fCount.Set(i, v.Count())
			}

			response.Frames = append(response.Frames, data.NewFrame("Facet: "+t.Field, fName, fCount))
		}
	}

	return response
}

func shouldUseNgram(q DashboardQuery) bool {
	var tokens []string
	if len(q.Query) > ngramEdgeFilterMaxLength {
		tokens = strings.Fields(q.Query)
		for _, k := range tokens {
			// ngram will never match if at least one input token exceeds the max token length,
			// as all tokens must match simultaneously with the `bluge.MatchQueryOperatorAnd` operator
			if len(k) > ngramEdgeFilterMaxLength {
				return false
			}
		}
	}
	return true
}

func formatForNameSortField(name string) string {
	return strings.Trim(strings.ToUpper(name), " ")
}

func getLocationLookupInfo(ctx context.Context, reader *bluge.Reader, uids map[string]bool) map[string]locationItem {
	res := make(map[string]locationItem, len(uids))
	bq := bluge.NewBooleanQuery()
	for k := range uids {
		bq.AddShould(bluge.NewTermQuery(k).SetField(documentFieldUID))
	}

	req := bluge.NewAllMatches(bq)

	documentMatchIterator, err := reader.Search(ctx, req)
	if err != nil {
		return res
	}

	dvfieldNames := []string{"type"}
	sctx := search.NewSearchContext(0, 0)

	// execute this search on the reader
	// iterate through the document matches
	match, err := documentMatchIterator.Next()
	for err == nil && match != nil {
		err = match.LoadDocumentValues(sctx, dvfieldNames)
		if err != nil {
			continue
		}

		uid := ""
		item := locationItem{}

		_ = match.VisitStoredFields(func(field string, value []byte) bool {
			switch field {
			case documentFieldUID:
				uid = string(value)
			case documentFieldKind:
				item.Kind = string(value)
			case documentFieldName:
				item.Name = string(value)
			case documentFieldURL:
				item.URL = string(value)
			}
			return true
		})

		res[uid] = item

		// load the next document match
		match, err = documentMatchIterator.Next()
	}

	return res
}

type locationItem struct {
	Name string `json:"name"`
	Kind string `json:"kind"`
	URL  string `json:"url"`
}

type customMeta struct {
	Count     uint64                  `json:"count"`
	MaxScore  float64                 `json:"max_score,omitempty"`
	Locations map[string]locationItem `json:"locationInfo,omitempty"`
	SortBy    string                  `json:"sortBy,omitempty"`
}<|MERGE_RESOLUTION|>--- conflicted
+++ resolved
@@ -197,9 +197,6 @@
 		if panel.Fields["type"] == "row" {
 			continue // skip rows
 		}
-<<<<<<< HEAD
-		doc := newSearchDocument(panel.UID, panel.Name, panel.Description, panel.URL).
-=======
 		idx := strings.LastIndex(panel.UID, "#")
 		panelId, err := strconv.Atoi(panel.UID[idx+1:])
 		if err != nil {
@@ -208,7 +205,6 @@
 
 		url := fmt.Sprintf("%s?viewPanel=%d", dashURL, panelId)
 		doc := newSearchDocument(panel.UID, panel.Name, panel.Description, url).
->>>>>>> 1181d06b
 			AddField(bluge.NewKeywordField(documentFieldLocation, location).Aggregatable().StoreValue()).
 			AddField(bluge.NewKeywordField(documentFieldKind, string(entityKindPanel)).Aggregatable().StoreValue()) // likely want independent index for this
 
