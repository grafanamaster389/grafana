package sqlstore

import (
	"fmt"
	"strings"
	"time"

	"github.com/grafana/grafana/pkg/components/simplejson"
	"github.com/grafana/grafana/pkg/events"
	"github.com/grafana/grafana/pkg/infra/metrics"
	"github.com/grafana/grafana/pkg/models"
	"github.com/grafana/grafana/pkg/util/errutil"
	"xorm.io/xorm"
)

// GetDataSource adds a datasource to the query model by querying by org_id as well as
// either uid (preferred), id, or name and is added to the bus.
func (ss *SQLStore) GetDataSource(query *models.GetDataSourceQuery) error {
	metrics.MDBDataSourceQueryByID.Inc()
	if query.OrgId == 0 || (query.Id == 0 && len(query.Name) == 0 && len(query.Uid) == 0) {
		return models.ErrDataSourceIdentifierNotSet
	}

	datasource := models.DataSource{Name: query.Name, OrgId: query.OrgId, Id: query.Id, Uid: query.Uid}
	has, err := x.Get(&datasource)

	if err != nil {
		sqlog.Error("Failed getting data source", "err", err, "uid", query.Uid, "id", query.Id, "name", query.Name, "orgId", query.OrgId)
		return err
	} else if !has {
		return models.ErrDataSourceNotFound
	}

	query.Result = &datasource
	return nil
}

func (ss *SQLStore) GetDataSources(query *models.GetDataSourcesQuery) error {
	var sess *xorm.Session
	if query.DataSourceLimit <= 0 {
		sess = x.Where("org_id=?", query.OrgId).Asc("name")
	} else {
		sess = x.Limit(query.DataSourceLimit, 0).Where("org_id=?", query.OrgId).Asc("name")
	}

	query.Result = make([]*models.DataSource, 0)
	return sess.Find(&query.Result)
}

// GetDataSourcesByType returns all datasources for a given type or an error if the specified type is an empty string
func (ss *SQLStore) GetDataSourcesByType(query *models.GetDataSourcesByTypeQuery) error {
	if query.Type == "" {
		return fmt.Errorf("datasource type cannot be empty")
	}

	query.Result = make([]*models.DataSource, 0)
	return x.Where("type=?", query.Type).Asc("id").Find(&query.Result)
}

// GetDefaultDataSource is used to get the default datasource of organization
func (ss *SQLStore) GetDefaultDataSource(query *models.GetDefaultDataSourceQuery) error {
	datasource := models.DataSource{}

	exists, err := x.Where("org_id=? AND is_default=?", query.OrgId, true).Get(&datasource)

	if !exists {
		return models.ErrDataSourceNotFound
	}

	query.Result = &datasource
	return err
}

// DeleteDataSource removes a datasource by org_id as well as either uid (preferred), id, or name
// and is added to the bus.
func (ss *SQLStore) DeleteDataSource(cmd *models.DeleteDataSourceCommand) error {
	params := make([]interface{}, 0)

	makeQuery := func(sql string, p ...interface{}) {
		params = append(params, sql)
		params = append(params, p...)
	}

	switch {
	case cmd.OrgID == 0:
		return models.ErrDataSourceIdentifierNotSet
	case cmd.UID != "":
		makeQuery("DELETE FROM data_source WHERE uid=? and org_id=?", cmd.UID, cmd.OrgID)
	case cmd.ID != 0:
		makeQuery("DELETE FROM data_source WHERE id=? and org_id=?", cmd.ID, cmd.OrgID)
	case cmd.Name != "":
		makeQuery("DELETE FROM data_source WHERE name=? and org_id=?", cmd.Name, cmd.OrgID)
	default:
		return models.ErrDataSourceIdentifierNotSet
	}

	return inTransaction(func(sess *DBSession) error {
		result, err := sess.Exec(params...)
		cmd.DeletedDatasourcesCount, _ = result.RowsAffected()

		sess.publishAfterCommit(&events.DataSourceDeleted{
			Timestamp: time.Now(),
			Name:      cmd.Name,
			ID:        cmd.ID,
			UID:       cmd.UID,
			OrgID:     cmd.OrgID,
		})

		return err
	})
}

<<<<<<< HEAD
func AddDataSource(cmd *models.AddDataSourceCommand) error {
	encryptedJsonData := securejsondata.GetEncryptedJsonData(cmd.SecureJsonData)

=======
func (ss *SQLStore) AddDataSource(cmd *models.AddDataSourceCommand) error {
>>>>>>> f913f75e
	return inTransaction(func(sess *DBSession) error {
		existing := models.DataSource{OrgId: cmd.OrgId, Name: cmd.Name}
		has, _ := sess.Get(&existing)

		if has {
			return models.ErrDataSourceNameExists
		}

		if cmd.JsonData == nil {
			cmd.JsonData = simplejson.New()
		}

		if cmd.Uid == "" {
			uid, err := generateNewDatasourceUid(sess, cmd.OrgId)
			if err != nil {
				return errutil.Wrapf(err, "Failed to generate UID for datasource %q", cmd.Name)
			}
			cmd.Uid = uid
		}

		ds := &models.DataSource{
			OrgId:             cmd.OrgId,
			Name:              cmd.Name,
			Type:              cmd.Type,
			Access:            cmd.Access,
			Url:               cmd.Url,
			User:              cmd.User,
			Password:          cmd.Password,
			Database:          cmd.Database,
			IsDefault:         cmd.IsDefault,
			BasicAuth:         cmd.BasicAuth,
			BasicAuthUser:     cmd.BasicAuthUser,
			BasicAuthPassword: cmd.BasicAuthPassword,
			WithCredentials:   cmd.WithCredentials,
			JsonData:          cmd.JsonData,
<<<<<<< HEAD
			SecureJsonData:    encryptedJsonData,
=======
			SecureJsonData:    cmd.EncryptedSecureJsonData,
>>>>>>> f913f75e
			Created:           time.Now(),
			Updated:           time.Now(),
			Version:           1,
			ReadOnly:          cmd.ReadOnly,
			Uid:               cmd.Uid,
		}

		if _, err := sess.Insert(ds); err != nil {
			if dialect.IsUniqueConstraintViolation(err) && strings.Contains(strings.ToLower(dialect.ErrorMessage(err)), "uid") {
				return models.ErrDataSourceUidExists
			}
			return err
		}
		if err := updateIsDefaultFlag(ds, sess); err != nil {
			return err
		}

		cmd.Result = ds

		sess.publishAfterCommit(&events.DataSourceCreated{
			Timestamp: time.Now(),
			Name:      cmd.Name,
			ID:        ds.Id,
			UID:       cmd.Uid,
			OrgID:     cmd.OrgId,
		})
		return nil
	})
}

func updateIsDefaultFlag(ds *models.DataSource, sess *DBSession) error {
	// Handle is default flag
	if ds.IsDefault {
		rawSQL := "UPDATE data_source SET is_default=? WHERE org_id=? AND id <> ?"
		if _, err := sess.Exec(rawSQL, false, ds.OrgId, ds.Id); err != nil {
			return err
		}
	}
	return nil
}

<<<<<<< HEAD
func UpdateDataSource(cmd *models.UpdateDataSourceCommand) error {
	encryptedJsonData := securejsondata.GetEncryptedJsonData(cmd.SecureJsonData)

=======
func (ss *SQLStore) UpdateDataSource(cmd *models.UpdateDataSourceCommand) error {
>>>>>>> f913f75e
	return inTransaction(func(sess *DBSession) error {
		if cmd.JsonData == nil {
			cmd.JsonData = simplejson.New()
		}

		ds := &models.DataSource{
			Id:                cmd.Id,
			OrgId:             cmd.OrgId,
			Name:              cmd.Name,
			Type:              cmd.Type,
			Access:            cmd.Access,
			Url:               cmd.Url,
			User:              cmd.User,
			Password:          cmd.Password,
			Database:          cmd.Database,
			IsDefault:         cmd.IsDefault,
			BasicAuth:         cmd.BasicAuth,
			BasicAuthUser:     cmd.BasicAuthUser,
			BasicAuthPassword: cmd.BasicAuthPassword,
			WithCredentials:   cmd.WithCredentials,
			JsonData:          cmd.JsonData,
<<<<<<< HEAD
			SecureJsonData:    encryptedJsonData,
=======
			SecureJsonData:    cmd.EncryptedSecureJsonData,
>>>>>>> f913f75e
			Updated:           time.Now(),
			ReadOnly:          cmd.ReadOnly,
			Version:           cmd.Version + 1,
			Uid:               cmd.Uid,
		}

		sess.UseBool("is_default")
		sess.UseBool("basic_auth")
		sess.UseBool("with_credentials")
		sess.UseBool("read_only")
		// Make sure password are zeroed out if empty. We do this as we want to migrate passwords from
		// plain text fields to SecureJsonData.
		sess.MustCols("password")
		sess.MustCols("basic_auth_password")
		sess.MustCols("user")

		var updateSession *xorm.Session
		if cmd.Version != 0 {
			// the reason we allow cmd.version > db.version is make it possible for people to force
			// updates to datasources using the datasource.yaml file without knowing exactly what version
			// a datasource have in the db.
			updateSession = sess.Where("id=? and org_id=? and version < ?", ds.Id, ds.OrgId, ds.Version)
		} else {
			updateSession = sess.Where("id=? and org_id=?", ds.Id, ds.OrgId)
		}

		affected, err := updateSession.Update(ds)
		if err != nil {
			return err
		}

		if affected == 0 {
			return models.ErrDataSourceUpdatingOldVersion
		}

		err = updateIsDefaultFlag(ds, sess)

		cmd.Result = ds
		return err
	})
}

func generateNewDatasourceUid(sess *DBSession, orgId int64) (string, error) {
	for i := 0; i < 3; i++ {
		uid := generateNewUid()

		exists, err := sess.Where("org_id=? AND uid=?", orgId, uid).Get(&models.DataSource{})
		if err != nil {
			return "", err
		}

		if !exists {
			return uid, nil
		}
	}

	return "", models.ErrDataSourceFailedGenerateUniqueUid
}<|MERGE_RESOLUTION|>--- conflicted
+++ resolved
@@ -110,13 +110,7 @@
 	})
 }
 
-<<<<<<< HEAD
-func AddDataSource(cmd *models.AddDataSourceCommand) error {
-	encryptedJsonData := securejsondata.GetEncryptedJsonData(cmd.SecureJsonData)
-
-=======
 func (ss *SQLStore) AddDataSource(cmd *models.AddDataSourceCommand) error {
->>>>>>> f913f75e
 	return inTransaction(func(sess *DBSession) error {
 		existing := models.DataSource{OrgId: cmd.OrgId, Name: cmd.Name}
 		has, _ := sess.Get(&existing)
@@ -152,11 +146,7 @@
 			BasicAuthPassword: cmd.BasicAuthPassword,
 			WithCredentials:   cmd.WithCredentials,
 			JsonData:          cmd.JsonData,
-<<<<<<< HEAD
-			SecureJsonData:    encryptedJsonData,
-=======
 			SecureJsonData:    cmd.EncryptedSecureJsonData,
->>>>>>> f913f75e
 			Created:           time.Now(),
 			Updated:           time.Now(),
 			Version:           1,
@@ -198,13 +188,7 @@
 	return nil
 }
 
-<<<<<<< HEAD
-func UpdateDataSource(cmd *models.UpdateDataSourceCommand) error {
-	encryptedJsonData := securejsondata.GetEncryptedJsonData(cmd.SecureJsonData)
-
-=======
 func (ss *SQLStore) UpdateDataSource(cmd *models.UpdateDataSourceCommand) error {
->>>>>>> f913f75e
 	return inTransaction(func(sess *DBSession) error {
 		if cmd.JsonData == nil {
 			cmd.JsonData = simplejson.New()
@@ -226,11 +210,7 @@
 			BasicAuthPassword: cmd.BasicAuthPassword,
 			WithCredentials:   cmd.WithCredentials,
 			JsonData:          cmd.JsonData,
-<<<<<<< HEAD
-			SecureJsonData:    encryptedJsonData,
-=======
 			SecureJsonData:    cmd.EncryptedSecureJsonData,
->>>>>>> f913f75e
 			Updated:           time.Now(),
 			ReadOnly:          cmd.ReadOnly,
 			Version:           cmd.Version + 1,
