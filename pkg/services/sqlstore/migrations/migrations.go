--- conflicted
+++ resolved
@@ -52,11 +52,8 @@
 		addLiveChannelMigrations(mg)
 	}
 	ualert.RerunDashAlertMigration(mg)
-<<<<<<< HEAD
 	addSecretsMigration(mg)
-=======
 	addKVStoreMigrations(mg)
->>>>>>> 681de1ea
 }
 
 func addMigrationLogMigrations(mg *Migrator) {
