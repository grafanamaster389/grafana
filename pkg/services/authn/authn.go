--- conflicted
+++ resolved
@@ -58,14 +58,8 @@
 	CacheAuthProxyKey string
 	// LookUpParams are the arguments used to look up the entity in the DB.
 	LookUpParams login.UserLookupParams
-<<<<<<< HEAD
-	// SyncPermissionsFromDB is a hint to the auth service that it should sync permissions from the DB
-	// TODO: implement it in a separate PR
-	SyncPermissionsFromDB bool
-=======
 	// SyncPermissions ensure that permissions are loaded from DB and added to the identity
 	SyncPermissions bool
->>>>>>> 7731a4d6
 }
 
 type PostAuthHookFn func(ctx context.Context, identity *Identity, r *Request) error
@@ -230,11 +224,7 @@
 	// ClientParams are hints for the auth service on how to handle the identity.
 	// Set by the authenticating client.
 	ClientParams ClientParams
-<<<<<<< HEAD
-
-=======
 	// Permissions is the list of permissions the entity has.
->>>>>>> 7731a4d6
 	Permissions map[int64]map[string][]string
 }
 
