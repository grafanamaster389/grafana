--- conflicted
+++ resolved
@@ -12,18 +12,12 @@
 )
 
 // Create a stable UID that will be unique across a multi-tenant cluster
-<<<<<<< HEAD
-func CalculateClusterWideUID(obj metav1.Object, kind string) types.UID {
-	hasher := sha256.New()
-	hasher.Write([]byte(kind))
-=======
 // This is useful while we migrate from SQL storage to something where the UID (GUID)
 // is actually baked into the storage engine itself.
 func CalculateClusterWideUID(obj runtime.Object) types.UID {
 	gvk := obj.GetObjectKind().GroupVersionKind()
 	hasher := sha256.New()
 	hasher.Write([]byte(gvk.Group))
->>>>>>> 10bb02e0
 	hasher.Write([]byte("|"))
 	hasher.Write([]byte(gvk.Kind))
 	hasher.Write([]byte("|"))
