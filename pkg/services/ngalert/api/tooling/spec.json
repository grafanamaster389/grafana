--- conflicted
+++ resolved
@@ -1423,6 +1423,7 @@
         "parameters": [
           {
             "type": "string",
+            "description": "The UID of the rule folder",
             "name": "Namespace",
             "in": "path",
             "required": true
@@ -4634,14 +4635,6 @@
         "is_paused": {
           "type": "boolean"
         },
-<<<<<<< HEAD
-        "namespace_id": {
-          "description": "Deprecated: it will be removed in a future release in favor of NamespaceUID",
-          "type": "integer",
-          "format": "int64"
-        },
-=======
->>>>>>> cf8e8852
         "namespace_uid": {
           "type": "string"
         },
@@ -7462,6 +7455,7 @@
       "$ref": "#/definitions/alertGroup"
     },
     "alertGroups": {
+      "description": "AlertGroups alert groups",
       "type": "array",
       "items": {
         "$ref": "#/definitions/alertGroup"
@@ -7623,6 +7617,7 @@
       "$ref": "#/definitions/gettableAlert"
     },
     "gettableAlerts": {
+      "description": "GettableAlerts gettable alerts",
       "type": "array",
       "items": {
         "$ref": "#/definitions/gettableAlert"
@@ -7630,7 +7625,6 @@
       "$ref": "#/definitions/gettableAlerts"
     },
     "gettableSilence": {
-      "description": "GettableSilence gettable silence",
       "type": "object",
       "required": [
         "comment",
@@ -7831,7 +7825,6 @@
       }
     },
     "postableSilence": {
-      "description": "PostableSilence postable silence",
       "type": "object",
       "required": [
         "comment",
