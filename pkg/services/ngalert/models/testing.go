--- conflicted
+++ resolved
@@ -451,21 +451,77 @@
 	}
 }
 
-<<<<<<< HEAD
-func CreateHysteresisExpression(t *testing.T, refID string, inputRefID string, threshold int, recoveryThreshold int) AlertQuery {
-	t.Helper()
-	q := AlertQuery{
-=======
 func CreateReduceExpression(refID string, inputRefID string, reducer string) AlertQuery {
 	return AlertQuery{
->>>>>>> 5b70130e
 		RefID:         refID,
 		QueryType:     expr.DatasourceType,
 		DatasourceUID: expr.DatasourceUID,
 		Model: json.RawMessage(fmt.Sprintf(`
 		{
 			"refId": "%[1]s",
-<<<<<<< HEAD
+            "hide": false,
+            "type": "reduce",
+			"expression": "%[2]s",
+			"reducer": "%[3]s",
+            "datasource": {
+                "uid": "%[4]s",
+                "type": "%[5]s"
+            }
+		}`, refID, inputRefID, reducer, expr.DatasourceUID, expr.DatasourceType)),
+	}
+}
+
+func CreatePrometheusQuery(refID string, expr string, intervalMs int64, maxDataPoints int64, isInstant bool, datasourceUID string) AlertQuery {
+	return AlertQuery{
+		RefID:         refID,
+		QueryType:     "",
+		DatasourceUID: datasourceUID,
+		Model: json.RawMessage(fmt.Sprintf(`
+		{
+			"refId": "%[1]s",
+			"expr": "%[2]s",
+            "intervalMs": %[3]d,
+            "maxDataPoints": %[4]d,
+			"exemplar": false,
+			"instant": %[5]t,
+			"range": %[6]t,
+            "datasource": {
+                "uid": "%[7]s",
+                "type": "%[8]s"
+            }
+		}`, refID, expr, intervalMs, maxDataPoints, isInstant, !isInstant, datasourceUID, datasources.DS_PROMETHEUS)),
+	}
+}
+
+func CreateLokiQuery(refID string, expr string, intervalMs int64, maxDataPoints int64, queryType string, datasourceUID string) AlertQuery {
+	return AlertQuery{
+		RefID:         refID,
+		QueryType:     queryType,
+		DatasourceUID: datasourceUID,
+		Model: json.RawMessage(fmt.Sprintf(`
+		{
+			"refId": "%[1]s",
+			"expr": "%[2]s",
+            "intervalMs": %[3]d,
+            "maxDataPoints": %[4]d,
+			"queryType": "%[5]s",
+            "datasource": {
+                "uid": "%[6]s",
+                "type": "%[7]s"
+            }
+		}`, refID, expr, intervalMs, maxDataPoints, queryType, datasourceUID, datasources.DS_LOKI)),
+	}
+}
+
+func CreateHysteresisExpression(t *testing.T, refID string, inputRefID string, threshold int, recoveryThreshold int) AlertQuery {
+	t.Helper()
+	q := AlertQuery{
+		RefID:         refID,
+		QueryType:     expr.DatasourceType,
+		DatasourceUID: expr.DatasourceUID,
+		Model: json.RawMessage(fmt.Sprintf(`
+		{
+			"refId": "%[1]s",
             "type": "threshold",
             "datasource": {
                 "uid": "%[5]s",
@@ -495,60 +551,6 @@
 	require.NoError(t, err)
 	require.Truef(t, h, "test model is expected to be a hysteresis expression")
 	return q
-=======
-            "hide": false,
-            "type": "reduce",
-			"expression": "%[2]s",
-			"reducer": "%[3]s",
-            "datasource": {
-                "uid": "%[4]s",
-                "type": "%[5]s"
-            }
-		}`, refID, inputRefID, reducer, expr.DatasourceUID, expr.DatasourceType)),
-	}
-}
-
-func CreatePrometheusQuery(refID string, expr string, intervalMs int64, maxDataPoints int64, isInstant bool, datasourceUID string) AlertQuery {
-	return AlertQuery{
-		RefID:         refID,
-		QueryType:     "",
-		DatasourceUID: datasourceUID,
-		Model: json.RawMessage(fmt.Sprintf(`
-		{
-			"refId": "%[1]s",
-			"expr": "%[2]s",
-            "intervalMs": %[3]d,
-            "maxDataPoints": %[4]d,
-			"exemplar": false,
-			"instant": %[5]t,
-			"range": %[6]t,
-            "datasource": {
-                "uid": "%[7]s",
-                "type": "%[8]s"
-            }
-		}`, refID, expr, intervalMs, maxDataPoints, isInstant, !isInstant, datasourceUID, datasources.DS_PROMETHEUS)),
-	}
-}
-
-func CreateLokiQuery(refID string, expr string, intervalMs int64, maxDataPoints int64, queryType string, datasourceUID string) AlertQuery {
-	return AlertQuery{
-		RefID:         refID,
-		QueryType:     queryType,
-		DatasourceUID: datasourceUID,
-		Model: json.RawMessage(fmt.Sprintf(`
-		{
-			"refId": "%[1]s",
-			"expr": "%[2]s",
-            "intervalMs": %[3]d,
-            "maxDataPoints": %[4]d,
-			"queryType": "%[5]s",
-            "datasource": {
-                "uid": "%[6]s",
-                "type": "%[7]s"
-            }
-		}`, refID, expr, intervalMs, maxDataPoints, queryType, datasourceUID, datasources.DS_LOKI)),
-	}
->>>>>>> 5b70130e
 }
 
 type AlertInstanceMutator func(*AlertInstance)
