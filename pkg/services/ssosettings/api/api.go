package api

import (
	"crypto/sha1"
	"encoding/json"
	"errors"
	"fmt"
	"net/http"

	"github.com/grafana/grafana/pkg/api/response"
	"github.com/grafana/grafana/pkg/api/routing"
	"github.com/grafana/grafana/pkg/infra/log"
	ac "github.com/grafana/grafana/pkg/services/accesscontrol"
	contextmodel "github.com/grafana/grafana/pkg/services/contexthandler/model"
	"github.com/grafana/grafana/pkg/services/featuremgmt"
	"github.com/grafana/grafana/pkg/services/ssosettings"
	"github.com/grafana/grafana/pkg/services/ssosettings/models"
	"github.com/grafana/grafana/pkg/web"
)

type Api struct {
	Log                log.Logger
	RouteRegister      routing.RouteRegister
	AccessControl      ac.AccessControl
	Features           *featuremgmt.FeatureManager
	SSOSettingsService ssosettings.Service
}

func ProvideApi(
	ssoSettingsSvc ssosettings.Service,
	routeRegister routing.RouteRegister,
	ac ac.AccessControl,
) *Api {
	api := &Api{
		SSOSettingsService: ssoSettingsSvc,
		RouteRegister:      routeRegister,
		AccessControl:      ac,
		Log:                log.New("ssosettings.api"),
	}

	return api
}

// RegisterAPIEndpoints Registers Endpoints on Grafana Router
func (api *Api) RegisterAPIEndpoints() {
	api.RouteRegister.Group("/api/v1/sso-settings", func(router routing.RouteRegister) {
		auth := ac.Middleware(api.AccessControl)

		scopeKey := ac.Parameter(":key")
		settingsScope := ac.ScopeSettingsOAuth(scopeKey)

		reqWriteAccess := auth(ac.EvalPermission(ac.ActionSettingsWrite, settingsScope))

		router.Get("/", auth(ac.EvalPermission(ac.ActionSettingsRead)), routing.Wrap(api.listAllProvidersSettings))
		router.Get("/:key", auth(ac.EvalPermission(ac.ActionSettingsRead, settingsScope)), routing.Wrap(api.getProviderSettings))
		router.Put("/:key", reqWriteAccess, routing.Wrap(api.updateProviderSettings))
		router.Delete("/:key", reqWriteAccess, routing.Wrap(api.removeProviderSettings))
	})
}

func (api *Api) listAllProvidersSettings(c *contextmodel.ReqContext) response.Response {
	providers, err := api.SSOSettingsService.List(c.Req.Context(), c.SignedInUser)
	if err != nil {
		return response.Error(500, "Failed to get providers", err)
	}

	dtos := make([]*models.SSOSettingsDTO, 0)
	for _, provider := range providers {
		dto, err := provider.ToSSOSettingsDTO()
		if err != nil {
			api.Log.Warn("Failed to convert SSO Settings for provider " + provider.Provider)
			continue
		}

		dtos = append(dtos, dto)
	}

	return response.JSON(http.StatusOK, dtos)
}

func (api *Api) getProviderSettings(c *contextmodel.ReqContext) response.Response {
	key, ok := web.Params(c.Req)[":key"]
	if !ok {
		return response.Error(http.StatusBadRequest, "Missing key", nil)
	}

	settings, err := api.SSOSettingsService.GetForProvider(c.Req.Context(), key)
	if err != nil {
		return response.Error(http.StatusNotFound, "The provider was not found", err)
	}

<<<<<<< HEAD
	if c.QueryBool("includeDefaults") {
		return response.JSON(200, settings)
	}

	// colinTODO: remove when defaults for each provider are implemented
	defaults := map[string]interface{}{
		"enabled":                    false,
		"role_attribute_strict":      false,
		"allow_sign_up":              true,
		"name":                       "default name",
		"tls_skip_verify_insecure":   false,
		"use_pkce":                   true,
		"use_refresh_token":          false,
		"allow_assign_grafana_admin": false,
		"auto_login":                 false,
	}

	for key, defaultValue := range defaults {
		if value, exists := settings.Settings[key]; exists && value == defaultValue {
			delete(settings.Settings, key)
		}
	}

	if _, exists := settings.Settings["client_secret"]; exists {
		settings.Settings["client_secret"] = "*********"
	}

	etag := generateSHA1ETag(settings.Settings)

	return response.JSON(200, settings).SetHeader("ETag", etag)
}

func generateSHA1ETag(settings map[string]interface{}) string {
	hasher := sha1.New()
	data, _ := json.Marshal(settings)
	hasher.Write(data)
	return fmt.Sprintf("%x", hasher.Sum(nil))
=======
	dto, err := settings.ToSSOSettingsDTO()
	if err != nil {
		return response.Error(http.StatusInternalServerError, "The provider is invalid", err)
	}

	return response.JSON(http.StatusOK, dto)
>>>>>>> ea7a179f
}

func (api *Api) updateProviderSettings(c *contextmodel.ReqContext) response.Response {
	key, ok := web.Params(c.Req)[":key"]
	if !ok {
		return response.Error(http.StatusBadRequest, "Missing key", nil)
	}

	var settingsDTO models.SSOSettingsDTO
	if err := web.Bind(c.Req, &settingsDTO); err != nil {
		return response.Error(http.StatusBadRequest, "Failed to parse request body", err)
	}

	settings, err := settingsDTO.ToSSOSettings()
	if err != nil {
		return response.Error(http.StatusBadRequest, "Invalid request body", err)
	}

	settings.Provider = key

	err = api.SSOSettingsService.Upsert(c.Req.Context(), *settings)
	// TODO: first check whether the error is referring to validation errors

	// other error
	if err != nil {
		return response.Error(http.StatusInternalServerError, "Failed to update provider settings", err)
	}

	return response.JSON(http.StatusNoContent, nil)
}

// swagger:route DELETE /v1/sso-settings/{key} sso_settings removeProviderSettings
//
// # Remove SSO Settings
//
// # Remove an SSO Settings entry by Key
//
// You need to have a permission with action `settings:write` with scope `settings:auth.<provider>:*`.
//
// Responses:
// 204: okResponse
// 400: badRequestError
// 401: unauthorisedError
// 403: forbiddenError
// 500: internalServerError
func (api *Api) removeProviderSettings(c *contextmodel.ReqContext) response.Response {
	key, ok := web.Params(c.Req)[":key"]
	if !ok {
		return response.Error(http.StatusBadRequest, "Missing key", nil)
	}

	err := api.SSOSettingsService.Delete(c.Req.Context(), key)
	if err != nil {
		if errors.Is(err, ssosettings.ErrNotFound) {
			return response.Error(http.StatusNotFound, "The provider was not found", err)
		}
		return response.Error(http.StatusInternalServerError, "Failed to delete provider settings", err)
	}

	return response.JSON(http.StatusNoContent, nil)
}

// swagger:parameters removeProviderSettings
type RemoveProviderSettingsParams struct {
	// in:path
	// required:true
	Key string `json:"key"`
}<|MERGE_RESOLUTION|>--- conflicted
+++ resolved
@@ -89,52 +89,12 @@
 		return response.Error(http.StatusNotFound, "The provider was not found", err)
 	}
 
-<<<<<<< HEAD
-	if c.QueryBool("includeDefaults") {
-		return response.JSON(200, settings)
-	}
-
-	// colinTODO: remove when defaults for each provider are implemented
-	defaults := map[string]interface{}{
-		"enabled":                    false,
-		"role_attribute_strict":      false,
-		"allow_sign_up":              true,
-		"name":                       "default name",
-		"tls_skip_verify_insecure":   false,
-		"use_pkce":                   true,
-		"use_refresh_token":          false,
-		"allow_assign_grafana_admin": false,
-		"auto_login":                 false,
-	}
-
-	for key, defaultValue := range defaults {
-		if value, exists := settings.Settings[key]; exists && value == defaultValue {
-			delete(settings.Settings, key)
-		}
-	}
-
-	if _, exists := settings.Settings["client_secret"]; exists {
-		settings.Settings["client_secret"] = "*********"
-	}
-
-	etag := generateSHA1ETag(settings.Settings)
-
-	return response.JSON(200, settings).SetHeader("ETag", etag)
-}
-
-func generateSHA1ETag(settings map[string]interface{}) string {
-	hasher := sha1.New()
-	data, _ := json.Marshal(settings)
-	hasher.Write(data)
-	return fmt.Sprintf("%x", hasher.Sum(nil))
-=======
 	dto, err := settings.ToSSOSettingsDTO()
 	if err != nil {
 		return response.Error(http.StatusInternalServerError, "The provider is invalid", err)
 	}
 
 	return response.JSON(http.StatusOK, dto)
->>>>>>> ea7a179f
 }
 
 func (api *Api) updateProviderSettings(c *contextmodel.ReqContext) response.Response {
