package api

import (
	"context"
	"encoding/json"
	"errors"
	"fmt"
	"hash/fnv"
	"net/http"

	"github.com/grafana/grafana/pkg/api/response"
	"github.com/grafana/grafana/pkg/api/routing"
	"github.com/grafana/grafana/pkg/infra/log"
	ac "github.com/grafana/grafana/pkg/services/accesscontrol"
	"github.com/grafana/grafana/pkg/services/auth/identity"
	contextmodel "github.com/grafana/grafana/pkg/services/contexthandler/model"
	"github.com/grafana/grafana/pkg/services/featuremgmt"
	"github.com/grafana/grafana/pkg/services/ssosettings"
	"github.com/grafana/grafana/pkg/services/ssosettings/models"
	"github.com/grafana/grafana/pkg/web"
)

type Api struct {
	Log                log.Logger
	RouteRegister      routing.RouteRegister
	AccessControl      ac.AccessControl
	Features           *featuremgmt.FeatureManager
	SSOSettingsService ssosettings.Service
}

func ProvideApi(
	ssoSettingsSvc ssosettings.Service,
	routeRegister routing.RouteRegister,
	ac ac.AccessControl,
) *Api {
	api := &Api{
		SSOSettingsService: ssoSettingsSvc,
		RouteRegister:      routeRegister,
		AccessControl:      ac,
		Log:                log.New("ssosettings.api"),
	}

	return api
}

func generateFNVETag(SSOSettingsDTO *models.SSOSettingsDTO) string {
	hasher := fnv.New64()
	data, _ := json.Marshal(SSOSettingsDTO)
	hasher.Write(data)
	return fmt.Sprintf("%x", hasher.Sum(nil))
}

// RegisterAPIEndpoints Registers Endpoints on Grafana Router
func (api *Api) RegisterAPIEndpoints() {
	api.RouteRegister.Group("/api/v1/sso-settings", func(router routing.RouteRegister) {
		auth := ac.Middleware(api.AccessControl)

		scopeKey := ac.Parameter(":key")
		settingsScope := ac.ScopeSettingsOAuth(scopeKey)

		reqWriteAccess := auth(ac.EvalPermission(ac.ActionSettingsWrite, settingsScope))

		router.Get("/", auth(ac.EvalPermission(ac.ActionSettingsRead)), routing.Wrap(api.listAllProvidersSettings))
		router.Get("/:key", auth(ac.EvalPermission(ac.ActionSettingsRead, settingsScope)), routing.Wrap(api.getProviderSettings))
		router.Put("/:key", reqWriteAccess, routing.Wrap(api.updateProviderSettings))
		router.Delete("/:key", reqWriteAccess, routing.Wrap(api.removeProviderSettings))
	})
}

func (api *Api) listAllProvidersSettings(c *contextmodel.ReqContext) response.Response {
	providers, err := api.getAuthorizedList(c.Req.Context(), c.SignedInUser)
	if err != nil {
		return response.Error(http.StatusInternalServerError, "Failed to get providers", err)
	}

	return response.JSON(http.StatusOK, providers)
}

func (api *Api) getAuthorizedList(ctx context.Context, identity identity.Requester) ([]*models.SSOSettings, error) {
	allProviders, err := api.SSOSettingsService.List(ctx)
	if err != nil {
		return nil, err
	}

	var authorizedProviders []*models.SSOSettings
	for _, provider := range allProviders {
		ev := ac.EvalPermission(ac.ActionSettingsRead, ac.Scope("settings", "auth."+provider.Provider, "*"))
		hasAccess, err := api.AccessControl.Evaluate(ctx, identity, ev)
		if err != nil {
			api.Log.FromContext(ctx).Error("Failed to evaluate permissions", "error", err)
			return nil, err
		}

		if !hasAccess {
			continue
		}

		authorizedProviders = append(authorizedProviders, provider)
	}

	return authorizedProviders, nil
}

// swagger:route GET /v1/sso-settings/{key} sso_settings getProviderSettings
//
// # Get SSO Settings
//
// # Get an SSO Settings entry by Key
//
// You need to have a permission with action `settings:read` with scope `settings:auth.<provider>:*`.
//
// Responses:
// 200: okResponse
// 400: badRequestError
// 401: unauthorisedError
// 403: forbiddenError
// 404: notFoundError
// 500: internalServerError
func (api *Api) getProviderSettings(c *contextmodel.ReqContext) response.Response {
	key, ok := web.Params(c.Req)[":key"]
	if !ok {
		return response.Error(http.StatusBadRequest, "Missing key", nil)
	}

	provider, err := api.SSOSettingsService.GetForProvider(c.Req.Context(), key)
	if err != nil {
		if errors.Is(err, ssosettings.ErrNotFound) {
			return response.Error(http.StatusNotFound, "The provider was not found", err)
		}
		return response.Error(http.StatusInternalServerError, "Failed to get provider settings", err)
	}

<<<<<<< HEAD
	dto, err := provider.ToSSOSettingsDTO()
	if err != nil {
		return response.Error(http.StatusInternalServerError, "The provider is invalid", err)
	}

	etag := generateFNVETag(dto)

	return response.JSON(http.StatusOK, dto).SetHeader("ETag", etag)
=======
	return response.JSON(http.StatusOK, settings)
>>>>>>> 1ef94177
}

// swagger:route PUT /v1/sso-settings/{key} sso_settings updateProviderSettings
//
// # Update SSO Settings
//
// Inserts or updates the SSO Settings for a provider.
//
// You need to have a permission with action `settings:write` and scope `settings:auth.<provider>:*`.
//
// Responses:
// 204: okResponse
// 400: badRequestError
// 401: unauthorisedError
// 403: forbiddenError
// 500: internalServerError
func (api *Api) updateProviderSettings(c *contextmodel.ReqContext) response.Response {
	key, ok := web.Params(c.Req)[":key"]
	if !ok {
		return response.Error(http.StatusBadRequest, "Missing key", nil)
	}

	var settings models.SSOSettings
	if err := web.Bind(c.Req, &settings); err != nil {
		return response.Error(http.StatusBadRequest, "Failed to parse request body", err)
	}

	settings.Provider = key

	err := api.SSOSettingsService.Upsert(c.Req.Context(), settings)
	// TODO: first check whether the error is referring to validation errors

	// other error
	if err != nil {
		return response.Error(http.StatusInternalServerError, "Failed to update provider settings", err)
	}

	return response.JSON(http.StatusNoContent, nil)
}

// swagger:route DELETE /v1/sso-settings/{key} sso_settings removeProviderSettings
//
// # Remove SSO Settings
//
// Removes the SSO Settings for a provider.
//
// You need to have a permission with action `settings:write` and scope `settings:auth.<provider>:*`.
//
// Responses:
// 204: okResponse
// 400: badRequestError
// 401: unauthorisedError
// 403: forbiddenError
// 500: internalServerError
func (api *Api) removeProviderSettings(c *contextmodel.ReqContext) response.Response {
	key, ok := web.Params(c.Req)[":key"]
	if !ok {
		return response.Error(http.StatusBadRequest, "Missing key", nil)
	}

	err := api.SSOSettingsService.Delete(c.Req.Context(), key)
	if err != nil {
		if errors.Is(err, ssosettings.ErrNotFound) {
			return response.Error(http.StatusNotFound, "The provider was not found", err)
		}
		return response.Error(http.StatusInternalServerError, "Failed to delete provider settings", err)
	}

	return response.JSON(http.StatusNoContent, nil)
}

// swagger:parameters updateProviderSettings
type UpdateProviderSettingsParams struct {
	// in:path
	// required:true
	Provider string `json:"key"`
	// in:body
	// required:true
	Body models.SSOSettings `json:"body"`
}

// swagger:parameters removeProviderSettings
type RemoveProviderSettingsParams struct {
	// in:path
	// required:true
	Provider string `json:"key"`
}<|MERGE_RESOLUTION|>--- conflicted
+++ resolved
@@ -43,9 +43,9 @@
 	return api
 }
 
-func generateFNVETag(SSOSettingsDTO *models.SSOSettingsDTO) string {
+func generateFNVETag(SSOSettings *models.SSOSettings) string {
 	hasher := fnv.New64()
-	data, _ := json.Marshal(SSOSettingsDTO)
+	data, _ := json.Marshal(SSOSettings)
 	hasher.Write(data)
 	return fmt.Sprintf("%x", hasher.Sum(nil))
 }
@@ -123,6 +123,7 @@
 	}
 
 	provider, err := api.SSOSettingsService.GetForProvider(c.Req.Context(), key)
+
 	if err != nil {
 		if errors.Is(err, ssosettings.ErrNotFound) {
 			return response.Error(http.StatusNotFound, "The provider was not found", err)
@@ -130,18 +131,13 @@
 		return response.Error(http.StatusInternalServerError, "Failed to get provider settings", err)
 	}
 
-<<<<<<< HEAD
-	dto, err := provider.ToSSOSettingsDTO()
-	if err != nil {
-		return response.Error(http.StatusInternalServerError, "The provider is invalid", err)
-	}
-
-	etag := generateFNVETag(dto)
-
-	return response.JSON(http.StatusOK, dto).SetHeader("ETag", etag)
-=======
-	return response.JSON(http.StatusOK, settings)
->>>>>>> 1ef94177
+	if clientSecret, ok := provider.Settings["ClientSecret"].(string); ok && len(clientSecret) > 0 {
+		provider.Settings["ClientSecret"] = "*********"
+	}
+
+	etag := generateFNVETag(provider)
+
+	return response.JSON(http.StatusOK, provider).SetHeader("ETag", etag)
 }
 
 // swagger:route PUT /v1/sso-settings/{key} sso_settings updateProviderSettings
