--- conflicted
+++ resolved
@@ -54,13 +54,8 @@
 	}
 
 	uid := "influxdb"
-<<<<<<< HEAD
 	err := testEnv.HTTPServer.DataSourcesService.AddDataSource(ctx, &datasources.AddDataSourceCommand{
-		OrgId:          1,
-=======
-	err := testEnv.Server.HTTPServer.DataSourcesService.AddDataSource(ctx, &datasources.AddDataSourceCommand{
 		OrgID:          1,
->>>>>>> 5815a37f
 		Access:         datasources.DS_ACCESS_PROXY,
 		Name:           "InfluxDB",
 		Type:           datasources.DS_INFLUXDB,
