package cloudwatch

import (
	"time"

	"github.com/aws/aws-sdk-go/service/cloudwatchlogs"
	"github.com/grafana/grafana-plugin-sdk-go/data"
)

func logsResultsToDataframes(response *cloudwatchlogs.GetQueryResultsOutput) (*data.Frame, error) {
	rowCount := len(response.Results)
	fieldValues := make(map[string]interface{})

	// Maintaining a list of field names in the order returned from CloudWatch
	// as just iterating over fieldValues would not give a consistent order
	fieldNames := make([]*string, 0)

	for i, row := range response.Results {
		for _, resultField := range row {
			// Strip @ptr field from results as it's not needed
			if *resultField.Field == "@ptr" {
				continue
			}

			if _, exists := fieldValues[*resultField.Field]; !exists {
				fieldNames = append(fieldNames, resultField.Field)

				// Check if field is time field
				if _, err := time.Parse(CLOUDWATCH_TS_FORMAT, *resultField.Value); err == nil {
					fieldValues[*resultField.Field] = make([]*time.Time, rowCount)
				} else {
					fieldValues[*resultField.Field] = make([]*string, rowCount)
				}
			}

<<<<<<< HEAD
				parsedTime, err := time.Parse(cloudWatchTSFormat, *resultField.Value)
=======
			if timeField, ok := fieldValues[*resultField.Field].([]*time.Time); ok {
				parsedTime, err := time.Parse(CLOUDWATCH_TS_FORMAT, *resultField.Value)
>>>>>>> 64046e9a
				if err != nil {
					return nil, err
				}

				timeField[i] = &parsedTime
			} else {
<<<<<<< HEAD
				if _, exists := fieldValues[*resultField.Field]; !exists {
					// Check if field is time field
					if _, err := time.Parse(cloudWatchTSFormat, *resultField.Value); err == nil {
						fieldValues[*resultField.Field] = make([]*time.Time, rowCount)
					} else {
						fieldValues[*resultField.Field] = make([]*string, rowCount)
					}
				}

				if timeField, ok := fieldValues[*resultField.Field].([]*time.Time); ok {
					parsedTime, err := time.Parse(cloudWatchTSFormat, *resultField.Value)
					if err != nil {
						return nil, err
					}

					timeField[i] = &parsedTime
				} else {
					fieldValues[*resultField.Field].([]*string)[i] = resultField.Value
				}
=======
				fieldValues[*resultField.Field].([]*string)[i] = resultField.Value
>>>>>>> 64046e9a
			}
		}
	}

	newFields := make([]*data.Field, 0)
	for _, fieldName := range fieldNames {
		newFields = append(newFields, data.NewField(*fieldName, nil, fieldValues[*fieldName]))

		if *fieldName == "@timestamp" {
			newFields[len(newFields)-1].SetConfig(&data.FieldConfig{Title: "Time"})
		} else if *fieldName == "@logStream" || *fieldName == "@log" {
			newFields[len(newFields)-1].SetConfig(
				&data.FieldConfig{
					Custom: map[string]interface{}{
						"Hidden": true,
					},
				},
			)
		}
	}

	frame := data.NewFrame("CloudWatchLogsResponse", newFields...)
	frame.Meta = &data.FrameMeta{
		Custom: map[string]interface{}{
			"Status":     *response.Status,
			"Statistics": *response.Statistics,
		},
	}

	return frame, nil
}

func groupResults(results *data.Frame, groupingFieldNames []string) ([]*data.Frame, error) {
	groupingFields := make([]*data.Field, 0)

	for _, field := range results.Fields {
		for _, groupingField := range groupingFieldNames {
			if field.Name == groupingField {
				groupingFields = append(groupingFields, field)
			}
		}
	}

	rowLength, err := results.RowLen()
	if err != nil {
		return nil, err
	}

	groupedDataFrames := make(map[string]*data.Frame)
	for i := 0; i < rowLength; i++ {
		groupKey := generateGroupKey(groupingFields, i)
		if _, exists := groupedDataFrames[groupKey]; !exists {
			newFrame := results.EmptyCopy()
			newFrame.Name = groupKey
			groupedDataFrames[groupKey] = newFrame
		}

		groupedDataFrames[groupKey].AppendRow(results.RowCopy(i)...)
	}

	newDataFrames := make([]*data.Frame, 0, len(groupedDataFrames))
	for _, dataFrame := range groupedDataFrames {
		newDataFrames = append(newDataFrames, dataFrame)
	}

	return newDataFrames, nil
}

func generateGroupKey(fields []*data.Field, row int) string {
	groupKey := ""
	for _, field := range fields {
		groupKey += *field.At(row).(*string)
	}

	return groupKey
}<|MERGE_RESOLUTION|>--- conflicted
+++ resolved
@@ -26,48 +26,22 @@
 				fieldNames = append(fieldNames, resultField.Field)
 
 				// Check if field is time field
-				if _, err := time.Parse(CLOUDWATCH_TS_FORMAT, *resultField.Value); err == nil {
+				if _, err := time.Parse(cloudWatchTSFormat, *resultField.Value); err == nil {
 					fieldValues[*resultField.Field] = make([]*time.Time, rowCount)
 				} else {
 					fieldValues[*resultField.Field] = make([]*string, rowCount)
 				}
 			}
 
-<<<<<<< HEAD
+			if timeField, ok := fieldValues[*resultField.Field].([]*time.Time); ok {
 				parsedTime, err := time.Parse(cloudWatchTSFormat, *resultField.Value)
-=======
-			if timeField, ok := fieldValues[*resultField.Field].([]*time.Time); ok {
-				parsedTime, err := time.Parse(CLOUDWATCH_TS_FORMAT, *resultField.Value)
->>>>>>> 64046e9a
 				if err != nil {
 					return nil, err
 				}
 
 				timeField[i] = &parsedTime
 			} else {
-<<<<<<< HEAD
-				if _, exists := fieldValues[*resultField.Field]; !exists {
-					// Check if field is time field
-					if _, err := time.Parse(cloudWatchTSFormat, *resultField.Value); err == nil {
-						fieldValues[*resultField.Field] = make([]*time.Time, rowCount)
-					} else {
-						fieldValues[*resultField.Field] = make([]*string, rowCount)
-					}
-				}
-
-				if timeField, ok := fieldValues[*resultField.Field].([]*time.Time); ok {
-					parsedTime, err := time.Parse(cloudWatchTSFormat, *resultField.Value)
-					if err != nil {
-						return nil, err
-					}
-
-					timeField[i] = &parsedTime
-				} else {
-					fieldValues[*resultField.Field].([]*string)[i] = resultField.Value
-				}
-=======
 				fieldValues[*resultField.Field].([]*string)[i] = resultField.Value
->>>>>>> 64046e9a
 			}
 		}
 	}
