// NOTE: This file was auto generated.  DO NOT EDIT DIRECTLY!
// To change feature flags, edit:
//  pkg/services/featuremgmt/registry.go
// Then run tests in:
//  pkg/services/featuremgmt/toggles_gen_test.go

/**
 * Describes available feature toggles in Grafana. These can be configured via
 * conf/custom.ini to enable features under development or not yet available in
 * stable version.
 *
 * Only enabled values will be returned in this interface.
 *
 * NOTE: the possible values may change between versions without notice, although
 * this may cause compilation issues when depending on removed feature keys, the
 * runtime state will continue to work.
 *
 * @public
 */
export interface FeatureToggles {
  disableEnvelopeEncryption?: boolean;
  ['live-service-web-worker']?: boolean;
  queryOverLive?: boolean;
  panelTitleSearch?: boolean;
  publicDashboards?: boolean;
  publicDashboardsEmailSharing?: boolean;
  lokiExperimentalStreaming?: boolean;
  featureHighlights?: boolean;
  migrationLocking?: boolean;
  storage?: boolean;
  correlations?: boolean;
  exploreContentOutline?: boolean;
  datasourceQueryMultiStatus?: boolean;
  traceToMetrics?: boolean;
  newDBLibrary?: boolean;
  autoMigrateOldPanels?: boolean;
  disableAngular?: boolean;
  canvasPanelNesting?: boolean;
  newVizTooltips?: boolean;
  scenes?: boolean;
  disableSecretsCompatibility?: boolean;
  logRequestsInstrumentedAsUnknown?: boolean;
  dataConnectionsConsole?: boolean;
  topnav?: boolean;
  dockedMegaMenu?: boolean;
  grpcServer?: boolean;
  entityStore?: boolean;
  cloudWatchCrossAccountQuerying?: boolean;
  redshiftAsyncQueryDataSupport?: boolean;
  athenaAsyncQueryDataSupport?: boolean;
  cloudwatchNewRegionsHandler?: boolean;
  showDashboardValidationWarnings?: boolean;
  mysqlAnsiQuotes?: boolean;
  accessControlOnCall?: boolean;
  nestedFolders?: boolean;
  nestedFolderPicker?: boolean;
  accessTokenExpirationCheck?: boolean;
  emptyDashboardPage?: boolean;
  disablePrometheusExemplarSampling?: boolean;
  alertingBacktesting?: boolean;
  editPanelCSVDragAndDrop?: boolean;
  alertingNoNormalState?: boolean;
  logsContextDatasourceUi?: boolean;
  lokiQuerySplitting?: boolean;
  lokiQuerySplittingConfig?: boolean;
  individualCookiePreferences?: boolean;
  prometheusMetricEncyclopedia?: boolean;
  influxdbBackendMigration?: boolean;
  clientTokenRotation?: boolean;
  prometheusDataplane?: boolean;
  lokiMetricDataplane?: boolean;
  lokiLogsDataplane?: boolean;
  dataplaneFrontendFallback?: boolean;
  disableSSEDataplane?: boolean;
  alertStateHistoryLokiSecondary?: boolean;
  alertStateHistoryLokiPrimary?: boolean;
  alertStateHistoryLokiOnly?: boolean;
  unifiedRequestLog?: boolean;
  renderAuthJWT?: boolean;
  externalServiceAuth?: boolean;
  refactorVariablesTimeRange?: boolean;
  useCachingService?: boolean;
  enableElasticsearchBackendQuerying?: boolean;
  advancedDataSourcePicker?: boolean;
  faroDatasourceSelector?: boolean;
  enableDatagridEditing?: boolean;
  extraThemes?: boolean;
  lokiPredefinedOperations?: boolean;
  pluginsFrontendSandbox?: boolean;
  dashboardEmbed?: boolean;
  frontendSandboxMonitorOnly?: boolean;
  sqlDatasourceDatabaseSelection?: boolean;
  lokiFormatQuery?: boolean;
  cloudWatchLogsMonacoEditor?: boolean;
  exploreScrollableLogsContainer?: boolean;
  recordedQueriesMulti?: boolean;
  pluginsDynamicAngularDetectionPatterns?: boolean;
  vizAndWidgetSplit?: boolean;
  prometheusIncrementalQueryInstrumentation?: boolean;
  logsExploreTableVisualisation?: boolean;
  awsDatasourcesTempCredentials?: boolean;
  transformationsRedesign?: boolean;
  mlExpressions?: boolean;
  traceQLStreaming?: boolean;
  metricsSummary?: boolean;
  grafanaAPIServer?: boolean;
  grafanaAPIServerWithExperimentalAPIs?: boolean;
  featureToggleAdminPage?: boolean;
  awsAsyncQueryCaching?: boolean;
  splitScopes?: boolean;
  traceToProfiles?: boolean;
  permissionsFilterRemoveSubquery?: boolean;
  prometheusConfigOverhaulAuth?: boolean;
  configurableSchedulerTick?: boolean;
  influxdbSqlSupport?: boolean;
  alertingNoDataErrorExecution?: boolean;
  angularDeprecationUI?: boolean;
  dashgpt?: boolean;
  reportingRetries?: boolean;
  newBrowseDashboards?: boolean;
  sseGroupByDatasource?: boolean;
  requestInstrumentationStatusSource?: boolean;
  libraryPanelRBAC?: boolean;
  lokiRunQueriesInParallel?: boolean;
  wargamesTesting?: boolean;
  alertingInsights?: boolean;
  alertingContactPointsV2?: boolean;
  externalCorePlugins?: boolean;
  pluginsAPIMetrics?: boolean;
  httpSLOLevels?: boolean;
  idForwarding?: boolean;
  cloudWatchWildCardDimensionValues?: boolean;
  externalServiceAccounts?: boolean;
  panelMonitoring?: boolean;
  enableNativeHTTPHistogram?: boolean;
  formatString?: boolean;
  transformationsVariableSupport?: boolean;
  kubernetesPlaylists?: boolean;
  cloudWatchBatchQueries?: boolean;
  navAdminSubsections?: boolean;
  recoveryThreshold?: boolean;
  teamHttpHeaders?: boolean;
  awsDatasourcesNewFormStyling?: boolean;
  cachingOptimizeSerializationMemoryUsage?: boolean;
  panelTitleSearchInV1?: boolean;
  pluginsInstrumentationStatusSource?: boolean;
  costManagementUi?: boolean;
  managedPluginsInstall?: boolean;
  prometheusPromQAIL?: boolean;
  addFieldFromCalculationStatFunctions?: boolean;
  alertmanagerRemoteSecondary?: boolean;
  alertmanagerRemotePrimary?: boolean;
  alertmanagerRemoteOnly?: boolean;
  annotationPermissionUpdate?: boolean;
  extractFieldsNameDeduplication?: boolean;
  dashboardSceneForViewers?: boolean;
<<<<<<< HEAD
  dashboardSceneSolo?: boolean;
=======
  dashboardScene?: boolean;
>>>>>>> ad441649
  panelFilterVariable?: boolean;
  pdfTables?: boolean;
  ssoSettingsApi?: boolean;
  logsInfiniteScrolling?: boolean;
  flameGraphItemCollapsing?: boolean;
  alertingDetailsViewV2?: boolean;
  alertingSimplifiedRouting?: boolean;
}<|MERGE_RESOLUTION|>--- conflicted
+++ resolved
@@ -154,11 +154,8 @@
   annotationPermissionUpdate?: boolean;
   extractFieldsNameDeduplication?: boolean;
   dashboardSceneForViewers?: boolean;
-<<<<<<< HEAD
   dashboardSceneSolo?: boolean;
-=======
   dashboardScene?: boolean;
->>>>>>> ad441649
   panelFilterVariable?: boolean;
   pdfTables?: boolean;
   ssoSettingsApi?: boolean;
