import { ComponentType, ComponentClass } from 'react';
import {
  TimeRange,
  RawTimeRange,
  TableData,
  TimeSeries,
  DataFrame,
  LogRowModel,
  LoadingState,
  DataFrameDTO,
  AnnotationEvent,
  ScopedVars,
} from '@grafana/data';
import { PluginMeta, GrafanaPlugin } from './plugin';
import { PanelData } from './panel';

// NOTE: this seems more general than just DataSource
export interface DataSourcePluginOptionsEditorProps<TOptions> {
  options: TOptions;
  onOptionsChange: (options: TOptions) => void;
}

export class DataSourcePlugin<
  DSType extends DataSourceApi<TQuery, TOptions>,
  TQuery extends DataQuery = DataQuery,
  TOptions extends DataSourceJsonData = DataSourceJsonData
> extends GrafanaPlugin<DataSourcePluginMeta> {
  DataSourceClass: DataSourceConstructor<DSType, TQuery, TOptions>;
  components: DataSourcePluginComponents<DSType, TQuery, TOptions>;

  constructor(DataSourceClass: DataSourceConstructor<DSType, TQuery, TOptions>) {
    super();
    this.DataSourceClass = DataSourceClass;
    this.components = {};
  }

  setConfigEditor(editor: ComponentType<DataSourcePluginOptionsEditorProps<DataSourceSettings<TOptions>>>) {
    this.components.ConfigEditor = editor;
    return this;
  }

  setConfigCtrl(ConfigCtrl: any) {
    this.angularConfigCtrl = ConfigCtrl;
    return this;
  }

  setQueryCtrl(QueryCtrl: any) {
    this.components.QueryCtrl = QueryCtrl;
    return this;
  }

  setAnnotationQueryCtrl(AnnotationsQueryCtrl: any) {
    this.components.AnnotationsQueryCtrl = AnnotationsQueryCtrl;
    return this;
  }

  setQueryEditor(QueryEditor: ComponentType<QueryEditorProps<DSType, TQuery, TOptions>>) {
    this.components.QueryEditor = QueryEditor;
    return this;
  }

  setExploreQueryField(ExploreQueryField: ComponentClass<ExploreQueryFieldProps<DSType, TQuery, TOptions>>) {
    this.components.ExploreQueryField = ExploreQueryField;
    return this;
  }

  setExploreMetricsQueryField(ExploreQueryField: ComponentClass<ExploreQueryFieldProps<DSType, TQuery, TOptions>>) {
    this.components.ExploreMetricsQueryField = ExploreQueryField;
    return this;
  }

  setExploreLogsQueryField(ExploreQueryField: ComponentClass<ExploreQueryFieldProps<DSType, TQuery, TOptions>>) {
    this.components.ExploreLogsQueryField = ExploreQueryField;
    return this;
  }

  setExploreStartPage(ExploreStartPage: ComponentClass<ExploreStartPageProps>) {
    this.components.ExploreStartPage = ExploreStartPage;
    return this;
  }

  setVariableQueryEditor(VariableQueryEditor: any) {
    this.components.VariableQueryEditor = VariableQueryEditor;
    return this;
  }

  setComponentsFromLegacyExports(pluginExports: any) {
    this.angularConfigCtrl = pluginExports.ConfigCtrl;

    this.components.QueryCtrl = pluginExports.QueryCtrl;
    this.components.AnnotationsQueryCtrl = pluginExports.AnnotationsQueryCtrl;
    this.components.ExploreQueryField = pluginExports.ExploreQueryField;
    this.components.ExploreStartPage = pluginExports.ExploreStartPage;
    this.components.QueryEditor = pluginExports.QueryEditor;
    this.components.VariableQueryEditor = pluginExports.VariableQueryEditor;
  }
}

export interface DataSourcePluginMeta extends PluginMeta {
  builtIn?: boolean; // Is this for all
  metrics?: boolean;
  logs?: boolean;
  annotations?: boolean;
  alerting?: boolean;
  mixed?: boolean;
  hasQueryHelp?: boolean;
  category?: string;
  queryOptions?: PluginMetaQueryOptions;
  sort?: number;
  streaming?: boolean;

  /**
   * By default, hidden queries are not passed to the datasource
   * Set this to true in plugin.json to have hidden queries passed to the
   * DataSource query method
   */
  hiddenQueries?: boolean;
}

interface PluginMetaQueryOptions {
  cacheTimeout?: boolean;
  maxDataPoints?: boolean;
  minInterval?: boolean;
}

export interface DataSourcePluginComponents<
  DSType extends DataSourceApi<TQuery, TOptions>,
  TQuery extends DataQuery = DataQuery,
  TOptions extends DataSourceJsonData = DataSourceJsonData
> {
  QueryCtrl?: any;
  AnnotationsQueryCtrl?: any;
  VariableQueryEditor?: any;
  QueryEditor?: ComponentType<QueryEditorProps<DSType, TQuery, TOptions>>;
  ExploreQueryField?: ComponentClass<ExploreQueryFieldProps<DSType, TQuery, TOptions>>;
  ExploreMetricsQueryField?: ComponentClass<ExploreQueryFieldProps<DSType, TQuery, TOptions>>;
  ExploreLogsQueryField?: ComponentClass<ExploreQueryFieldProps<DSType, TQuery, TOptions>>;
  ExploreStartPage?: ComponentClass<ExploreStartPageProps>;
  ConfigEditor?: ComponentType<DataSourcePluginOptionsEditorProps<DataSourceSettings<TOptions>>>;
}

// Only exported for tests
export interface DataSourceConstructor<
  DSType extends DataSourceApi<TQuery, TOptions>,
  TQuery extends DataQuery = DataQuery,
  TOptions extends DataSourceJsonData = DataSourceJsonData
> {
  new (instanceSettings: DataSourceInstanceSettings<TOptions>, ...args: any[]): DSType;
}

/**
 * The main data source abstraction interface, represents an instance of a data source
 *
 * Although this is a class, datasource implementations do not *yet* need to extend it.
 * As such, we can not yet add functions with default implementations.
 */
export abstract class DataSourceApi<
  TQuery extends DataQuery = DataQuery,
  TOptions extends DataSourceJsonData = DataSourceJsonData
> {
  /**
   *  Set in constructor
   */
  readonly name: string;

  /**
   *  Set in constructor
   */
  readonly id: number;

  /**
   *  min interval range
   */
  interval?: string;

  constructor(instanceSettings: DataSourceInstanceSettings<TOptions>) {
    this.name = instanceSettings.name;
    this.id = instanceSettings.id;
  }

  /**
   * Imports queries from a different datasource
   */
  importQueries?(queries: TQuery[], originMeta: PluginMeta): Promise<TQuery[]>;

  /**
   * Initializes a datasource after instantiation
   */
  init?: () => void;

  /**
   * Query for data, and optionally stream results to an observer.
   *
   * Are you reading these docs aiming to execute a query?
   * +-> If Yes, then consider using panelQueryRunner/State instead.  see:
   *  * {@link https://github.com/grafana/grafana/blob/master/public/app/features/dashboard/state/PanelQueryRunner.ts PanelQueryRunner.ts}
   *  * {@link https://github.com/grafana/grafana/blob/master/public/app/features/dashboard/state/PanelQueryState.ts PanelQueryState.ts}
   *
   * If you are implementing a simple request-response query,
   * then you can ignore the `observer` entirely.
   *
   * When streaming behavior is required, the Promise can return at any time
   * with empty or partial data in the response and optionally a state.
   * NOTE: The data in this initial response will not be replaced with any
   * data from subsequent events. {@see DataStreamState}
   *
   * The request object will be passed in each observer callback
   * so the callback could assert that the correct events are streaming and
   * unsubscribe if unexpected results are returned.
   */
  abstract query(request: DataQueryRequest<TQuery>, observer?: DataStreamObserver): Promise<DataQueryResponse>;

  /**
   * Test & verify datasource settings & connection details
   */
  abstract testDatasource(): Promise<any>;

  /**
   *  Get hints for query improvements
   */
  getQueryHints?(query: TQuery, results: any[], ...rest: any): QueryHint[];

  /**
   * Convert a query to a simple text string
   */
  getQueryDisplayText?(query: TQuery): string;

  /**
   * Retrieve context for a given log row
   */
  getLogRowContext?: <TContextQueryOptions extends {}>(
    row: LogRowModel,
    options?: TContextQueryOptions
  ) => Promise<DataQueryResponse>;

  /**
   * Variable query action.
   */
  metricFindQuery?(query: any, options?: any): Promise<MetricFindValue[]>;

  /**
   * Get tag keys for adhoc filters
   */
  getTagKeys?(options?: any): Promise<MetricFindValue[]>;

  /**
   * Get tag values for adhoc filters
   */
  getTagValues?(options: any): Promise<MetricFindValue[]>;

  /**
   * Set after constructor call, as the data source instance is the most common thing to pass around
   * we attach the components to this instance for easy access
   */
  components?: DataSourcePluginComponents<DataSourceApi<TQuery, TOptions>, TQuery, TOptions>;

  /**
   * static information about the datasource
   */
  meta?: DataSourcePluginMeta;

  /**
   * Used by alerting to check if query contains template variables
   */
  targetContainsTemplate?(query: TQuery): boolean;

  /**
   * Used in explore
   */
  modifyQuery?(query: TQuery, action: QueryFixAction): TQuery;

  /**
   * Used in explore
   */
  getHighlighterExpression?(query: TQuery): string[];

  /**
   * Used in explore
   */
  languageProvider?: any;

  /**
   * Can be optionally implemented to allow datasource to be a source of annotations for dashboard. To be visible
   * in the annotation editor `annotations` capability also needs to be enabled in plugin.json.
   */
  annotationQuery?(options: AnnotationQueryRequest<TQuery>): Promise<AnnotationEvent[]>;
}

export interface QueryEditorProps<
  DSType extends DataSourceApi<TQuery, TOptions>,
  TQuery extends DataQuery = DataQuery,
  TOptions extends DataSourceJsonData = DataSourceJsonData
> {
  datasource: DSType;
  query: TQuery;
  onRunQuery: () => void;
  onChange: (value: TQuery) => void;
  panelData: PanelData; // The current panel data
  queryResponse?: PanelData; // data filtered to only this query.  Includes the error.
}

export enum DataSourceStatus {
  Connected,
  Disconnected,
}

export interface ExploreQueryFieldProps<
  DSType extends DataSourceApi<TQuery, TOptions>,
  TQuery extends DataQuery = DataQuery,
  TOptions extends DataSourceJsonData = DataSourceJsonData
> extends QueryEditorProps<DSType, TQuery, TOptions> {
  datasourceStatus: DataSourceStatus;
  history: any[];
  onHint?: (action: QueryFixAction) => void;
}

export interface ExploreStartPageProps {
  onClickExample: (query: DataQuery) => void;
}

/**
 * Starting in v6.2 DataFrame can represent both TimeSeries and TableData
 */
export type LegacyResponseData = TimeSeries | TableData | any;

export type DataQueryResponseData = DataFrame | DataFrameDTO | LegacyResponseData;

export type DataStreamObserver = (event: DataStreamState) => void;

export interface DataStreamState {
  /**
   * when Done or Error no more events will be processed
   */
  state: LoadingState;

  /**
   * The key is used to identify unique sets of data within
   * a response, and join or replace them before sending them to the panel.
   *
   * For example consider a query that streams four DataFrames (A,B,C,D)
   * and multiple events with keys K1, and K2
   *
   * query(...) returns: {
   *   state:Streaming
   *   data:[A]
   * }
   *
   * Events:
   * 1. {key:K1, data:[B1]}    >> PanelData: [A,B1]
   * 2. {key:K2, data:[C2,D2]} >> PanelData: [A,B1,C2,D2]
   * 3. {key:K1, data:[B3]}    >> PanelData: [A,B3,C2,D2]
   * 4. {key:K2, data:[C4]}    >> PanelData: [A,B3,C4]
   *
   * NOTE: that PanelData will not report a `Done` state until all
   * unique keys have returned with either `Error` or `Done` state.
   */
  key: string;

  /**
   * The stream request.  The properties of this request will be examined
   * to determine if the stream matches the original query.  If not, it
   * will be unsubscribed.
   */
  request: DataQueryRequest;

  /**
   * The streaming events return entire DataFrames.  The DataSource
   * sending the events is responsible for truncating any growing lists
   * most likely to the requested `maxDataPoints`
   */
  data?: DataFrame[];

  /**
   * Error in stream (but may still be running)
   */
  error?: DataQueryError;

  /**
   * @deprecated: DO NOT USE IN ANYTHING NEW!!!!
   *
   * merging streaming rows should be handled in the DataSource
   * and/or we should add metadata to this state event that
   * indicates that the PanelQueryRunner should manage the row
   * additions.
   */
  delta?: DataFrame[];

  /**
   * Stop listening to this stream
   */
  unsubscribe: () => void;
}

export interface DataQueryResponse {
  /**
   * The response data.  When streaming, this may be empty
   * or a partial result set
   */
  data: DataQueryResponseData[];
}

export interface DataQuery {
  /**
   * A - Z
   */
  refId: string;

  /**
   * true if query is disabled (ie not executed / sent to TSDB)
   */
  hide?: boolean;

  /**
   * Unique, guid like, string used in explore mode
   */
  key?: string;

  /**
   * For mixed data sources the selected datasource is on the query level.
   * For non mixed scenarios this is undefined.
   */
  datasource?: string | null;

  metric?: any;
}

export interface DataQueryError {
  data?: {
    message?: string;
    error?: string;
  };
  message?: string;
  status?: string;
  statusText?: string;
  refId?: string;
  cancelled?: boolean;
}

<<<<<<< HEAD
export interface ScopedVar<T = any> {
  text: any;
  value: T;
  [key: string]: any;
}

export interface ScopedVars {
  [key: string]: ScopedVar;
}

=======
>>>>>>> 7520ebad
export interface DataQueryRequest<TQuery extends DataQuery = DataQuery> {
  requestId: string; // Used to identify results and optionally cancel the request in backendSrv
  timezone: string;
  range: TimeRange;
  rangeRaw?: RawTimeRange;
  timeInfo?: string; // The query time description (blue text in the upper right)
  targets: TQuery[];
  panelId: number;
  dashboardId: number;
  cacheTimeout?: string;
  interval: string;
  intervalMs: number;
  maxDataPoints: number;
  scopedVars: ScopedVars;

  // Request Timing
  startTime: number;
  endTime?: number;
}

export interface QueryFix {
  type: string;
  label: string;
  action?: QueryFixAction;
}

export interface QueryFixAction {
  type: string;
  query?: string;
  preventSubmit?: boolean;
}

export interface QueryHint {
  type: string;
  label: string;
  fix?: QueryFix;
}

export interface MetricFindValue {
  text: string;
}

export interface DataSourceJsonData {
  authType?: string;
  defaultRegion?: string;
}

/**
 * Data Source instance edit model.  This is returned from:
 *  /api/datasources
 */
export interface DataSourceSettings<T extends DataSourceJsonData = DataSourceJsonData, S = {}> {
  id: number;
  orgId: number;
  name: string;
  typeLogoUrl: string;
  type: string;
  access: string;
  url: string;
  password: string;
  user: string;
  database: string;
  basicAuth: boolean;
  basicAuthPassword: string;
  basicAuthUser: string;
  isDefault: boolean;
  jsonData: T;
  secureJsonData?: S;
  readOnly: boolean;
  withCredentials: boolean;
}

/**
 * Frontend settings model that is passed to Datasource constructor. This differs a bit from the model above
 * as this data model is available to every user who has access to a data source (Viewers+).  This is loaded
 * in bootData (on page load), or from: /api/frontend/settings
 */
export interface DataSourceInstanceSettings<T extends DataSourceJsonData = DataSourceJsonData> {
  id: number;
  type: string;
  name: string;
  meta: DataSourcePluginMeta;
  url?: string;
  jsonData: T;
  username?: string;
  password?: string; // when access is direct, for some legacy datasources
  database?: string;

  /**
   * This is the full Authorization header if basic auth is ennabled.
   * Only available here when access is Browser (direct), when acess is Server (proxy)
   * The basic auth header, username & password is never exposted to browser/Frontend
   * so this will be emtpy then.
   */
  basicAuth?: string;
  withCredentials?: boolean;
}

export interface DataSourceSelectItem {
  name: string;
  value: string | null;
  meta: DataSourcePluginMeta;
  sort: string;
}

/**
 * Options passed to the datasource.annotationQuery method. See docs/plugins/developing/datasource.md
 */
export interface AnnotationQueryRequest<MoreOptions = {}> {
  range: TimeRange;
  rangeRaw: RawTimeRange;
  // Should be DataModel but cannot import that here from the main app. Needs to be moved to package first.
  dashboard: any;
  annotation: {
    datasource: string;
    enable: boolean;
    name: string;
  } & MoreOptions;
}<|MERGE_RESOLUTION|>--- conflicted
+++ resolved
@@ -436,19 +436,6 @@
   cancelled?: boolean;
 }
 
-<<<<<<< HEAD
-export interface ScopedVar<T = any> {
-  text: any;
-  value: T;
-  [key: string]: any;
-}
-
-export interface ScopedVars {
-  [key: string]: ScopedVar;
-}
-
-=======
->>>>>>> 7520ebad
 export interface DataQueryRequest<TQuery extends DataQuery = DataQuery> {
   requestId: string; // Used to identify results and optionally cancel the request in backendSrv
   timezone: string;
