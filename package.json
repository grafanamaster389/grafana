--- conflicted
+++ resolved
@@ -271,10 +271,7 @@
     "@lezer/lr": "1.3.3",
     "@locker/near-membrane-dom": "^0.12.14",
     "@locker/near-membrane-shared": "^0.12.14",
-<<<<<<< HEAD
     "@locker/near-membrane-shared-dom": "^0.12.15",
-=======
->>>>>>> 394ff9fc
     "@opentelemetry/api": "1.4.0",
     "@opentelemetry/exporter-collector": "0.25.0",
     "@opentelemetry/semantic-conventions": "1.9.1",
