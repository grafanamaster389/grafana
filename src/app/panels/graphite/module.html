--- conflicted
+++ resolved
@@ -1,46 +1,7 @@
 <div  ng-controller='graphite'
       ng-init="init()"
       style="min-height:{{panel.height || row.height}}"
-<<<<<<< HEAD
       ng-class="{'panel-fullscreen': fullscreen}">
-
-  <style>
-    .histogram-legend {
-      display:inline-block;
-      padding-right:5px
-    }
-    .histogram-legend-dot {
-      display:inline-block;
-      height:10px;
-      width:10px;
-      border-radius:5px;
-    }
-    .histogram-legend-item {
-      display:inline-block;
-    }
-    .histogram-chart {
-      position:relative;
-    }
-    .histogram-options {
-      padding: 5px;
-      margin-right: 15px;
-      margin-bottom: 0px;
-    }
-    .histogram-options label {
-      margin: 0px 0px 0px 10px !important;
-    }
-    .histogram-options span {
-      white-space: nowrap;
-    }
-
-    /* this is actually should be in bootstrap */
-    .form-inline .checkbox {
-        display: inline-block;
-    }
-  </style>
-=======
-      ng-class='{"panel-fullscreen": fullscreen}'>
->>>>>>> 3e0b9261
   <div>
     <span ng-show='panel.options'>
       <a class="link underline small" ng-show='panel.options' ng-click="options=!options">
