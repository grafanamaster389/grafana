{
  "_comment": "This file is the source of truth for English strings. Edit this to change plurals and other phrases for the UI.",
  "access-control": {
    "add-permission": {
      "role-label": "Role",
      "serviceaccount-label": "Service Account",
      "team-label": "Team",
      "title": "Add permission for",
      "user-label": "User"
    },
    "add-permissions": {
      "save": "Save"
    },
    "permission-list": {
      "permission": "Permission"
    },
    "permissions": {
      "add-label": "Add a permission",
      "no-permissions": "There are no permissions",
      "permissions-change-warning": "This will change permissions for this folder and all its descendants. In total, this will affect:",
      "role": "Role",
      "serviceaccount": "Service Account",
      "team": "Team",
      "title": "Permissions",
      "user": "User"
    }
  },
  "bouncing-loader": {
    "label": "Loading"
  },
  "browse-dashboards": {
    "action": {
      "cancel-button": "Cancel",
      "cannot-move-folders": "Folders can not be moved",
      "delete-button": "Delete",
      "delete-modal-invalid-text": "One or more folders contain library panels or alert rules. Delete these first in order to proceed.",
      "delete-modal-invalid-title": "Cannot delete folder",
      "delete-modal-text": "This action will delete the following content:",
      "delete-modal-title": "Delete",
      "deleting": "Deleting...",
      "manage-permissions-button": "Manage permissions",
      "move-button": "Move",
      "move-modal-alert": "Moving this item may change its permissions.",
      "move-modal-field-label": "Folder name",
      "move-modal-text": "This action will move the following content:",
      "move-modal-title": "Move",
      "moving": "Moving...",
      "new-folder-name-required-phrase": "Folder name is required."
    },
    "counts": {
      "alertRule_one": "{{count}} alert rule",
      "alertRule_other": "{{count}} alert rules",
      "dashboard_one": "{{count}} dashboard",
      "dashboard_other": "{{count}} dashboards",
      "folder_one": "{{count}} folder",
      "folder_other": "{{count}} folders",
      "libraryPanel_one": "{{count}} library panel",
      "libraryPanel_other": "{{count}} library panels",
      "total_one": "{{count}} item",
      "total_other": "{{count}} items"
    },
    "dashboards-tree": {
      "collapse-folder-button": "Collapse folder {{title}}",
      "expand-folder-button": "Expand folder {{title}}",
      "name-column": "Name",
      "select-all-header-checkbox": "Select all",
      "select-checkbox": "Select",
      "tags-column": "Tags"
    },
    "folder-actions-button": {
      "delete": "Delete",
      "folder-actions": "Folder actions",
      "manage-permissions": "Manage permissions",
      "move": "Move"
    },
    "folder-picker": {
      "accessible-label": "Select folder: {{ label }} currently selected",
      "button-label": "Select folder",
      "empty-message": "No folders found",
      "error-title": "Error loading folders",
      "search-placeholder": "Search folders",
      "unknown-error": "Unknown error"
    },
    "manage-folder-nav": {
      "alert-rules": "Alert rules",
      "dashboards": "Dashboards",
      "panels": "Panels"
    },
    "new-folder-form": {
      "cancel-label": "Cancel",
      "create-label": "Create",
      "name-label": "Folder name"
    },
    "no-results": {
      "clear": "Clear search and filters",
      "text": "No results found for your query."
    }
  },
  "clipboard-button": {
    "inline-toast": {
      "success": "Copied"
    }
  },
  "command-palette": {
    "action": {
      "change-theme": "Change theme...",
      "dark-theme": "Dark",
      "light-theme": "Light"
    },
    "search-box": {
      "placeholder": "Search or jump to..."
    },
    "section": {
      "actions": "Actions",
      "dashboard-search-results": "Dashboards",
      "folder-search-results": "Folders",
      "pages": "Pages",
      "preferences": "Preferences",
      "recent-dashboards": "Recent dashboards"
    }
  },
  "common": {
    "locale": {
      "default": "Default"
    },
    "save": "Save"
  },
  "config-public-dashboard": {
    "public-dashboard": {
      "field-label": "Dashboard URL",
      "pause-sharing-dashboard": "Pause sharing dashboard",
      "revoke-public-URL": "Revoke public URL",
      "settings-title": "Settings"
    }
  },
  "configuration": {
    "public-dashboard": {
      "default-time-range": "Default time range",
      "default-time-range-label-desc": "The public dashboard uses the default time range settings of the dashboard",
      "show-annotations": "Show annotations",
      "show-annotations-label-desc": "Show annotations on public dashboard",
      "time-range-picker-enabled": "Time range picker enabled",
      "time-range-picker-label-desc": "Allow viewers to change time range"
    }
  },
  "connections": {
    "connect-data": {
      "category-header-label": "Data sources"
    },
    "search": {
      "placeholder": "Search all"
    }
  },
  "correlations": {
    "add-new": "Add new",
    "alert": {
      "error-message": "An unknown error occurred while fetching correlation data. Please try again.",
      "title": "Error fetching correlation data"
    },
    "basic-info-form": {
      "description-description": "Optional description with more information about the link",
      "description-label": "Description",
      "label-description": "This name will be used as the label for the correlation. This will show as button text, a menu item, or hover text on a link.",
      "label-label": "Label",
      "label-placeholder": "e.g. Tempo traces",
      "label-required": "This field is required.",
      "sub-text": "<0>Define text that will describe the correlation.</0>",
      "title": "Define correlation label (Step 1 of 3)"
    },
    "list": {
      "delete": "delete correlation",
      "label": "Label",
      "loading": "loading...",
      "read-only": "Read only",
      "source": "Source",
      "target": "Target"
    },
    "navigation-form": {
      "add-button": "Add",
      "back-button": "Back",
      "next-button": "Next",
      "save-button": "Save"
    },
    "page-content": "To enable Correlations, add it in the Grafana config:",
    "page-heading": "Correlations are disabled",
    "query-editor": {
      "control-rules": "The selected target data source must export a query editor.",
      "data-source-text": "Please select a target data source first.",
      "data-source-title": "No data source selected",
      "error-text": "The selected data source could not be loaded.",
      "error-title": "Error loading data source",
      "loading": "Loading query editor...",
      "query-description": "Define the query that is run when the link is clicked. You can use <2>variables</2> to access specific field values.",
      "query-editor-title": "Data source does not export a query editor.",
      "query-label": "Query"
    },
    "source-form": {
      "control-required": "This field is required.",
      "description": "You have used following variables in the target query: <1></1><2></2>A data point needs to provide values to all variables as fields or as transformations output to make the correlation button appear in the visualization.<4></4>Note: Not every variable needs to be explicitly defined below. A transformation such as <7>logfmt</7> will create variables for every key/value pair.",
      "heading": "Variables used in the target query",
      "results-description": "The link will be shown next to the value of this field",
      "results-label": "Results field",
      "results-required": "This field is required.",
      "source-description": "Results from selected source data source have links displayed in the panel",
      "source-label": "Source",
      "sub-text": "<0>Define what data source will display the correlation, and what data will replace previously defined variables.</0>",
      "title": "Configure the data source that will link to {{dataSourceName}} (Step 3 of 3)"
    },
    "sub-title": "Define how data living in different data sources relates to each other. Read more in the <2>documentation<1></1></2>",
    "target-form": {
      "control-rules": "This field is required.",
      "sub-text": "<0>Define what data source the correlation will link to, and what query will run when the correlation is clicked.</0>",
      "target-description": "Specify which data source is queried when the link is clicked",
      "target-label": "Target",
      "title": "Setup the target for the correlation (Step 2 of 3)"
    },
    "trans-details": {
      "logfmt-description": "Parse provided field with logfmt to get variables",
      "logfmt-label": "Logfmt",
      "regex-description": "Field will be parsed with regex. Use named capture groups to return multiple variables, or a single unnamed capture group to add variable to named map value. Regex is case insensitive.",
      "regex-expression": "Use capture groups to extract a portion of the field.",
      "regex-label": "Regular expression",
      "regex-map-values": "Defines the name of the variable if the capture group is not named."
    },
    "transform": {
      "add-button": "Add transformation",
      "heading": "Transformations",
      "no-transform": "No transformations defined."
    },
    "transform-row": {
      "expression-label": "Expression",
      "expression-required": "Please define an expression",
      "expression-tooltip": "Required for regular expression. The expression the transformation will use. Logfmt does not use further specifications.",
      "field-input": "field",
      "field-label": "Field",
      "field-tooltip": "Optional. The field to transform. If not specified, the transformation will be applied to the results field.",
      "map-value-label": "Map value",
      "map-value-tooltip": "Optional. Defines the name of the variable. This is currently only valid for regular expressions with a single, unnamed capture group.",
      "remove-button": "Remove",
      "remove-tooltip": "Remove transformation",
      "transform-required": "Please select a transformation type",
      "type-label": "Type",
      "type-tooltip": "The type of transformation that will be applied to the source data."
    }
  },
  "dashboard": {
    "add-menu": {
      "import": "Import from library",
      "paste-panel": "Paste panel",
      "row": "Row",
      "visualization": "Visualization",
      "widget": "Widget"
    },
    "empty": {
      "add-library-panel-body": "Add visualizations that are shared with other dashboards.",
      "add-library-panel-button": "Add library panel",
      "add-library-panel-header": "Add a library panel",
      "add-visualization-body": "Select a data source and then query and visualize your data with charts, stats and tables or create lists, markdowns and other widgets.",
      "add-visualization-button": "Add visualization",
      "add-visualization-header": "Start your new dashboard by adding a visualization",
      "add-widget-body": "Create lists, markdowns and other widgets",
      "add-widget-button": "Add widget",
      "add-widget-header": "Add a widget",
      "import-a-dashboard-body": "Import dashboard from file or <1>grafana.com</1>.",
      "import-a-dashboard-header": "Import a dashboard",
      "import-dashboard-button": "Import dashboard"
    },
    "inspect": {
      "data-tab": "Data",
      "error-tab": "Error",
      "json-tab": "JSON",
      "meta-tab": "Meta data",
      "query-tab": "Query",
      "stats-tab": "Stats",
      "subtitle": "{{queryCount}} queries with total query time of {{formatted}}",
      "title": "Inspect: {{panelTitle}}"
    },
    "inspect-data": {
      "data-options": "Data options",
      "dataframe-aria-label": "Select dataframe",
      "dataframe-label": "Show data frame",
      "download-csv": "Download CSV",
      "download-excel-description": "Adds header to CSV for use with Excel",
      "download-excel-label": "Download for Excel",
      "download-logs": "Download logs",
      "download-service": "Download service graph",
      "download-traces": "Download traces",
      "excel-header": "Excel header",
      "formatted": "Formatted data",
      "formatted-data-description": "Table data is formatted with options defined in the Field and Override tabs.",
      "formatted-data-label": "Formatted data",
      "panel-transforms": "Panel transforms",
      "series-to-columns": "Series joined by time",
      "transformation": "Series joined by time",
      "transformations-description": "Table data is displayed with transformations defined in the panel Transform tab.",
      "transformations-label": "Apply panel transformations"
    },
    "inspect-json": {
      "dataframe-description": "Raw data without transformations and field config applied. ",
      "dataframe-label": "DataFrame JSON (from Query)",
      "panel-data-description": "The raw model passed to the panel visualization",
      "panel-data-label": "Panel data",
      "panel-json-description": "The model saved in the dashboard JSON that configures how everything works.",
      "panel-json-label": "Panel JSON",
      "select-source": "Select source",
      "unknown": "Unknown Object: {{show}}"
    },
    "inspect-meta": {
      "no-inspector": "No Metadata Inspector"
    },
    "inspect-stats": {
      "data-title": "Data source stats",
      "data-traceids": "Trace IDs",
      "processing-time": "Data processing time",
      "queries": "Number of queries",
      "request-time": "Total request time",
      "rows": "Total number rows",
      "table-title": "Stats"
    },
    "toolbar": {
      "add": "Add",
      "add-panel": "Add panel",
      "mark-favorite": "Mark as favorite",
      "open-original": "Open original dashboard",
      "playlist-next": "Go to next dashboard",
      "playlist-previous": "Go to previous dashboard",
      "playlist-stop": "Stop playlist",
      "refresh": "Refresh dashboard",
      "save": "Save dashboard",
      "settings": "Dashboard settings",
      "share": "Share dashboard",
      "unmark-favorite": "Unmark as favorite"
    },
    "validation": {
      "invalid-dashboard-id": "Could not find a valid Grafana.com ID",
      "invalid-json": "Not valid JSON",
      "tags-expected-array": "tags expected array",
      "tags-expected-strings": "tags expected array of strings"
    }
  },
  "dashboard-import": {
    "file-dropzone": {
      "primary-text": "Upload dashboard JSON file",
      "secondary-text": "Drag and drop here or click to browse"
    },
    "form-actions": {
      "cancel": "Cancel",
      "load": "Load"
    },
    "gcom-field": {
      "label": "Find and import dashboards for common applications at <1></1>",
      "load-button": "Load",
      "placeholder": "Grafana.com dashboard URL or ID",
      "validation-required": "A Grafana dashboard URL or ID is required"
    },
    "json-field": {
      "label": "Import via dashboard JSON model",
      "validation-required": "Need a dashboard JSON model"
    }
  },
  "dashboard-settings": {
    "annotations": {
      "title": "Annotations"
    },
    "dashboard-delete-button": "Delete Dashboard",
    "general": {
      "auto-refresh-description": "Define the auto refresh intervals that should be available in the auto refresh list.",
      "auto-refresh-label": "Auto refresh",
      "description-label": "Description",
      "editable-description": "Set to read-only to disable all editing. Reload the dashboard for changes to take effect",
      "editable-label": "Editable",
      "folder-label": "Folder",
      "panel-options-graph-tooltip-description": "Controls tooltip and hover highlight behavior across different panels. Reload the dashboard for changes to take effect",
      "panel-options-graph-tooltip-label": "Graph tooltip",
      "panel-options-label": "Panel options",
      "tags-label": "Tags",
      "title": "General",
      "title-label": "Title"
    },
    "json-editor": {
      "save-button": "Save changes",
      "subtitle": "The JSON model below is the data structure that defines the dashboard. This includes dashboard settings, panel settings, layout, queries, and so on.",
      "title": "JSON Model"
    },
    "links": {
      "title": "Links"
    },
    "permissions": {
      "title": "Permissions"
    },
    "settings": {
      "title": "Settings"
    },
    "time-picker": {
      "hide-time-picker": "Hide time picker",
      "now-delay-description": "Exclude recent data that may be incomplete.",
      "now-delay-label": "Now delay",
      "refresh-live-dashboards-description": "Continuously re-draw panels where the time range references 'now'",
      "refresh-live-dashboards-label": "Refresh live dashboards",
      "time-options-label": "Time options",
      "time-zone-label": "Time zone",
      "week-start-label": "Week start"
    },
    "variables": {
      "title": "Variables"
    },
    "versions": {
      "title": "Versions"
    }
  },
  "dashboards-list-modal-button": {
    "public-dashboard": {
      "dashboard-title": "{{dashboardTitle}}",
      "loading-text": "Loading...",
      "modal-title": "Public dashboards",
      "open-dashboard-list": "Open dashboards list",
      "public-dashboard-link": "Public dashboard URL",
      "public-dashboard-setting": "Public dashboard settings"
    }
  },
  "data-source-picker": {
    "add-new-data-source": "Configure a new data source",
    "built-in-list": {
      "description-dashboard": "Reuse query results from other visualizations",
      "description-grafana": "Discover visualizations using mock data",
      "description-mixed": "Use multiple data sources"
    },
    "list": {
      "no-data-source-message": "No data sources found"
    },
    "modal": {
      "configure-new-data-source": "Open a new tab and configure a data source",
      "input-placeholder": "Select data source",
      "title": "Select data source"
    },
    "open-advanced-button": "Open advanced data source picker"
  },
  "data-sources": {
    "datasource-add-button": {
      "label": "Add new data source"
    }
  },
  "delete-public-dashboard-button": {
    "public-dashboard": {
      "revoke-button-label": "Revoke public URL"
    }
  },
  "delete-public-dashboard-modal": {
    "public-dashboard": {
      "ask-for-revoke-nonorphaned": "Are you sure you want to revoke this URL? The dashboard will no longer be public.",
      "ask-for-revoke-orphaned": "Orphaned public dashboard will no longer be public.",
      "confirm-revocation-title": "Revoke public URL"
    }
  },
  "delete-user-modal-button": {
    "public-dashboard": {
      "delete-user-close-button": "Close",
      "delete-user-desc": "The user {{email}} is currently present in {{totalDashboards}} public dashboard(s). If you wish to remove this user, please navigate to the settings of the corresponding public dashboard.",
      "delete-user-text": "Delete user"
    }
  },
  "email-sharing-configuration": {
    "public-dashboard": {
      "can-view-dashboard-label": "Can view dashboard",
      "email-share-type-label": "Only specified people",
      "invalid-email": "Invalid email",
      "invite-content": "Invite",
      "invite-desc": "Invite people by email",
      "invite-label": "Invite",
      "public-share-type-label": "Anyone with a link",
      "required-email": "Email is required",
      "resend-label": "Resend",
      "resend-text": "Resend",
      "revoke-label": "Revoke",
      "revoke-text": "Revoke"
    }
  },
  "explore": {
    "add-to-dashboard": "Add to dashboard",
    "rich-history": {
      "close-tooltip": "Close query history",
      "datasource-a-z": "Data source A-Z",
      "datasource-z-a": "Data source Z-A",
      "newest-first": "Newest first",
      "oldest-first": "Oldest first",
      "query-history": "Query history",
      "settings": "Settings",
      "starred": "Starred"
    },
    "rich-history-card": {
      "add-comment-form": "Add comment form",
      "add-comment-tooltip": "Add comment",
      "cancel": "Cancel",
      "confirm-delete": "Delete",
      "copy-query-tooltip": "Copy query to clipboard",
      "copy-shortened-link-tooltip": "Copy shortened link to clipboard",
      "datasource-icon-label": "Data source icon",
      "datasource-name-label": "Data source name",
      "datasource-not-exist": "Data source does not exist anymore",
      "delete-query-confirmation-title": "Delete",
      "delete-query-title": "Delete query",
      "delete-query-tooltip": "Delete query",
      "delete-starred-query-confirmation-text": "Are you sure you want to permanently delete your starred query?",
      "edit-comment-tooltip": "Edit comment",
      "loading-text": "loading...",
      "optional-description": "An optional description of what the query does.",
      "query-comment-label": "Query comment",
      "query-text-label": "Query text",
      "run-query-button": "Run query",
      "save-comment": "Save comment",
      "star-query-tooltip": "Star query",
      "switch-datasource-button": "Switch data source and run query",
      "unstar-query-tooltip": "Unstar query",
      "update-comment-form": "Update comment form"
    },
    "rich-history-container": {
      "loading": "Loading..."
    },
    "rich-history-notification": {
      "query-copied": "Query copied to clipboard",
      "query-deleted": "Query deleted"
    },
    "rich-history-queries-tab": {
      "displaying-partial-queries": "Displaying {{ count }} queries",
      "displaying-queries": "{{ count }} queries",
      "filter-aria-label": "Filter queries for data sources(s)",
      "filter-history": "Filter history",
      "filter-placeholder": "Filter queries for data sources(s)",
      "history-local": "The history is local to your browser and is not shared with others.",
      "loading": "Loading...",
      "loading-results": "Loading results...",
      "search-placeholder": "Search queries",
      "showing-queries": "Showing {{ shown }} of {{ total }} <0>Load more</0>",
      "sort-aria-label": "Sort queries",
      "sort-placeholder": "Sort queries by"
    },
    "rich-history-settings-tab": {
      "alert-info": "Grafana will keep entries up to {{optionLabel}}.Starred entries won't be deleted.",
      "change-default-tab": "Change the default active tab from “Query history” to “Starred”",
      "clear-history-info": "Delete all of your query history, permanently.",
      "clear-query-history": "Clear query history",
      "clear-query-history-button": "Clear query history",
      "delete-confirm": "Delete",
      "delete-confirm-text": "Are you sure you want to permanently delete your query history?",
      "delete-title": "Delete",
      "history-time-span": "History time span",
      "history-time-span-description": "Select the period of time for which Grafana will save your query history. Up to {{MAX_HISTORY_ITEMS}} entries will be stored.",
      "only-show-active-datasource": "Only show queries for data source currently active in Explore",
      "query-history-deleted": "Query history deleted",
      "retention-period": {
        "1-week": "1 week",
        "2-days": "2 days",
        "2-weeks": "2 weeks",
        "5-days": "5 days"
      }
    },
    "rich-history-starred-tab": {
      "filter-queries-aria-label": "Filter queries for data sources(s)",
      "filter-queries-placeholder": "Filter queries for data sources(s)",
      "loading": "Loading...",
      "loading-results": "Loading results...",
      "local-history-message": "The history is local to your browser and is not shared with others.",
      "search-queries-placeholder": "Search queries",
      "showing-queries": "Showing {{ shown }} of {{ total }} <0>Load more</0>",
      "sort-queries-aria-label": "Sort queries",
      "sort-queries-placeholder": "Sort queries by"
    },
    "rich-history-utils": {
      "a-week-ago": "a week ago",
      "days-ago": "{{num}} days ago",
      "default-from": "now-1h",
      "default-to": "now",
      "today": "today",
      "two-weeks-ago": "two weeks ago",
      "yesterday": "yesterday"
    },
    "rich-history-utils-notification": {
      "saving-failed": "Saving rich history failed",
      "update-failed": "Rich History update failed"
    },
    "secondary-actions": {
      "query-add-button": "Add query",
      "query-add-button-aria-label": "Add query",
      "query-history-button": "Query history",
      "query-history-button-aria-label": "Query history",
      "query-inspector-button": "Query inspector",
      "query-inspector-button-aria-label": "Query inspector"
    },
    "table": {
      "no-data": "0 series returned",
      "title": "Table",
      "title-with-name": "Table - {{name}}"
    },
    "toolbar": {
      "aria-label": "Explore toolbar",
      "copy-link": "Copy URL",
      "copy-link-abs-time": "Copy absolute URL",
      "copy-links-absolute-category": "Time-sync URL links (share with time range intact)",
      "copy-links-normal-category": "Normal URL links",
      "copy-shortened-link": "Copy shortened URL",
      "copy-shortened-link-abs-time": "Copy absolute shortened URL",
      "copy-shortened-link-menu": "Open shortened link menu",
      "refresh-picker-cancel": "Cancel",
      "refresh-picker-run": "Run query",
      "split-close": "Close",
      "split-close-tooltip": "Close split pane",
      "split-narrow": "Narrow pane",
      "split-title": "Split",
      "split-tooltip": "Split the pane",
      "split-widen": "Widen pane"
    }
  },
  "folder-picker": {
    "loading": "Loading folders..."
  },
  "grafana-ui": {
    "modal": {
      "close-tooltip": "Close"
    },
    "segment-async": {
      "error": "Failed to load options",
      "loading": "Loading options...",
      "no-options": "No options found"
    },
    "select": {
      "no-options-label": "No options found",
      "placeholder": "Choose"
    }
  },
  "graph": {
    "container": {
      "content": "Rendering too many series in a single panel may impact performance and make data harder to read. Consider refining your queries.",
      "show-all-series": "Show all {{length}}",
      "show-only-series": "Showing only {{MAX_NUMBER_OF_TIME_SERIES}} series",
      "title": "Graph"
    }
  },
  "help-modal": {
    "shortcuts-category": {
      "dashboard": "Dashboard",
      "focused-panel": "Focused Panel",
      "global": "Global",
      "time-range": "Time Range"
    },
    "shortcuts-description": {
      "change-theme": "Change theme",
      "collapse-all-rows": "Collapse all rows",
      "dashboard-settings": "Dashboard settings",
      "duplicate-panel": "Duplicate Panel",
      "exit-edit/setting-views": "Exit edit/setting views",
      "expand-all-rows": "Expand all rows",
      "go-to-dashboards": "Go to Dashboards",
      "go-to-explore": "Go to Explore",
      "go-to-home-dashboard": "Go to Home Dashboard",
      "go-to-profile": "Go to Profile",
      "make-time-range-permanent": "Make time range absolute/permanent",
      "move-time-range-back": "Move time range back",
      "move-time-range-forward": "Move time range forward",
      "open-search": "Open search",
      "open-shared-modal": "Open Panel Share Modal",
      "refresh-all-panels": "Refresh all panels",
      "remove-panel": "Remove Panel",
      "save-dashboard": "Save dashboard",
      "show-all-shortcuts": "Show all keyboard shortcuts",
      "toggle-active-mode": "Toggle in-active / view mode",
      "toggle-all-panel-legends": "Toggle all panel legends",
      "toggle-auto-fit": "Toggle auto fit panels (experimental feature)",
      "toggle-exemplars": "Toggle exemplars in all panel",
      "toggle-graph-crosshair": "Toggle shared graph crosshair",
      "toggle-kiosk": "Toggle kiosk mode (hides top nav)",
      "toggle-panel-edit": "Toggle panel edit view",
      "toggle-panel-fullscreen": "Toggle panel fullscreen view",
      "toggle-panel-legend": "Toggle panel legend",
      "zoom-out-time-range": "Zoom out time range"
    },
    "title": "Shortcuts"
  },
  "inspector": {
    "query": {
      "collapse-all": "Collapse all",
      "copy-to-clipboard": "Copy to clipboard",
      "description": "Query inspector allows you to view raw request and response. To collect this data Grafana needs to issue a new query. Click refresh button below to trigger a new query.",
      "expand-all": "Expand all",
      "no-data": "No request and response collected yet. Hit refresh button",
      "refresh": "Refresh"
    }
  },
  "library-panel": {
    "add-modal": {
      "cancel": "Cancel",
      "create": "Create library panel",
      "error": "Library panel with this name already exists",
      "folder": "Save in folder",
      "folder-description": "Library panel permissions are derived from the folder permissions",
      "name": "Library panel name"
    },
    "add-widget": {
      "title": "Add panel from panel library"
    }
  },
  "library-panels": {
    "modal": {
      "body_one": "This panel is being used in {{count}} dashboard. Please choose which dashboard to view the panel in:",
      "body_other": "This panel is being used in {{count}} dashboards. Please choose which dashboard to view the panel in:",
      "button-cancel": "<0>Cancel</0>",
      "button-view-panel1": "View panel in {{label}}...",
      "button-view-panel2": "View panel in dashboard...",
      "panel-not-linked": "Panel is not linked to a dashboard. Add the panel to a dashboard and retry.",
      "select-no-options-message": "No dashboards found",
      "select-placeholder": "Start typing to search for dashboard",
      "title": "View panel in dashboard"
    },
    "save": {
      "error": "Error saving library panel: \"{{errorMsg}}\"",
      "success": "Library panel saved"
    }
  },
  "login": {
    "error": {
      "blocked": "You have exceeded the number of login attempts for this user. Please try again later.",
      "invalid-user-or-password": "Invalid username or password",
      "title": "Login failed",
      "unknown": "Unknown error occurred"
    }
  },
  "nav": {
    "add-new-connections": {
      "title": "Add new connection"
    },
    "admin": {
      "subtitle": "Manage server-wide settings and access to resources such as organizations, users, and licenses",
      "title": "Server admin"
    },
    "alerting": {
      "subtitle": "Learn about problems in your systems moments after they occur",
      "title": "Alerting"
    },
    "alerting-admin": {
      "title": "Admin"
    },
    "alerting-am-routes": {
      "subtitle": "Determine how alerts are routed to contact points",
      "title": "Notification policies"
    },
    "alerting-channels": {
      "title": "Notification channels"
    },
    "alerting-groups": {
      "subtitle": "See grouped alerts from an Alertmanager instance",
      "title": "Groups"
    },
    "alerting-home": {
      "title": "Home"
    },
    "alerting-legacy": {
      "title": "Alerting (legacy)"
    },
    "alerting-list": {
      "subtitle": "Rules that determine whether an alert will fire",
      "title": "Alert rules"
    },
    "alerting-receivers": {
      "subtitle": "Choose how to notify your contact points when an alert instance fires",
      "title": "Contact points"
    },
    "alerting-silences": {
      "subtitle": "Stop notifications from one or more alerting rules",
      "title": "Silences"
    },
    "alerts-and-incidents": {
      "subtitle": "Alerting and incident management apps",
      "title": "Alerts & IRM"
    },
    "api-keys": {
      "subtitle": "Manage and create API keys that are used to interact with Grafana HTTP APIs",
      "title": "API keys"
    },
    "application": {
      "title": "Application"
    },
    "apps": {
      "subtitle": "App plugins that extend the Grafana experience",
      "title": "Apps"
    },
    "authentication": {
      "title": "Authentication"
    },
    "config": {
      "title": "Administration"
    },
    "config-access": {
      "subtitle": "Configure access for individual users, teams, and service accounts",
      "title": "Users and access"
    },
    "config-general": {
      "subtitle": "Manage default preferences and settings across Grafana",
      "title": "General"
    },
    "config-plugins": {
      "subtitle": "Install plugins and define the relationships between data",
      "title": "Plugins and data"
    },
    "connect-data": {
      "title": "Connect data"
    },
    "connections": {
      "subtitle": "Browse and create new connections",
      "title": "Connections"
    },
    "correlations": {
      "subtitle": "Add and configure correlations",
      "title": "Correlations"
    },
    "create": {
      "title": "Create"
    },
    "create-alert": {
      "title": "Create alert rule"
    },
    "create-dashboard": {
      "title": "Dashboard"
    },
    "create-folder": {
      "title": "Folder"
    },
    "create-import": {
      "title": "Import dashboard"
    },
    "dashboards": {
      "subtitle": "Create and manage dashboards to visualize your data",
      "title": "Dashboards"
    },
    "data-sources": {
      "subtitle": "View and manage your connected data source connections",
      "title": "Data sources"
    },
    "datasources": {
      "subtitle": "Add and configure data sources",
      "title": "Data sources"
    },
    "detect": {
      "title": "Detect"
    },
    "explore": {
      "title": "Explore"
    },
    "frontend": {
      "subtitle": "Gain real user monitoring insights",
      "title": "Frontend"
    },
    "frontend-app": {
      "title": "Frontend"
    },
    "global-orgs": {
      "subtitle": "Isolated instances of Grafana running on the same server",
      "title": "Organizations"
    },
    "global-users": {
      "subtitle": "Manage users in Grafana",
      "title": "Users"
    },
    "grafana-quaderno": {
      "title": "Grafana Quaderno"
    },
    "help": {
      "title": "Help"
    },
    "help/community": "Community",
    "help/documentation": "Documentation",
    "help/keyboard-shortcuts": "Keyboard shortcuts",
    "help/support": "Support",
    "home": {
      "title": "Home"
    },
    "incidents": {
      "title": "Incidents"
    },
    "infrastructure": {
      "subtitle": "Understand your infrastructure's health",
      "title": "Infrastructure"
    },
    "integrations": {
      "title": "Integrations"
    },
    "k6": {
      "title": "Performance"
    },
    "kubernetes": {
      "title": "Kubernetes"
    },
    "library-panels": {
      "subtitle": "Reusable panels that can be added to multiple dashboards",
      "title": "Library panels"
    },
    "machine-learning": {
      "title": "Machine learning"
    },
    "manage-folder": {
      "subtitle": "Manage folder dashboards and permissions"
    },
    "monitoring": {
      "subtitle": "Monitoring and infrastructure apps",
      "title": "Observability"
    },
    "new": {
      "title": "New"
    },
    "new-dashboard": {
      "title": "New dashboard"
    },
    "new-folder": {
      "title": "New folder"
    },
    "observability": {
      "title": "Observability"
    },
    "oncall": {
      "title": "OnCall"
    },
    "org-settings": {
      "subtitle": "Manage preferences across an organization",
      "title": "Default preferences"
    },
    "performance-testing": {
      "title": "Performance testing"
    },
    "playlists": {
      "subtitle": "Groups of dashboards that are displayed in a sequence",
      "title": "Playlists"
    },
    "plugins": {
      "subtitle": "Extend the Grafana experience with plugins",
      "title": "Plugins"
    },
    "profile/notifications": {
      "title": "Notification history"
    },
    "profile/password": {
      "title": "Change password"
    },
    "profile/settings": {
      "title": "Profile"
    },
    "profiles": {
      "title": "Profiles"
    },
    "public": {
      "title": "Public dashboards"
    },
    "recorded-queries": {
      "title": "Recorded queries"
    },
    "reporting": {
      "title": "Reporting"
    },
    "scenes": {
      "title": "Scenes"
    },
    "search": {
      "placeholderCommandPalette": "Search or jump to..."
    },
    "search-dashboards": {
      "title": "Search dashboards"
    },
    "server-settings": {
      "subtitle": "View the settings defined in your Grafana config",
      "title": "Settings"
    },
    "service-accounts": {
      "subtitle": "Use service accounts to run automated workloads in Grafana",
      "title": "Service accounts"
    },
    "sign-out": {
      "title": "Sign out"
    },
    "slo": {
      "title": "SLO"
    },
    "snapshots": {
      "subtitle": "Interactive, publically available, point-in-time representations of dashboards",
      "title": "Snapshots"
    },
    "starred": {
      "title": "Starred"
    },
    "starred-empty": {
      "title": "Your starred dashboards will appear here"
    },
    "statistics-and-licensing": {
      "title": "Statistics and licensing"
    },
    "storage": {
      "subtitle": "Manage file storage",
      "title": "Storage"
    },
    "support-bundles": {
      "subtitle": "Download support bundles",
      "title": "Support bundles"
    },
    "synthetics": {
      "title": "Synthetics"
    },
    "teams": {
      "subtitle": "Groups of users that have common dashboard and permission needs",
      "title": "Teams"
    },
    "testing-and-synthetics": {
      "subtitle": "Optimize performance with k6 and Synthetic Monitoring insights",
      "title": "Testing & synthetics"
    },
    "upgrading": {
      "title": "Stats and license"
    },
    "users": {
      "subtitle": "Invite and assign roles to users",
      "title": "Users"
    }
  },
  "navigation": {
    "kiosk": {
      "tv-alert": "Press ESC to exit kiosk mode"
    },
    "megamenu": {
      "close": "Close menu",
      "dock": "Dock menu",
      "undock": "Undock menu"
    },
    "toolbar": {
      "close-menu": "Close menu",
      "enable-kiosk": "Enable kiosk mode",
      "open-menu": "Open menu",
      "toggle-search-bar": "Toggle top search bar"
    }
  },
  "news": {
    "title": "Latest from the blog"
  },
  "notifications": {
    "starred-dashboard": "Dashboard starred",
    "unstarred-dashboard": "Dashboard unstarred"
  },
  "panel": {
    "header-menu": {
      "copy": "Copy",
      "create-library-panel": "Create library panel",
      "duplicate": "Duplicate",
      "edit": "Edit",
      "explore": "Explore",
      "get-help": "Get help",
      "hide-legend": "Hide legend",
      "inspect": "Inspect",
      "inspect-data": "Data",
      "inspect-json": "Panel JSON",
      "more": "More...",
      "new-alert-rule": "New alert rule",
      "query": "Query",
      "remove": "Remove",
      "share": "Share",
      "show-legend": "Show legend",
      "unlink-library-panel": "Unlink library panel",
      "view": "View"
    }
  },
  "playlist-edit": {
    "error-prefix": "Error loading playlist:",
    "form": {
      "add-tag-label": "Add by tag",
      "add-tag-placeholder": "Select a tag",
      "add-title-label": "Add by title",
      "cancel": "Cancel",
      "heading": "Add dashboards",
      "interval-label": "Interval",
      "interval-placeholder": "5m",
      "interval-required": "Interval is required",
      "name-label": "Name",
      "name-placeholder": "Name",
      "name-required": "Name is required",
      "save": "Save",
      "table-delete": "Delete playlist item",
      "table-drag": "Drag and drop to reorder",
      "table-empty": "Playlist is empty. Add dashboards below.",
      "table-heading": "Dashboards"
    },
    "sub-title": "A playlist rotates through a pre-selected list of dashboards. A playlist can be a great way to build situational awareness, or just show off your metrics to your team or visitors.",
    "title": "Edit playlist"
  },
  "playlist-page": {
    "card": {
      "delete": "Delete playlist",
      "edit": "Edit playlist",
      "start": "Start playlist",
      "tooltip": "Share playlist"
    },
    "create-button": {
      "title": "New playlist"
    },
    "delete-modal": {
      "body": "Are you sure you want to delete {{name}} playlist?",
      "confirm-text": "Delete"
    },
    "empty": {
      "button": "Create Playlist",
      "pro-tip": "You can use playlists to cycle dashboards on TVs without user control",
      "pro-tip-link-title": "Learn more",
      "title": "There are no playlists created yet"
    }
  },
  "profile": {
    "change-password": {
      "cancel-button": "Cancel",
      "cannot-change-password-message": "Password cannot be changed here.",
      "change-password-button": "Change Password",
      "confirm-password-label": "Confirm password",
      "confirm-password-required": "New password confirmation is required",
      "ldap-auth-proxy-message": "You cannot change password when signed in with LDAP or auth proxy.",
      "new-password-label": "New password",
      "new-password-required": "New password is required",
      "new-password-same-as-old": "New password can't be the same as the old one.",
      "old-password-label": "Old password",
      "old-password-required": "Old password is required",
      "passwords-must-match": "Passwords must match"
    }
  },
  "public-dashboard-list-table": {
    "public-dashboard": {
      "config-tooltip": "Configure public dashboard",
      "not-orphaned-title": "<0>{{title}}</0>",
      "orphaned-title": "<0>Orphaned public dashboard</0>",
      "orphaned-tooltip": "The linked dashboard has already been deleted",
      "pause-sharing-label": "Pause sharing",
      "revoke-tooltip": "Revoke public dashboard URL",
      "view-tooltip": "View public dashboard"
    }
  },
  "query-operation": {
    "header": {
      "collapse-row": "Collapse query row",
      "datasource-help": "Show data source help",
      "disable-query": "Disable query",
      "drag-and-drop": "Drag and drop to reorder",
      "duplicate-query": "Duplicate query",
      "expand-row": "Expand query row",
      "remove-query": "Remove query",
      "toggle-edit-mode": "Toggle text edit mode"
    },
    "query-editor-not-exported": "Data source plugin does not export any Query Editor component"
  },
  "refresh-picker": {
    "aria-label": {
      "choose-interval": "Auto refresh turned off. Choose refresh time interval",
      "duration-selected": "Choose refresh time interval with current interval {{durationAriaLabel}} selected"
    },
    "auto-option": {
      "aria-label": "",
      "label": ""
    },
    "live-option": {
      "aria-label": "Turn on live streaming",
      "label": "Live"
    },
    "off-option": {
      "aria-label": "Turn off auto refresh",
      "label": "Off"
    },
    "tooltip": {
      "interval-selected": "Set auto refresh interval",
      "turned-off": "Auto refresh off"
    }
  },
  "save-dashboard-changes-alert": {
    "public-dashboard": {
      "alert-title": "Please save your dashboard changes before updating the public configuration"
    }
  },
  "search": {
    "actions": {
      "include-panels": "Include panels",
      "remove-datasource-filter": "Datasource: {{datasource}}",
      "sort-placeholder": "Sort",
      "starred": "Starred",
      "view-as-folders": "View by folders",
      "view-as-list": "View as list"
    },
    "dashboard-actions": {
      "import": "Import",
      "new": "New",
      "new-dashboard": "New dashboard",
      "new-folder": "New folder"
    },
    "results-table": {
      "datasource-header": "Data source",
      "location-header": "Location",
      "name-header": "Name",
      "tags-header": "Tags",
      "type-dashboard": "Dashboard",
      "type-folder": "Folder",
      "type-header": "Type"
    },
    "search-input": {
      "include-panels-placeholder": "Search for dashboards, folders, and panels",
      "placeholder": "Search for dashboards and folders"
    }
  },
<<<<<<< HEAD
  "search-view": {
    "no-results": {
      "clear": "Clear search and filters",
      "text": "No results found for your query."
    }
  },
  "settings-bar-header": {
    "public-dashboard": {
      "collapse-tooltip": "Collapse settings",
      "expand-tooltip": "Expand settings"
    }
  },
  "settings-summary": {
    "public-dashboard": {
      "annotations-hidden": "Annotations = hide",
      "annotations-shown": "Annotations = show",
      "time-range": "Time range = ",
      "time-range-picker-disabled": "Time range picker = disabled",
      "time-range-picker-enabled": "Time range picker = enabled"
    }
  },
=======
>>>>>>> 456939ba
  "share-modal": {
    "dashboard": {
      "title": "Share"
    },
    "embed": {
      "copy": "Copy to clipboard",
      "html": "Embed HTML",
      "html-description": "The HTML code below can be pasted and included in another web page. Unless anonymous access is enabled, the user viewing that page need to be signed into Grafana for the graph to load.",
      "info": "Generate HTML for embedding an iframe with this panel.",
      "time-range": "Current time range",
      "time-range-description": "Transforms the current relative time range to an absolute time range"
    },
    "export": {
      "back-button": "Back to export config",
      "cancel-button": "Cancel",
      "info-text": "Export this dashboard.",
      "save-button": "Save to file",
      "share-externally-label": "Export for sharing externally",
      "view-button": "View JSON"
    },
    "library": {
      "info": "Create library panel."
    },
    "link": {
      "copy-link-button": "Copy",
      "info-text": "Create a direct link to this dashboard or panel, customized with the options below.",
      "link-url": "Link URL",
      "render-alert": "Image renderer plugin not installed",
      "render-instructions": "To render a panel image, you must install the <1>Grafana image renderer plugin</1>. Please contact your Grafana administrator to install the plugin.",
      "rendered-image": "Direct link rendered image",
      "save-alert": "Dashboard is not saved",
      "save-dashboard": "To render a panel image, you must save the dashboard first.",
      "shorten-url": "Shorten URL",
      "time-range-description": "Transforms the current relative time range to an absolute time range",
      "time-range-label": "Lock time range"
    },
    "panel": {
      "title": "Share Panel"
    },
    "public-dashboard": {
      "ack-title": "Before you make the dashboard public, acknowledge the following:",
      "data-src-ack-desc": "Publishing currently only works with a subset of data sources*",
      "data-src-ack-tooltip": "Learn more about public datasources",
      "description": "Currently, we don’t support template variables or frontend data sources",
      "generate-public-url-button": "  Generate public URL",
      "no-upsert-perm-alert-desc": "Contact your admin to get permission to {{mode}} create public dashboards",
      "no-upsert-perm-alert-title": "You don’t have permission to {{ mode }} a public dashboard",
      "public-ack-desc": "Your entire dashboard will be public*",
      "public-ack-tooltip": "Learn more about public dashboards",
      "unsupport-data-source-alert-readmore": "Read more about supported data sources",
      "unsupported-data-source-alert-description": "There are data sources in this dashboard that are unsupported for public dashboards. Panels that use these data sources may not function properly: {{unsupportedDataSources}}.",
      "unsupported-data-source-alert-title": "Unsupported data sources",
      "unsupported-template-variable-alert": "This public dashboard may not work since it uses template variables",
      "unsupported-template-variable-alert-title": "Template variables are not supported",
      "usage-ack-tooltip": "Learn more about query caching",
      "welcome-title": "Welcome to public dashboards!"
    },
    "snapshot": {
      "cancel-button": "Cancel",
      "copy-link-button": "Copy",
      "delete-button": "Delete snapshot.",
      "deleted-message": "The snapshot has been deleted. If you have already accessed it once, then it might take up to an hour before before it is removed from browser caches or CDN caches.",
      "expire": "Expire",
      "expire-day": "1 Day",
      "expire-hour": "1 Hour",
      "expire-never": "Never",
      "expire-week": "7 Days",
      "info-text-1": "A snapshot is an instant way to share an interactive dashboard publicly. When created, we strip sensitive data like queries (metric, template, and annotation) and panel links, leaving only the visible metric data and series names embedded in your dashboard.",
      "info-text-2": "Keep in mind, your snapshot <1>can be viewed by anyone</1> that has the link and can access the URL. Share wisely.",
      "local-button": "Local Snapshot",
      "mistake-message": "Did you make a mistake? ",
      "name": "Snapshot name",
      "timeout": "Timeout (seconds)",
      "timeout-description": "You might need to configure the timeout value if it takes a long time to collect your dashboard metrics.",
      "url-label": "Snapshot URL"
    },
    "tab-title": {
      "embed": "Embed",
      "export": "Export",
      "library-panel": "Library panel",
      "link": "Link",
      "panel-embed": "Embed",
<<<<<<< HEAD
      "public-dashboard": "Public dashboard",
=======
      "public-dashboard": "Public Dashboard",
>>>>>>> 456939ba
      "snapshot": "Snapshot"
    },
    "theme-picker": {
      "current": "Current",
      "dark": "Dark",
      "field-name": "Theme",
      "light": "Light"
    },
    "view-json": {
      "copy-button": "Copy to Clipboard"
    }
  },
  "share-playlist": {
    "checkbox-description": "Panel heights will be adjusted to fit screen size",
    "checkbox-label": "Autofit",
    "copy-link-button": "Copy",
    "link-url-label": "Link URL",
    "mode": "Mode",
    "mode-kiosk": "Kiosk",
    "mode-normal": "Normal",
    "mode-tv": "TV",
    "title": "Share playlist"
  },
  "shared": {
    "preferences": {
      "theme": {
        "dark-label": "Dark",
        "light-label": "Light",
        "system-label": "System preference"
      }
    }
  },
  "shared-dashboard": {
    "fields": {
      "timezone-label": "Timezone"
    }
  },
  "shared-preferences": {
    "fields": {
      "home-dashboard-label": "Home Dashboard",
      "home-dashboard-placeholder": "Default dashboard",
      "locale-label": "Language",
      "locale-placeholder": "Choose language",
      "theme-label": "Interface theme",
      "week-start-label": "Week start"
    },
    "theme": {
      "default-label": "Default"
    },
    "title": "Preferences"
  },
  "snapshot": {
    "external-badge": "External",
    "name-column-header": "Name",
    "url-column-header": "Snapshot url",
    "view-button": "View"
  },
  "tag-filter": {
    "loading": "Loading...",
    "no-tags": "No tags found",
    "placeholder": "Filter by tag"
  },
  "time-picker": {
    "absolute": {
      "recent-title": "Recently used absolute ranges",
      "title": "Absolute time range"
    },
    "calendar": {
      "apply-button": "Apply time range",
      "cancel-button": "Cancel",
      "close": "Close calendar",
      "select-time": "Select a time range"
    },
    "content": {
      "empty-recent-list-docs": "<0><0>Read the documentation</0><1> to find out more about how to enter custom time ranges.</1></0>",
      "empty-recent-list-info": "It looks like you haven't used this time picker before. As soon as you enter some time intervals, recently used intervals will appear here.",
      "filter-placeholder": "Search quick ranges"
    },
    "footer": {
      "change-settings-button": "Change time settings",
      "fiscal-year-option": "Fiscal year",
      "fiscal-year-start": "Fiscal year start month",
      "time-zone-option": "Time zone",
      "time-zone-selection": "Time zone selection"
    },
    "range-content": {
      "apply-button": "Apply time range",
      "default-error": "Please enter a past date or \"now\"",
      "fiscal-year": "Fiscal year",
      "from-input": "From",
      "open-input-calendar": "Open calendar",
      "range-error": "\"From\" can't be after \"To\"",
      "to-input": "To"
    },
    "range-picker": {
      "backwards-time-aria-label": "Move time range backwards",
      "current-time-selected": "Time range selected: {{currentTimeRange}}",
      "forwards-time-aria-label": "Move time range forwards",
      "to": "to",
      "zoom-out-button": "Zoom out time range",
      "zoom-out-tooltip": "Time range zoom out <1></1> CTRL+Z"
    },
    "time-range": {
      "aria-role": "Time range selection",
      "default-title": "Time ranges",
      "example-title": "Example time ranges",
      "specify": "Specify time range <1></1>"
    },
    "zone": {
      "select-aria-label": "Time zone picker",
      "select-search-input": "Type to search (country, city, abbreviation)"
    }
  },
<<<<<<< HEAD
  "user-list-page": {
    "public-dashboard": {
      "all-user": "All users",
      "org-user": "Organization users",
      "tab-title": "Public dashboard users",
      "user": "Users"
    }
  },
  "user-list-public-dashboard-page": {
    "public-dashboard": {
      "activated": "Activated",
      "earliest-active-user-time-desc": "Earliest time user has been an active user to a dashboard",
      "email": "Email",
      "last-active": "Last active",
      "origin": "Origin",
      "role": "Role"
=======
  "transformations": {
    "empty": {
      "add-transformation-body": "Transformations allow data to be changed in various ways before your visualization is shown.<1></1>This includes joining data together, renaming fields, making calculations, formatting data for display, and more.",
      "add-transformation-header": "Start transforming data"
>>>>>>> 456939ba
    }
  },
  "user-orgs": {
    "current-org-button": "Current",
    "name-column": "Name",
    "role-column": "Role",
    "select-org-button": "Select organisation",
    "title": "Organizations"
  },
  "user-profile": {
    "fields": {
      "email-error": "Email is required",
      "email-label": "Email",
      "name-error": "Name is required",
      "name-label": "Name",
      "username-label": "Username"
    },
    "tabs": {
      "general": "General"
    }
  },
  "user-session": {
    "browser-column": "Browser & OS",
    "created-at-column": "Logged on",
    "ip-column": "IP address",
    "revoke": "Revoke user session",
    "seen-at-column": "Last seen"
  },
  "user-sessions": {
    "loading": "Loading sessions..."
  },
  "variable": {
    "adhoc": {
      "placeholder": "Select value"
    },
    "dropdown": {
      "placeholder": "Enter variable value"
    },
    "picker": {
      "link-all": "All",
      "option-all": "All",
      "option-selected-values": "Selected",
      "option-tooltip": "Clear selections"
    },
    "textbox": {
      "placeholder": "Enter variable value"
    }
  }
}<|MERGE_RESOLUTION|>--- conflicted
+++ resolved
@@ -1201,30 +1201,6 @@
       "placeholder": "Search for dashboards and folders"
     }
   },
-<<<<<<< HEAD
-  "search-view": {
-    "no-results": {
-      "clear": "Clear search and filters",
-      "text": "No results found for your query."
-    }
-  },
-  "settings-bar-header": {
-    "public-dashboard": {
-      "collapse-tooltip": "Collapse settings",
-      "expand-tooltip": "Expand settings"
-    }
-  },
-  "settings-summary": {
-    "public-dashboard": {
-      "annotations-hidden": "Annotations = hide",
-      "annotations-shown": "Annotations = show",
-      "time-range": "Time range = ",
-      "time-range-picker-disabled": "Time range picker = disabled",
-      "time-range-picker-enabled": "Time range picker = enabled"
-    }
-  },
-=======
->>>>>>> 456939ba
   "share-modal": {
     "dashboard": {
       "title": "Share"
@@ -1307,11 +1283,7 @@
       "library-panel": "Library panel",
       "link": "Link",
       "panel-embed": "Embed",
-<<<<<<< HEAD
-      "public-dashboard": "Public dashboard",
-=======
       "public-dashboard": "Public Dashboard",
->>>>>>> 456939ba
       "snapshot": "Snapshot"
     },
     "theme-picker": {
@@ -1425,29 +1397,10 @@
       "select-search-input": "Type to search (country, city, abbreviation)"
     }
   },
-<<<<<<< HEAD
-  "user-list-page": {
-    "public-dashboard": {
-      "all-user": "All users",
-      "org-user": "Organization users",
-      "tab-title": "Public dashboard users",
-      "user": "Users"
-    }
-  },
-  "user-list-public-dashboard-page": {
-    "public-dashboard": {
-      "activated": "Activated",
-      "earliest-active-user-time-desc": "Earliest time user has been an active user to a dashboard",
-      "email": "Email",
-      "last-active": "Last active",
-      "origin": "Origin",
-      "role": "Role"
-=======
   "transformations": {
     "empty": {
       "add-transformation-body": "Transformations allow data to be changed in various ways before your visualization is shown.<1></1>This includes joining data together, renaming fields, making calculations, formatting data for display, and more.",
       "add-transformation-header": "Start transforming data"
->>>>>>> 456939ba
     }
   },
   "user-orgs": {
