{
  "_comment": "Este archivo es la fuente de información para las cadenas en inglés. Edítelo para cambiar los plurales y otras frases de la interfaz de usuario.",
  "access-control": {
    "add-permission": {
      "role-label": "Rol",
      "serviceaccount-label": "Cuenta de servicio",
      "team-label": "Equipo",
      "title": "Añadir permiso para",
      "user-label": "Usuario"
    },
    "add-permissions": {
      "save": "Guardar"
    },
    "permission-list": {
      "permission": "Permiso"
    },
    "permissions": {
      "add-label": "Añadir un permiso",
      "no-permissions": "No hay ningún permiso",
      "permissions-change-warning": "Esto cambiará los permisos para esta carpeta y todos sus descendientes. En total, esto afectará:",
      "role": "Rol",
      "serviceaccount": "Cuenta de servicio",
      "team": "Equipo",
      "title": "Permisos",
      "user": "Usuario"
    }
  },
  "bouncing-loader": {
    "label": ""
  },
  "browse-dashboards": {
    "action": {
      "cancel-button": "Cancelar",
      "cannot-move-folders": "Las carpetas no se pueden mover",
      "delete-button": "Eliminar",
      "delete-modal-invalid-text": "Una o más carpetas contienen paneles de biblioteca o reglas de alerta. Para continuar, primero elimínelas.",
      "delete-modal-invalid-title": "No se puede eliminar la carpeta",
      "delete-modal-text": "Esta acción eliminará el siguiente contenido:",
      "delete-modal-title": "Eliminar",
      "deleting": "Eliminando...",
      "manage-permissions-button": "Gestionar permisos",
      "move-button": "Mover",
      "move-modal-alert": "Al mover este elemento puede cambiar sus permisos.",
      "move-modal-field-label": "Nombre de la carpeta",
      "move-modal-text": "Esta acción moverá el siguiente contenido:",
      "move-modal-title": "Mover",
      "moving": "Moviendo...",
      "new-folder-name-required-phrase": "Se requiere el nombre de la carpeta."
    },
    "counts": {
      "alertRule_one": "{{count}} regla de alerta",
      "alertRule_many": "",
      "alertRule_other": "{{count}} reglas de alerta",
      "dashboard_one": "{{count}} panel de control",
      "dashboard_many": "",
      "dashboard_other": "{{count}} paneles de control",
      "folder_one": "{{count}} carpeta",
      "folder_many": "",
      "folder_other": "{{count}} carpetas",
      "libraryPanel_one": "{{count}} panel de librería",
      "libraryPanel_many": "",
      "libraryPanel_other": "{{count}} paneles de librería",
      "total_one": "{{count}} elemento",
      "total_many": "",
      "total_other": "{{count}} elementos"
    },
    "dashboards-tree": {
      "collapse-folder-button": "Contraer la carpeta {{title}}",
      "expand-folder-button": "Expandir la carpeta {{title}}",
      "name-column": "Nombre",
      "select-all-header-checkbox": "Seleccionar todo",
      "select-checkbox": "Seleccionar",
      "tags-column": "Etiquetas"
    },
    "folder-actions-button": {
      "delete": "Eliminar",
      "folder-actions": "Acciones de la carpeta",
      "manage-permissions": "Gestionar permisos",
      "move": "Mover"
    },
    "folder-picker": {
      "accessible-label": "Seleccionar carpeta: {{ label }} seleccionada actualmente",
      "button-label": "Seleccionar carpeta",
      "empty-message": "No se ha encontrado ninguna carpeta",
      "error-title": "Error al cargar las carpetas",
      "search-placeholder": "Buscar carpetas",
      "unknown-error": "Error desconocido"
    },
    "manage-folder-nav": {
      "alert-rules": "Reglas de alerta",
      "dashboards": "Paneles de control",
      "panels": "Paneles"
    },
    "new-folder-form": {
      "cancel-label": "Cancelar",
      "create-label": "Crear",
      "name-label": "Nombre de la carpeta"
    },
    "no-results": {
      "clear": "Borrar la búsqueda y los filtros",
      "text": "No se ha encontrado ningún resultado para su consulta."
    }
  },
  "clipboard-button": {
    "inline-toast": {
      "success": "Copiado"
    }
  },
  "command-palette": {
    "action": {
      "change-theme": "Cambiar tema...",
      "dark-theme": "Oscuro",
      "light-theme": "Claro"
    },
    "search-box": {
      "placeholder": "Buscar o saltar a..."
    },
    "section": {
      "actions": "Acciones",
      "dashboard-search-results": "Paneles de control",
      "folder-search-results": "Carpetas",
      "pages": "Páginas",
      "preferences": "Preferencias",
      "recent-dashboards": "Paneles de control recientes"
    }
  },
  "common": {
    "locale": {
      "default": "Por defecto"
    },
    "save": "Guardar"
  },
  "config-public-dashboard": {
    "public-dashboard": {
      "field-label": "",
      "pause-sharing-dashboard": "",
      "revoke-public-URL": "",
      "settings-title": ""
    }
  },
  "configuration": {
    "public-dashboard": {
      "default-time-range": "",
      "default-time-range-label-desc": "",
      "show-annotations": "",
      "show-annotations-label-desc": "",
      "time-range-picker-enabled": "",
      "time-range-picker-label-desc": ""
    }
  },
  "connections": {
    "connect-data": {
      "category-header-label": "Orígenes de datos"
    },
    "search": {
      "placeholder": "Buscar todo"
    }
  },
  "correlations": {
    "add-new": "Añadir nuevo",
    "alert": {
      "error-message": "Se ha producido un error desconocido al recuperar los datos de correlación. Por favor, inténtelo de nuevo.",
      "title": "Error al recuperar los datos de correlación"
    },
    "basic-info-form": {
      "description-description": "Descripción opcional con más información sobre el enlace",
      "description-label": "Descripción",
      "label-description": "Este nombre se utilizará como etiqueta para la correlación. Esta se mostrará como el texto del botón, un elemento del menú o el texto del cursor en un enlace.",
      "label-label": "Etiqueta",
      "label-placeholder": "p. ej. seguimiento de Tempo",
      "label-required": "Este campo es obligatorio.",
      "sub-text": "<0>Defina el texto que describirá la correlación.</0>",
      "title": "Definir la etiqueta de correlación (paso 1 de 3)"
    },
    "list": {
      "delete": "eliminar correlación",
      "label": "Etiqueta",
      "loading": "cargando...",
      "read-only": "Solo lectura",
      "source": "Fuente",
      "target": "Destino"
    },
    "navigation-form": {
      "add-button": "Añadir",
      "back-button": "Atrás",
      "next-button": "Siguiente",
      "save-button": "Guardar"
    },
    "page-content": "Para habilitar las correlaciones, añádala en la configuración de Grafana:",
    "page-heading": "Las correlaciones están deshabilitadas",
    "query-editor": {
      "control-rules": "La fuente de datos de destino seleccionada debe exportar un editor de consultas.",
      "data-source-text": "Seleccione primero una fuente de datos de destino.",
      "data-source-title": "No se ha seleccionado ninguna fuente de datos",
      "error-text": "No se ha podido cargar la fuente de datos seleccionada.",
      "error-title": "Error al cargar la fuente de datos",
      "loading": "Cargando el editor de consultas...",
      "query-description": "Defina la consulta que se ejecuta cuando se hace clic en el enlace. Puede usar <2>variables</2> para acceder a los valores de campo específicos.",
      "query-editor-title": "La fuente de datos no exporta un editor de consultas.",
      "query-label": "Consulta"
    },
    "source-form": {
      "control-required": "Este campo es obligatorio.",
      "description": "Ha utilizado las siguientes variables en la consulta de destino: <1></1><2></2>Un punto de datos necesita proporcionar valores a todas las variables como campos o como salida de transformaciones para hacer que el botón de correlación aparezca en la visualización. 4></4>Nota: No todas las variables deben definirse explícitamente a continuación. Una transformación como <7>logfmt</7> creará variables para cada par clave/valor.",
      "heading": "Variables utilizadas en la consulta de destino",
      "results-description": "El enlace se mostrará junto al valor de este campo",
      "results-label": "Campo de resultados",
      "results-required": "Este campo es obligatorio.",
      "source-description": "Los resultados de la fuente de datos seleccionada tienen enlaces que se muestran en el panel",
      "source-label": "Fuente",
      "sub-text": "<0>Defina qué fuente de datos mostrará la correlación y qué datos reemplazarán a las variables previamente definidas.</0>",
      "title": "Configurar la fuente de datos que se vinculará a {{dataSourceName}} (paso 3 de 3)"
    },
    "sub-title": "Defina cómo se relacionan los datos que se encuentran en diferentes fuentes de datos. Más información en la <2>documentación<1></1></2>",
    "target-form": {
      "control-rules": "Este campo es obligatorio.",
      "sub-text": "<0>Defina a qué fuente de datos enlazará la correlación y qué consulta se ejecutará cuando se haga clic en la correlación.</0>",
      "target-description": "Especifique qué fuente de datos se consulta cuando se hace clic en el enlace",
      "target-label": "Destino",
      "title": "Configurar el destino de la correlación (paso 2 de 3)"
    },
    "trans-details": {
      "logfmt-description": "Analice el campo proporcionado con logfmt para obtener variables",
      "logfmt-label": "Logfm",
      "regex-description": "El campo se analizará con regex. Utilice grupos de captura con nombre para devolver múltiples variables o un solo grupo de captura sin nombre para agregar una variable al valor de mapa con nombre. Regex no distingue entre mayúsculas y minúsculas.",
      "regex-expression": "Utilice los grupos de captura para extraer una porción del campo.",
      "regex-label": "Expresión regular",
      "regex-map-values": "Define el nombre de la variable si el grupo de captura no tiene nombre."
    },
    "transform": {
      "add-button": "Añadir transformación",
      "heading": "Transformaciones",
      "no-transform": "No se ha definido ninguna transformación."
    },
    "transform-row": {
      "expression-label": "Expresión",
      "expression-required": "Por favor, defina una expresión",
      "expression-tooltip": "Se requiere para la expresión regular. La expresión que usará la transformación. Logfmt no utiliza más especificaciones.",
      "field-input": "campo",
      "field-label": "Campo",
      "field-tooltip": "Opcional. El campo a transformar. Si no se especifica, la transformación se aplicará al campo de resultados.",
      "map-value-label": "Valor del mapa",
      "map-value-tooltip": "Opcional. Define el nombre de la variable. Actualmente solo es válido para expresiones regulares con un único grupo de captura sin nombre.",
      "remove-button": "Eliminar",
      "remove-tooltip": "Eliminar transformación",
      "transform-required": "Por favor, seleccione un tipo de transformación",
      "type-label": "Tipo",
      "type-tooltip": "El tipo de transformación que se aplicará a los datos de origen."
    }
  },
  "dashboard": {
    "add-menu": {
      "import": "Importar de la biblioteca",
      "paste-panel": "Pegar panel",
      "row": "Fila",
      "visualization": "Visualización",
      "widget": "«Widget»"
    },
    "empty": {
      "add-library-panel-body": "Añadir las visualizaciones que se comparten con otros tableros.",
      "add-library-panel-button": "Añadir panel de biblioteca",
      "add-library-panel-header": "Añadir un panel de biblioteca",
      "add-visualization-body": "Selecciona una fuente de datos y luego consulta y visualiza tus datos con gráficos, estadísticas y tablas o cree listas, anotaciones y otros widgets.",
      "add-visualization-button": "Añadir visualización",
      "add-visualization-header": "Comienza tu nuevo panel de control añadiendo una visualización",
      "add-widget-body": "Crear listas, reducciones y otros «widgets»",
      "add-widget-button": "Añadir widget",
      "add-widget-header": "Añadir un «widget»",
      "import-a-dashboard-body": "Importar el tablero desde el archivo o <1>grafana.com</1>.",
      "import-a-dashboard-header": "Importar un tablero",
      "import-dashboard-button": "Importar panel de control"
    },
    "inspect": {
      "data-tab": "Datos",
      "error-tab": "Error",
      "json-tab": "JSON",
      "meta-tab": "Metadatos",
      "query-tab": "Consulta",
      "stats-tab": "Estadísticas",
      "subtitle": "{{queryCount}} consultas con un tiempo total de consulta de {{formatted}}",
      "title": "Inspeccionar: {{panelTitle}}"
    },
    "inspect-data": {
      "data-options": "Opciones de datos",
      "dataframe-aria-label": "Seleccionar marco de datos",
      "dataframe-label": "Mostrar marco de datos",
      "download-csv": "Descargar CSV",
      "download-excel-description": "Añadir encabezado a CSV para su uso con Excel",
      "download-excel-label": "Descargar para Excel",
      "download-logs": "Descargar registros",
      "download-service": "Descargar gráfico de servicio",
      "download-traces": "Descargar seguimientos",
      "excel-header": "Encabezado de Excel",
      "formatted": "Datos formateados",
      "formatted-data-description": "Los datos de la tabla están formateados con opciones definidas en las pestañas Campo y Anulación.",
      "formatted-data-label": "Datos formateados",
      "panel-transforms": "Transformaciones de panel",
      "series-to-columns": "Series unidas por el tiempo",
      "transformation": "Series unidas por el tiempo",
      "transformations-description": "Los datos de la tabla se muestran con las transformaciones definidas en la pestaña Transformaciones del panel.",
      "transformations-label": "Aplicar transformaciones de panel"
    },
    "inspect-json": {
      "dataframe-description": "Datos brutos sin configuración de campo ni transformaciones aplicadas. ",
      "dataframe-label": "JSON del marco de datos (de la consulta)",
      "panel-data-description": "El modelo bruto (RAW) ha pasado a la visualización del panel",
      "panel-data-label": "Datos de panel",
      "panel-json-description": "El modelo guardado en el panel de control JSON que configura cómo funciona todo.",
      "panel-json-label": "JSON de panel",
      "select-source": "Seleccionar fuente",
      "unknown": "Objeto desconocido: {{show}}"
    },
    "inspect-meta": {
      "no-inspector": "No hay inspector de metadatos"
    },
    "inspect-stats": {
      "data-title": "Estadísticas de origen de datos",
      "data-traceids": "Trazar ID",
      "processing-time": "Tiempo de procesamiento de datos",
      "queries": "Número de consultas",
      "request-time": "Tiempo total de solicitud",
      "rows": "Número total de filas",
      "table-title": "Estadísticas"
    },
    "toolbar": {
      "add": "Añadir",
      "add-panel": "Añadir panel",
      "mark-favorite": "Marcar como favorito",
      "open-original": "Abrir el panel de control original",
      "playlist-next": "Ir al siguiente panel de control",
      "playlist-previous": "Ir al panel de control anterior",
      "playlist-stop": "Detener la lista de reproducción",
      "refresh": "Actualizar panel de control",
      "save": "Guardar panel de control",
      "settings": "Ajustes del panel de control",
      "share": "Compartir panel o panel de control",
      "unmark-favorite": "Deshacer marca como favorito"
    },
    "validation": {
      "invalid-dashboard-id": "No se ha podido encontrar un ID de Grafana.com válido",
      "invalid-json": "JSON no válido",
      "tags-expected-array": "etiquetas: matriz prevista",
      "tags-expected-strings": "etiquetas: matriz de cadenas prevista"
    }
  },
  "dashboard-import": {
    "file-dropzone": {
      "primary-text": "Subir archivo JSON del tablero",
      "secondary-text": "Arrastrar y soltar aquí o hacer clic para navegar"
    },
    "form-actions": {
      "cancel": "Cancelar",
      "load": "Cargar"
    },
    "gcom-field": {
      "label": "Buscar e importar tableros para las aplicaciones comunes en <1></1>",
      "load-button": "Cargar",
      "placeholder": "URL o ID del tablero de Grafana.com",
      "validation-required": "Se requiere una URL o ID del tablero de Grafana"
    },
    "json-field": {
      "label": "Importar a través del modelo JSON del tablero",
      "validation-required": "Se necesita un modelo JSON del tablero"
    }
  },
  "dashboard-settings": {
    "annotations": {
      "title": "Anotaciones"
    },
    "dashboard-delete-button": "Eliminar tablero",
    "general": {
      "auto-refresh-description": "Definir los intervalos de actualización automática que deberían estar disponibles en la lista de actualización automática.",
      "auto-refresh-label": "Actualización automática",
      "description-label": "Descripción",
      "editable-description": "Establecer como de solo lectura para desactivar toda la edición. Recargar el tablero para que los cambios surtan efecto",
      "editable-label": "Editable",
      "folder-label": "Carpeta",
      "panel-options-graph-tooltip-description": "Controla la descripción y el comportamiento de resaltado en diferentes paneles. Recargar el tablero para que los cambios surtan efecto",
      "panel-options-graph-tooltip-label": "Descripción gráfica",
      "panel-options-label": "Opciones del panel",
      "tags-label": "Etiquetas",
      "title": "General",
      "title-label": "Título"
    },
    "json-editor": {
      "save-button": "Guardar cambios",
      "subtitle": "El siguiente modelo JSON es la estructura de datos que define el tablero. Incluye ajustes del tablero, ajustes del panel, diseño, consultas, etc.",
      "title": "Modelo JSON"
    },
    "links": {
      "title": "Enlaces"
    },
    "permissions": {
      "title": "Permisos"
    },
    "settings": {
      "title": "Configuración"
    },
    "time-picker": {
      "hide-time-picker": "Ocultar el selector de tiempo",
      "now-delay-description": "Excluir los datos recientes que puedan estar incompletos.",
      "now-delay-label": "Retraso ahora",
      "refresh-live-dashboards-description": "Redibujar continuamente los paneles en los que el rango de tiempo hace referencia a «ahora»",
      "refresh-live-dashboards-label": "Actualizar paneles de control activos",
      "time-options-label": "Opciones de tiempo",
      "time-zone-label": "Huso horario",
      "week-start-label": "Inicio de la semana"
    },
    "variables": {
      "title": "Variables"
    },
    "versions": {
      "title": "Versiones"
    }
  },
  "dashboards-list-modal-button": {
    "public-dashboard": {
      "dashboard-title": "",
      "loading-text": "",
      "modal-title": "",
      "open-dashboard-list": "",
      "public-dashboard-link": "",
      "public-dashboard-setting": ""
    }
  },
  "data-source-picker": {
    "add-new-data-source": "Configurar una nueva fuente de datos",
    "built-in-list": {
      "description-dashboard": "Reutilizar los resultados de la consulta de otras visualizaciones",
      "description-grafana": "Descubrir las visualizaciones usando datos simulados",
      "description-mixed": "Usar múltiples fuentes de datos"
    },
    "list": {
      "no-data-source-message": "No se ha encontrado ninguna fuente de datos"
    },
    "modal": {
      "configure-new-data-source": "Abrir una nueva pestaña y configurar una fuente de datos",
      "input-placeholder": "Seleccionar fuente de datos",
      "title": "Seleccionar fuente de datos"
    },
    "open-advanced-button": "Abrir selector avanzado de fuentes de datos"
  },
  "data-sources": {
    "datasource-add-button": {
      "label": "Añadir nueva fuente de datos"
    }
  },
  "delete-public-dashboard-button": {
    "public-dashboard": {
      "revoke-button-label": ""
    }
  },
  "delete-public-dashboard-modal": {
    "public-dashboard": {
      "ask-for-revoke-nonorphaned": "",
      "ask-for-revoke-orphaned": "",
      "confirm-revocation-title": ""
    }
  },
  "delete-user-modal-button": {
    "public-dashboard": {
      "delete-user-close-button": "",
      "delete-user-desc": "",
      "delete-user-text": ""
    }
  },
  "email-sharing-configuration": {
    "public-dashboard": {
      "can-view-dashboard-label": "",
      "email-share-type-label": "",
      "invalid-email": "",
      "invite-content": "",
      "invite-desc": "",
      "invite-label": "",
      "public-share-type-label": "",
      "required-email": "",
      "resend-label": "",
      "resend-text": "",
      "revoke-label": "",
      "revoke-text": ""
    }
  },
  "explore": {
    "add-to-dashboard": "Añadir al tablero",
    "rich-history": {
      "close-tooltip": "Cerrar el historial de consultas",
      "datasource-a-z": "Fuente de datos A-Z",
      "datasource-z-a": "Fuente de datos Z-A",
      "newest-first": "El más reciente primero",
      "oldest-first": "El más antiguo primero",
      "query-history": "Historial de consultas",
      "settings": "Configuración",
      "starred": "Destacado"
    },
    "rich-history-card": {
      "add-comment-form": "Añadir formulario de comentarios",
      "add-comment-tooltip": "Añadir comentario",
      "cancel": "Cancelar",
      "confirm-delete": "Eliminar",
      "copy-query-tooltip": "Copiar consulta al portapapeles",
      "copy-shortened-link-tooltip": "Copiar enlace acortado al portapapeles",
      "datasource-icon-label": "Icono de fuente de datos",
      "datasource-name-label": "Nombre de fuente de datos",
      "datasource-not-exist": "La fuente de datos ya no existe",
      "delete-query-confirmation-title": "Eliminar",
      "delete-query-title": "Eliminar consulta",
      "delete-query-tooltip": "Eliminar consulta",
      "delete-starred-query-confirmation-text": "¿Seguro que desea eliminar permanentemente su consulta destacada?",
      "edit-comment-tooltip": "Editar comentario",
      "loading-text": "cargando...",
      "optional-description": "Una descripción opcional de lo que hace la consulta.",
      "query-comment-label": "Comentario de la consulta",
      "query-text-label": "Texto de la consulta",
      "run-query-button": "Ejecutar consulta",
      "save-comment": "Guardar comentario",
      "star-query-tooltip": "Consulta destacada",
      "switch-datasource-button": "Cambiar la fuente de datos y ejecutar la consulta",
      "unstar-query-tooltip": "Desmarcar consulta",
      "update-comment-form": "Actualizar el formulario de comentarios"
    },
    "rich-history-container": {
      "loading": "Cargando..."
    },
    "rich-history-notification": {
      "query-copied": "Consulta copiada al portapapeles",
      "query-deleted": "Consulta eliminada"
    },
    "rich-history-queries-tab": {
      "displaying-partial-queries": "Mostrando {{ count }} consultas",
      "displaying-queries": "{{ count }} consultas",
      "filter-aria-label": "Filtrar consultas para la(s) fuente(s) de datos",
      "filter-history": "Filtrar historial",
      "filter-placeholder": "Filtrar consultas para la(s) fuente(s) de datos",
      "history-local": "El historial se almacena en su navegador y no se comparte con otras personas.",
      "loading": "Cargando...",
      "loading-results": "Cargando resultados...",
      "search-placeholder": "Buscar consultas",
      "showing-queries": "Mostrando {{ shown }} de {{ total }} <0>Cargar más</0>",
      "sort-aria-label": "Ordenar consultas",
      "sort-placeholder": "Ordenar consultas por"
    },
    "rich-history-settings-tab": {
      "alert-info": "Grafana mantendrá las entradas hasta {{optionLabel}}. Las entradas destacadas no se eliminarán.",
      "change-default-tab": "Cambiar la pestaña activa por defecto de «Historial de consultas» a «Destacadas»",
      "clear-history-info": "Eliminar todo su historial de consultas de forma permanente.",
      "clear-query-history": "Borrar historial de consultas",
      "clear-query-history-button": "Borrar historial de consultas",
      "delete-confirm": "Eliminar",
      "delete-confirm-text": "¿Seguro que desea eliminar permanentemente su historial de consultas?",
      "delete-title": "Eliminar",
      "history-time-span": "Rango de tiempo del historial",
      "history-time-span-description": "Seleccione el periodo de tiempo durante el cual Grafana guardará su historial de búsquedas. Se almacenarán hasta {{MAX_HISTORY_ITEMS}} entradas.",
      "only-show-active-datasource": "Mostrar solo las consultas para la fuente de datos actualmente activa en Explorar",
      "query-history-deleted": "Historial de consultas borrado",
      "retention-period": {
        "1-week": "1 semana",
        "2-days": "2 días",
        "2-weeks": "2 semanas",
        "5-days": "5 días"
      }
    },
    "rich-history-starred-tab": {
      "filter-queries-aria-label": "Filtrar consultas para la(s) fuente(s) de datos",
      "filter-queries-placeholder": "Filtrar consultas para la(s) fuente(s) de datos",
      "loading": "Cargando...",
      "loading-results": "Cargando resultados...",
      "local-history-message": "El historial se almacena en su navegador y no se comparte con otras personas.",
      "search-queries-placeholder": "Buscar consultas",
      "showing-queries": "Mostrando {{ shown }} de {{ total }} <0>Cargar más</0>",
      "sort-queries-aria-label": "Ordenar consultas",
      "sort-queries-placeholder": "Ordenar consultas por"
    },
    "rich-history-utils": {
      "a-week-ago": "hace una semana",
      "days-ago": "hace {{num}} días",
      "default-from": "ahora-1 h",
      "default-to": "ahora",
      "today": "hoy",
      "two-weeks-ago": "hace dos semanas",
      "yesterday": "ayer"
    },
    "rich-history-utils-notification": {
      "saving-failed": "Error al guardar el historial enriquecido",
      "update-failed": "Error al actualizar el extenso historial"
    },
    "secondary-actions": {
      "query-add-button": "Añadir consulta",
      "query-add-button-aria-label": "Añadir consulta",
      "query-history-button": "Historial de consultas",
      "query-history-button-aria-label": "Historial de consultas",
      "query-inspector-button": "Inspector de consultas",
      "query-inspector-button-aria-label": "Inspector de consultas"
    },
    "table": {
      "no-data": "0 series devueltas",
      "title": "Tabla",
      "title-with-name": "Tabla - {{name}}"
    },
    "toolbar": {
      "aria-label": "Barra de herramientas de Explore",
      "copy-link": "",
      "copy-link-abs-time": "",
      "copy-links-absolute-category": "",
      "copy-links-normal-category": "",
      "copy-shortened-link": "Copiar enlace acortado",
      "copy-shortened-link-abs-time": "",
      "copy-shortened-link-menu": "",
      "refresh-picker-cancel": "Cancelar",
      "refresh-picker-run": "Ejecutar consulta",
      "split-close": "Cerrar",
      "split-close-tooltip": "Cerrar panel dividido",
      "split-narrow": "Reducir panel",
      "split-title": "Dividir",
      "split-tooltip": "Dividir el panel",
      "split-widen": "Agrandar panel"
    }
  },
  "folder-picker": {
    "loading": "Cargando carpetas..."
  },
  "grafana-ui": {
    "modal": {
      "close-tooltip": "Cerrar"
    },
    "segment-async": {
      "error": "No se han podido cargar las opciones",
      "loading": "Cargando las opciones...",
      "no-options": "No se ha encontrado ninguna opción"
    },
    "select": {
      "no-options-label": "No se ha encontrado ninguna opción",
      "placeholder": "Elegir"
    }
  },
  "graph": {
    "container": {
      "content": "Renderizar demasiadas series en un solo panel puede afectar al rendimiento y hacer que los datos sean más difíciles de leer. Considere refinar sus consultas.",
      "show-all-series": "Mostrar todo {{length}}",
      "show-only-series": "Mostrando solo la serie {{MAX_NUMBER_OF_TIME_SERIES}}",
      "title": "Gráfico"
    }
  },
  "help-modal": {
    "shortcuts-category": {
      "dashboard": "Panel de control",
      "focused-panel": "Panel focalizado",
      "global": "Global",
      "time-range": "Rango de tiempo"
    },
    "shortcuts-description": {
      "change-theme": "Cambiar tema",
      "collapse-all-rows": "Contraer todas las filas",
      "dashboard-settings": "Ajustes del panel de control",
      "duplicate-panel": "Duplicar panel",
      "exit-edit/setting-views": "Salir de las opciones de edición/ajustes",
      "expand-all-rows": "Expandir todas las filas",
      "go-to-dashboards": "Ir a paneles de control",
      "go-to-explore": "Ir a Explorar",
      "go-to-home-dashboard": "Ir al panel de control de inicio",
      "go-to-profile": "Ir al perfil",
      "make-time-range-permanent": "Hacer que el rango de tiempo sea absoluto/permanente",
      "move-time-range-back": "Retrasar el rango de tiempo",
      "move-time-range-forward": "Mover el rango de tiempo hacia delante",
      "open-search": "Abrir búsqueda",
      "open-shared-modal": "Abrir el modo de panel compartido",
      "refresh-all-panels": "Actualizar todos los paneles",
      "remove-panel": "Eliminar panel",
      "save-dashboard": "Guardar panel de control",
      "show-all-shortcuts": "Mostrar todos los accesos directos del teclado",
      "toggle-active-mode": "Alternar el modo activo/vista",
      "toggle-all-panel-legends": "Cambiar todas las leyendas del panel",
      "toggle-auto-fit": "Cambiar los paneles de ajuste automático (característica experimental)",
      "toggle-exemplars": "Alternar los ejemplares en todo el panel",
      "toggle-graph-crosshair": "Alternar la retícula del gráfico compartido",
      "toggle-kiosk": "Alternar el modo quiosco (oculta la navegación superior)",
      "toggle-panel-edit": "Cambiar la vista de edición del panel",
      "toggle-panel-fullscreen": "Cambiar la vista de pantalla completa del panel",
      "toggle-panel-legend": "Cambiar leyenda del panel",
      "zoom-out-time-range": "Reducir el intervalo de tiempo"
    },
    "title": "Accesos directos"
  },
  "inspector": {
    "query": {
      "collapse-all": "Contraer todo",
      "copy-to-clipboard": "Copiar al portapapeles",
      "description": "El inspector de consultas le permite ver la solicitud y la respuesta sin procesar. Para recopilar estos datos, Grafana necesita emitir una nueva consulta. Haga clic en el botón actualizar situado debajo para activar una nueva consulta.",
      "expand-all": "Expandir todo",
      "no-data": "Aún no se ha recogido ninguna solicitud o respuesta. Pulse el botón de actualizar",
      "refresh": "Actualizar"
    }
  },
  "library-panel": {
    "add-modal": {
      "cancel": "Cancelar",
      "create": "Crear panel de librería",
      "error": "Ya existe un panel de librería con este nombre",
      "folder": "Guardar en carpeta",
      "folder-description": "Los permisos del panel de librería se derivan de los permisos de la carpeta",
      "name": "Nombre del panel de librería"
    },
    "add-widget": {
      "title": "Añadir panel de la biblioteca de paneles"
    }
  },
  "library-panels": {
    "modal": {
      "body_one": "Este panel se está utilizando en {{count}} tablero. Por favor, elija qué tablero quiere ver en el panel:",
      "body_many": "",
      "body_other": "Este panel se está utilizando en {{count}} paneles de control. Elija qué panel quiere ver en el panel de control:",
      "button-cancel": "<0>Cancelar</0>",
      "button-view-panel1": "Ver panel en {{label}}...",
      "button-view-panel2": "Ver panel en el panel de control...",
      "panel-not-linked": "El panel no está vinculado a un panel de control. Añádalo a un panel de control y vuelva a intentarlo.",
      "select-no-options-message": "No se ha encontrado ningún tablero",
      "select-placeholder": "Empezar a escribir para buscar el panel de control",
      "title": "Ver el panel en el tablero"
    },
    "save": {
      "error": "Error al guardar el panel de la librería: «{{errorMsg}}»",
      "success": "Panel de librería guardado"
    }
  },
  "login": {
    "error": {
      "blocked": "Ha excedido el número de intentos de inicio de sesión para este usuario. Inténtelo de nuevo más tarde.",
      "invalid-user-or-password": "Nombre de usuario o contraseña no válidos",
      "title": "Error al iniciar sesión",
      "unknown": "Se ha producido un error desconocido"
    }
  },
  "nav": {
    "add-new-connections": {
      "title": "Añadir nueva conexión"
    },
    "admin": {
      "subtitle": "Administrar la configuración de todo el servidor y el acceso a recursos como organizaciones, usuarios y licencias",
      "title": "Administrador del servidor"
    },
    "alerting": {
      "subtitle": "Conozca los problemas de sus sistemas justo después de que se produzcan",
      "title": "Alertas"
    },
    "alerting-admin": {
      "title": "Administrador"
    },
    "alerting-am-routes": {
      "subtitle": "Determinar cómo se enrutan las alertas a los puntos de contacto",
      "title": "Políticas de notificación"
    },
    "alerting-channels": {
      "title": "Canales de notificación"
    },
    "alerting-groups": {
      "subtitle": "Ver alertas agrupadas de una instancia de Alertmanager",
      "title": "Grupos"
    },
    "alerting-home": {
      "title": "Inicio"
    },
    "alerting-legacy": {
      "title": "Alertas (heredado)"
    },
    "alerting-list": {
      "subtitle": "Reglas que determinan si una alerta se activará",
      "title": "Reglas de alerta"
    },
    "alerting-receivers": {
      "subtitle": "Elige cómo notificar tus puntos de contacto cuando se dispara una instancia de alerta",
      "title": "Puntos de contacto"
    },
    "alerting-silences": {
      "subtitle": "Detener notificaciones de una o más reglas de alerta",
      "title": "Silencios"
    },
    "alerts-and-incidents": {
      "subtitle": "Aplicaciones de gestión de alertas e incidentes",
      "title": "Alertas e IRM"
    },
    "api-keys": {
      "subtitle": "Administrar y crear claves de API que se utilizan para interactuar con las API de HTTP de Grafana",
      "title": "Claves API"
    },
    "application": {
      "title": "Aplicación"
    },
    "apps": {
      "subtitle": "Complementos de aplicaciones que amplían la experiencia de Grafana",
      "title": "Aplicaciones"
    },
    "authentication": {
      "title": "Autenticación"
    },
    "config": {
      "title": "Administración"
    },
    "config-access": {
      "subtitle": "Configurar el acceso para usuarios individuales, equipos y cuentas de servicio",
      "title": "Usuarios y acceso"
    },
    "config-general": {
      "subtitle": "Gestionar las preferencias y ajustes por defecto en Grafana",
      "title": "General"
    },
    "config-plugins": {
      "subtitle": "Instalar complementos y definir las relaciones entre los datos",
      "title": "Complementos y datos"
    },
    "connect-data": {
      "title": "Conectar datos"
    },
    "connections": {
      "subtitle": "Navegar y crear nuevas conexiones",
      "title": "Conexiones"
    },
    "correlations": {
      "subtitle": "Añadir y configurar correlaciones",
      "title": "Correlaciones"
    },
    "create": {
      "title": "Crear"
    },
    "create-alert": {
      "title": "Crear regla de alerta"
    },
    "create-dashboard": {
      "title": "Panel de control"
    },
    "create-folder": {
      "title": "Carpeta"
    },
    "create-import": {
      "title": "Importar panel de control"
    },
    "dashboards": {
      "subtitle": "Cree y administre paneles de control para visualizar sus datos",
      "title": "Paneles de control"
    },
    "data-sources": {
      "subtitle": "Vea y gestione las conexiones de sus fuentes de datos",
      "title": "Orígenes de datos"
    },
    "datasources": {
      "subtitle": "Añadir y configurar orígenes de datos",
      "title": "Orígenes de datos"
    },
    "detect": {
      "title": "Detectar"
    },
    "explore": {
      "title": "Explorar"
    },
    "frontend": {
      "subtitle": "",
      "title": "Interfaz"
    },
    "frontend-app": {
      "title": "Interfaz"
    },
    "global-orgs": {
      "subtitle": "Instancias aisladas de Grafana ejecutándose en el mismo servidor",
      "title": "Organizaciones"
    },
    "global-users": {
      "subtitle": "Gestionar usuarios de Grafana",
      "title": "Usuarios"
    },
    "grafana-quaderno": {
      "title": "Grafana Quaderno"
    },
    "help": {
      "title": "Ayuda"
    },
    "help/community": "Comunidad",
    "help/documentation": "Documentación",
    "help/keyboard-shortcuts": "Atajos de teclado",
    "help/support": "Asistencia",
    "home": {
      "title": "Inicio"
    },
    "incidents": {
      "title": "Incidentes"
    },
    "infrastructure": {
      "subtitle": "",
      "title": ""
    },
    "integrations": {
      "title": "Integraciones"
    },
    "k6": {
      "title": ""
    },
    "kubernetes": {
      "title": "Kubernetes"
    },
    "library-panels": {
      "subtitle": "Paneles reutilizables que se pueden añadir a varios paneles de control",
      "title": "Paneles de librería"
    },
    "machine-learning": {
      "title": "Aprendizaje automático"
    },
    "manage-folder": {
      "subtitle": "Gestionar paneles de control de carpetas y permisos"
    },
    "monitoring": {
      "subtitle": "Aplicaciones de supervisión e infraestructura",
      "title": "Observabilidad"
    },
    "new": {
      "title": "Nuevo"
    },
    "new-dashboard": {
      "title": "Nuevo panel de control"
    },
    "new-folder": {
      "title": "Nueva carpeta"
    },
    "observability": {
      "title": "Observabilidad"
    },
    "oncall": {
      "title": "OnCall"
    },
    "org-settings": {
      "subtitle": "Gestionar las preferencias en una organización",
      "title": "Preferencias por defecto"
    },
    "performance-testing": {
      "title": "Pruebas de rendimiento"
    },
    "playlists": {
      "subtitle": "Grupos de paneles de control que se muestran en una secuencia",
      "title": "Listas de reproducción"
    },
    "plugins": {
      "subtitle": "Amplíe la experiencia de Grafana con los complementos",
      "title": "Complementos"
    },
    "profile/notifications": {
      "title": "Historial de notificaciones"
    },
    "profile/password": {
      "title": "Cambiar contraseña"
    },
    "profile/settings": {
      "title": "Perfil"
    },
    "profiles": {
      "title": "Perfiles"
    },
    "public": {
      "title": "Paneles de control públicos"
    },
    "recorded-queries": {
      "title": "Consultas grabadas"
    },
    "reporting": {
      "title": "Creación de informes"
    },
    "scenes": {
      "title": "Escenas"
    },
    "search": {
      "placeholderCommandPalette": "Buscar o saltar a..."
    },
    "search-dashboards": {
      "title": "Buscar paneles de control"
    },
    "server-settings": {
      "subtitle": "Vea la configuración definida en los ajustes de Grafana",
      "title": "Configuración"
    },
    "service-accounts": {
      "subtitle": "Use cuentas de servicio para ejecutar cargas de trabajo automatizadas en Grafana",
      "title": "Cuentas de servicios"
    },
    "sign-out": {
      "title": "Cerrar sesión"
    },
    "slo": {
      "title": "SLO"
    },
    "snapshots": {
      "subtitle": "Representaciones interactivas, públicamente disponibles y puntuales de los paneles de control",
      "title": "Instantáneas"
    },
    "starred": {
      "title": "Destacado"
    },
    "starred-empty": {
      "title": "Tus paneles de control destacados aparecerán aquí"
    },
    "statistics-and-licensing": {
      "title": "Estadísticas y licencias"
    },
    "storage": {
      "subtitle": "Gestionar el almacenamiento de archivos",
      "title": "Almacenamiento"
    },
    "support-bundles": {
      "subtitle": "Descargar paquetes de apoyo",
      "title": "Paquetes de apoyo"
    },
    "synthetics": {
      "title": "Sintéticos"
    },
    "teams": {
      "subtitle": "Grupos de usuarios que tienen necesidades comunes de permisos y de panel de control",
      "title": "Equipos"
    },
    "testing-and-synthetics": {
      "subtitle": "",
      "title": ""
    },
    "upgrading": {
      "title": "Estadísticas y licencia"
    },
    "users": {
      "subtitle": "Invite y asigne roles a los usuarios",
      "title": "Usuarios"
    }
  },
  "navigation": {
    "kiosk": {
      "tv-alert": "Pulse ESC para salir del modo de quiosco"
    },
    "megamenu": {
      "close": "Cerrar menú",
      "dock": "Anclar el menú",
      "undock": "Desanclar el menú"
    },
    "toolbar": {
      "close-menu": "Cerrar menú",
      "enable-kiosk": "Activar el modo de quiosco",
      "open-menu": "Abrir menú",
      "toggle-search-bar": "Activar o desactivar la barra de búsqueda superior"
    }
  },
  "news": {
    "title": "Últimas entradas del blog"
  },
  "notifications": {
    "starred-dashboard": "Panel de control destacado",
    "unstarred-dashboard": "Panel de control no destacado"
  },
  "panel": {
    "header-menu": {
      "copy": "Copiar",
      "create-library-panel": "Crear panel de librería",
      "duplicate": "Duplicar",
      "edit": "Editar",
      "explore": "Explorar",
      "get-help": "Obtener ayuda",
      "hide-legend": "Ocultar leyenda",
      "inspect": "Inspeccionar",
      "inspect-data": "Datos",
      "inspect-json": "JSON de panel",
      "more": "Más...",
      "new-alert-rule": "Nueva regla de alerta",
      "query": "Consulta",
      "remove": "Eliminar",
      "share": "Compartir",
      "show-legend": "Mostrar leyenda",
      "unlink-library-panel": "Desvincular panel de librería",
      "view": "Vista"
    }
  },
  "playlist-edit": {
    "error-prefix": "Error al cargar la lista de reproducción:",
    "form": {
      "add-tag-label": "Añadir por etiqueta",
      "add-tag-placeholder": "Seleccionar una etiqueta",
      "add-title-label": "Añadir por título",
      "cancel": "Cancelar",
      "heading": "Añadir paneles de control",
      "interval-label": "Intervalo",
      "interval-placeholder": "5 min",
      "interval-required": "El intervalo es obligatorio",
      "name-label": "Nombre",
      "name-placeholder": "Nombre",
      "name-required": "El nombre es obligatorio",
      "save": "Guardar",
      "table-delete": "Eliminar elemento de la lista de reproducción",
      "table-drag": "Arrastrar y soltar para reordenar",
      "table-empty": "La lista de reproducción está vacía. Añadir tableros a continuación.",
      "table-heading": "Paneles de control"
    },
    "sub-title": "Una lista de reproducción rota a través de una lista de paneles de control preseleccionada. Una lista de reproducción puede ser una buena manera de crear conciencia sobre una situación, o simplemente una forma de mostrar sus métricas a su equipo o a demás visitantes.",
    "title": "Editar lista de reproducción"
  },
  "playlist-page": {
    "card": {
      "delete": "Eliminar lista de reproducción",
      "edit": "Editar lista de reproducción",
      "start": "Iniciar lista de reproducción",
      "tooltip": "Compartir lista de reproducción"
    },
    "create-button": {
      "title": "Nueva lista de reproducción"
    },
    "delete-modal": {
      "body": "¿Seguro que desea eliminar la lista de reproducción {{name}}?",
      "confirm-text": "Eliminar"
    },
    "empty": {
      "button": "Crear lista de reproducción",
      "pro-tip": "Puede usar las listas de reproducción para crear ciclos de tableros en televisiones sin control de usuario",
      "pro-tip-link-title": "Más información",
      "title": "Aún no se ha creado ninguna lista de reproducción"
    }
  },
  "profile": {
    "change-password": {
      "cancel-button": "Cancelar",
      "cannot-change-password-message": "La contraseña no se puede cambiar aquí.",
      "change-password-button": "Cambiar contraseña",
      "confirm-password-label": "Confirmar contraseña",
      "confirm-password-required": "Se requiere confirmación de la nueva contraseña",
      "ldap-auth-proxy-message": "No puede cambiar la contraseña al iniciar sesión con un LDAP o con un proxy de autenticación.",
      "new-password-label": "Nueva contraseña",
      "new-password-required": "Se requiere una nueva contraseña",
      "new-password-same-as-old": "La nueva contraseña no puede ser la misma que la antigua.",
      "old-password-label": "Contraseña antigua",
      "old-password-required": "Se requiere la contraseña antigua",
      "passwords-must-match": "Las contraseñas deben coincidir"
    }
  },
  "public-dashboard-list-table": {
    "public-dashboard": {
      "config-tooltip": "",
      "not-orphaned-title": "",
      "orphaned-title": "",
      "orphaned-tooltip": "",
      "pause-sharing-label": "",
      "revoke-tooltip": "",
      "view-tooltip": ""
    }
  },
  "query-operation": {
    "header": {
      "collapse-row": "Contraer la fila de la consulta",
      "datasource-help": "Mostrar la ayuda de la fuente de datos",
      "disable-query": "Deshabilitar consulta",
      "drag-and-drop": "Arrastrar y soltar para reordenar",
      "duplicate-query": "Duplicar consulta",
      "expand-row": "Expandir la fila de la consulta",
      "remove-query": "Eliminar consulta",
      "toggle-edit-mode": "Alternar el modo de edición de texto"
    },
    "query-editor-not-exported": "El complemento de la fuente de datos no exporta ningún componente del editor de consultas"
  },
  "refresh-picker": {
    "aria-label": {
      "choose-interval": "Actualización automática desactivada. Elija un intervalo de tiempo de actualización",
      "duration-selected": "Elegir intervalo de tiempo de actualización con el intervalo actual {{durationAriaLabel}} seleccionado"
    },
    "auto-option": {
      "aria-label": "",
      "label": ""
    },
    "live-option": {
      "aria-label": "Activar transmisión en directo",
      "label": "En directo"
    },
    "off-option": {
      "aria-label": "Desactivar actualización automática",
      "label": "Apagado"
    },
    "tooltip": {
      "interval-selected": "Establecer intervalo de actualización automática",
      "turned-off": "Actualización automática desactivada"
    }
  },
  "save-dashboard-changes-alert": {
    "public-dashboard": {
      "alert-title": ""
    }
  },
  "search": {
    "actions": {
      "include-panels": "Incluir paneles",
      "remove-datasource-filter": "Fuente de datos: {{datasource}}",
      "sort-placeholder": "Ordenar",
      "starred": "Destacado",
      "view-as-folders": "Ver por carpetas",
      "view-as-list": "Ver como lista"
    },
    "dashboard-actions": {
      "import": "Importar",
      "new": "Nuevo",
      "new-dashboard": "Nuevo panel de control",
      "new-folder": "Nueva carpeta"
    },
    "results-table": {
      "datasource-header": "Fuente de datos",
      "location-header": "Ubicación",
      "name-header": "Nombre",
      "tags-header": "Etiquetas",
      "type-dashboard": "Panel de control",
      "type-folder": "Carpeta",
      "type-header": "Tipo"
    },
    "search-input": {
      "include-panels-placeholder": "Buscar paneles de control y paneles",
      "placeholder": "Buscar paneles de control"
    }
  },
<<<<<<< HEAD
  "search-view": {
    "no-results": {
      "clear": "",
      "text": ""
    }
  },
  "settings-bar-header": {
    "public-dashboard": {
      "collapse-tooltip": "",
      "expand-tooltip": ""
    }
  },
  "settings-summary": {
    "public-dashboard": {
      "annotations-hidden": "",
      "annotations-shown": "",
      "time-range": "",
      "time-range-picker-disabled": "",
      "time-range-picker-enabled": ""
    }
  },
=======
>>>>>>> 456939ba
  "share-modal": {
    "dashboard": {
      "title": "Compartir"
    },
    "embed": {
      "copy": "Copiar al portapapeles",
      "html": "Incrustar HTML",
      "html-description": "El código HTML a continuación se puede pegar e incluir en otra página web. A menos que se active el acceso anónimo, el usuario que vea esa página debe iniciar sesión en Grafana para que el gráfico se cargue.",
      "info": "Genere un HTML para incrustar un iframe con este panel.",
      "time-range": "Intervalo de tiempo actual",
      "time-range-description": "Transforma el intervalo de tiempo relativo actual en un intervalo de tiempo absoluto"
    },
    "export": {
      "back-button": "Volver a la configuración de exportación",
      "cancel-button": "Cancelar",
      "info-text": "Exporte este panel de control.",
      "save-button": "Guardar en archivo",
      "share-externally-label": "Exportar para compartir externamente",
      "view-button": "Ver JSON"
    },
    "library": {
      "info": "Cree un panel de librería."
    },
    "link": {
      "copy-link-button": "Copiar",
      "info-text": "Cree un enlace directo a este panel de control o panel, personalizado con las siguientes opciones.",
      "link-url": "URL del enlace",
      "render-alert": "Complemento de renderizador de imagen no instalado",
      "render-instructions": "Para renderizar una imagen de panel, debe instalar el complemento <1>Complemento renderizador de imágenes de Grafana</1>. Póngase en contacto con su administrador de Grafana para instalar el complemento.",
      "rendered-image": "Enlace directo a la imagen renderizada",
      "save-alert": "El panel de control no se ha guardado",
      "save-dashboard": "Para renderizar una imagen de panel, primero debe guardar el panel de control.",
      "shorten-url": "Acortar url",
      "time-range-description": "Transforma el intervalo de tiempo relativo actual en un intervalo de tiempo absoluto",
      "time-range-label": "Bloquear el intervalo de tiempo"
    },
    "panel": {
      "title": "Compartir panel"
    },
    "public-dashboard": {
      "ack-title": "",
      "data-src-ack-desc": "",
      "data-src-ack-tooltip": "",
      "description": "",
      "generate-public-url-button": "",
      "no-upsert-perm-alert-desc": "",
      "no-upsert-perm-alert-title": "",
      "public-ack-desc": "",
      "public-ack-tooltip": "",
      "unsupport-data-source-alert-readmore": "",
      "unsupported-data-source-alert-description": "",
      "unsupported-data-source-alert-title": "",
      "unsupported-template-variable-alert": "",
      "unsupported-template-variable-alert-title": "",
      "usage-ack-tooltip": "",
      "welcome-title": ""
    },
    "snapshot": {
      "cancel-button": "Cancelar",
      "copy-link-button": "Copiar",
      "delete-button": "Elimine la instantánea.",
      "deleted-message": "La instantánea se ha eliminado. Si ya ha accedido una vez a ella, la eliminación de la caché del navegador o de la caché de la CDN puede tardar hasta una hora.",
      "expire": "Expira",
      "expire-day": "1 día",
      "expire-hour": "1 hora",
      "expire-never": "Nunca",
      "expire-week": "7 días",
      "info-text-1": "Una instantánea es una forma inmediata de compartir un panel interactivo públicamente. Cuando se crean, eliminamos datos confidenciales como consultas (métricas, plantilla y anotación) y enlaces de panel, dejando solo los datos de métricas visibles y los nombres de serie incrustados en el panel.",
      "info-text-2": "Tenga en cuenta que su instantánea <1>puede ser vista por cualquiera</1> que tenga el enlace y pueda acceder a la URL. Comparta sus instantáneas con cautela.",
      "local-button": "Instantánea local",
      "mistake-message": "¿Ha cometido un error? ",
      "name": "Nombre de la instantánea",
      "timeout": "Tiempo de espera (segundos)",
      "timeout-description": "Es posible que deba configurar el valor del tiempo de espera si se tarda mucho tiempo en recopilar las métricas del panel.",
      "url-label": "URL de la instantánea"
    },
    "tab-title": {
      "embed": "Incrustar",
      "export": "Exportar",
      "library-panel": "Panel de librería",
      "link": "Enlace",
<<<<<<< HEAD
      "panel-embed": "",
      "public-dashboard": "",
=======
      "panel-embed": "Incrustar",
      "public-dashboard": "Tablero público",
>>>>>>> 456939ba
      "snapshot": "Instantánea"
    },
    "theme-picker": {
      "current": "Actual",
      "dark": "Oscuro",
      "field-name": "Tema",
      "light": "Claro"
    },
    "view-json": {
      "copy-button": "Copiar al portapapeles"
    }
  },
  "share-playlist": {
    "checkbox-description": "La altura del panel se ajustará para adecuarse al tamaño de la pantalla",
    "checkbox-label": "Ajuste automático",
    "copy-link-button": "Copiar",
    "link-url-label": "URL del enlace",
    "mode": "Modo",
    "mode-kiosk": "Quiosco",
    "mode-normal": "Normal",
    "mode-tv": "TV",
    "title": "Compartir lista de reproducción"
  },
  "shared": {
    "preferences": {
      "theme": {
        "dark-label": "Oscuro",
        "light-label": "Claro",
        "system-label": "Preferencias del sistema"
      }
    }
  },
  "shared-dashboard": {
    "fields": {
      "timezone-label": "Zona horaria"
    }
  },
  "shared-preferences": {
    "fields": {
      "home-dashboard-label": "Panel de control de inicio",
      "home-dashboard-placeholder": "Panel de control por defecto",
      "locale-label": "Idioma",
      "locale-placeholder": "Cambiar idioma",
      "theme-label": "Tema de interfaz de usuario",
      "week-start-label": "Inicio de la semana"
    },
    "theme": {
      "default-label": "Por defecto"
    },
    "title": "Preferencias"
  },
  "snapshot": {
    "external-badge": "Externo",
    "name-column-header": "Nombre",
    "url-column-header": "URL de la instantánea",
    "view-button": "Vista"
  },
  "tag-filter": {
    "loading": "Cargando...",
    "no-tags": "No se ha encontrado ninguna etiqueta",
    "placeholder": "Filtrar por etiqueta"
  },
  "time-picker": {
    "absolute": {
      "recent-title": "Intervalos absolutos utilizados recientemente",
      "title": "Intervalo de tiempo absoluto"
    },
    "calendar": {
      "apply-button": "Aplicar intervalo de tiempo",
      "cancel-button": "Cancelar",
      "close": "",
      "select-time": "Seleccionar un intervalo de tiempo"
    },
    "content": {
      "empty-recent-list-docs": "<0><0>Lea la documentación</0><1> para saber más sobre cómo introducir intervalos de tiempo personalizados.</1></0>",
      "empty-recent-list-info": "Parece que no ha utilizado antes este selector de tiempo. En cuanto introduzca algún intervalo de tiempo, los intervalos que haya usado recientemente aparecerán aquí.",
      "filter-placeholder": "Buscar intervalos rápidos"
    },
    "footer": {
      "change-settings-button": "Cambiar ajustes de tiempo",
      "fiscal-year-option": "Ejercicio fiscal",
      "fiscal-year-start": "Mes de inicio del ejercicio fiscal",
      "time-zone-option": "Huso horario",
      "time-zone-selection": "Selección del huso horario"
    },
    "range-content": {
      "apply-button": "Aplicar intervalo de tiempo",
      "default-error": "Introducir una fecha anterior o «ahora»",
      "fiscal-year": "Ejercicio fiscal",
      "from-input": "Desde",
      "open-input-calendar": "",
      "range-error": "«Desde» no puede ser posterior a «hasta»",
      "to-input": "Hasta"
    },
    "range-picker": {
      "backwards-time-aria-label": "Retrasar el intervalo de tiempo",
      "current-time-selected": "Intervalo de tiempo seleccionado: {{currentTimeRange}}",
      "forwards-time-aria-label": "Adelantar el intervalo de tiempo",
      "to": "hasta",
      "zoom-out-button": "Reducir el intervalo de tiempo",
      "zoom-out-tooltip": "Reducir el intervalo de tiempo <1></1> CTRL+Z"
    },
    "time-range": {
      "aria-role": "Selección de intervalo de tiempo",
      "default-title": "Intervalos de tiempo",
      "example-title": "Ejemplos de intervalos de tiempo",
      "specify": "Especificar el intervalo de tiempo <1></1>"
    },
    "zone": {
      "select-aria-label": "Selector de huso horario",
      "select-search-input": "Escribir para buscar (país, ciudad, abreviatura)"
    }
  },
<<<<<<< HEAD
  "user-list-page": {
    "public-dashboard": {
      "all-user": "",
      "org-user": "",
      "tab-title": "",
      "user": ""
    }
  },
  "user-list-public-dashboard-page": {
    "public-dashboard": {
      "activated": "",
      "earliest-active-user-time-desc": "",
      "email": "",
      "last-active": "",
      "origin": "",
      "role": ""
=======
  "transformations": {
    "empty": {
      "add-transformation-body": "",
      "add-transformation-header": ""
>>>>>>> 456939ba
    }
  },
  "user-orgs": {
    "current-org-button": "Actual",
    "name-column": "Nombre",
    "role-column": "Rol",
    "select-org-button": "Seleccionar organización",
    "title": "Organizaciones"
  },
  "user-profile": {
    "fields": {
      "email-error": "El correo electrónico es obligatorio",
      "email-label": "Correo electrónico",
      "name-error": "El nombre es obligatorio",
      "name-label": "Nombre",
      "username-label": "Nombre de usuario"
    },
    "tabs": {
      "general": "General"
    }
  },
  "user-session": {
    "browser-column": "Navegador y sistema operativo",
    "created-at-column": "Conectado",
    "ip-column": "Dirección IP",
    "revoke": "Revocar sesión de usuario",
    "seen-at-column": "Última conexión"
  },
  "user-sessions": {
    "loading": "Cargando sesiones..."
  },
  "variable": {
    "adhoc": {
      "placeholder": "Seleccionar valor"
    },
    "dropdown": {
      "placeholder": "Introducir el valor de la variable"
    },
    "picker": {
      "link-all": "Todo",
      "option-all": "Todo",
      "option-selected-values": "Seleccionados",
      "option-tooltip": "Eliminar selecciones"
    },
    "textbox": {
      "placeholder": "Introducir el valor de la variable"
    }
  }
}<|MERGE_RESOLUTION|>--- conflicted
+++ resolved
@@ -1207,30 +1207,6 @@
       "placeholder": "Buscar paneles de control"
     }
   },
-<<<<<<< HEAD
-  "search-view": {
-    "no-results": {
-      "clear": "",
-      "text": ""
-    }
-  },
-  "settings-bar-header": {
-    "public-dashboard": {
-      "collapse-tooltip": "",
-      "expand-tooltip": ""
-    }
-  },
-  "settings-summary": {
-    "public-dashboard": {
-      "annotations-hidden": "",
-      "annotations-shown": "",
-      "time-range": "",
-      "time-range-picker-disabled": "",
-      "time-range-picker-enabled": ""
-    }
-  },
-=======
->>>>>>> 456939ba
   "share-modal": {
     "dashboard": {
       "title": "Compartir"
@@ -1312,13 +1288,8 @@
       "export": "Exportar",
       "library-panel": "Panel de librería",
       "link": "Enlace",
-<<<<<<< HEAD
-      "panel-embed": "",
-      "public-dashboard": "",
-=======
       "panel-embed": "Incrustar",
       "public-dashboard": "Tablero público",
->>>>>>> 456939ba
       "snapshot": "Instantánea"
     },
     "theme-picker": {
@@ -1432,29 +1403,10 @@
       "select-search-input": "Escribir para buscar (país, ciudad, abreviatura)"
     }
   },
-<<<<<<< HEAD
-  "user-list-page": {
-    "public-dashboard": {
-      "all-user": "",
-      "org-user": "",
-      "tab-title": "",
-      "user": ""
-    }
-  },
-  "user-list-public-dashboard-page": {
-    "public-dashboard": {
-      "activated": "",
-      "earliest-active-user-time-desc": "",
-      "email": "",
-      "last-active": "",
-      "origin": "",
-      "role": ""
-=======
   "transformations": {
     "empty": {
       "add-transformation-body": "",
       "add-transformation-header": ""
->>>>>>> 456939ba
     }
   },
   "user-orgs": {
