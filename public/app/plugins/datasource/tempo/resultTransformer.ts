import { SpanStatus } from '@opentelemetry/api';
import { collectorTypes } from '@opentelemetry/exporter-collector';
import { SemanticResourceAttributes } from '@opentelemetry/semantic-conventions';

import {
  DataFrame,
  DataQueryResponse,
  DataSourceInstanceSettings,
  FieldType,
  MutableDataFrame,
  TraceKeyValuePair,
  TraceLog,
  TraceSpanReference,
  TraceSpanRow,
  dateTimeFormat,
  FieldDTO,
  createDataFrame,
  getDisplayProcessor,
  createTheme,
} from '@grafana/data';

import { createGraphFrames } from './graphTransform';
import { Span, Spanset, TraceSearchMetadata } from './types';

export function createTableFrame(
  logsFrame: DataFrame,
  datasourceUid: string,
  datasourceName: string,
  traceRegexs: string[]
): DataFrame {
  const tableFrame = new MutableDataFrame({
    fields: [
      {
        name: 'Time',
        type: FieldType.time,
        config: {
          custom: {
            width: 200,
          },
        },
      },
      {
        name: 'traceID',
        type: FieldType.string,
        config: {
          displayNameFromDS: 'Trace ID',
          custom: { width: 180 },
          links: [
            {
              title: 'Click to open trace ${__value.raw}',
              url: '',
              internal: {
                datasourceUid,
                datasourceName,
                query: {
                  query: '${__value.raw}',
                },
              },
            },
          ],
        },
      },
      {
        name: 'Message',
        type: FieldType.string,
      },
    ],
    meta: {
      preferredVisualisationType: 'table',
    },
  });

  if (!logsFrame || traceRegexs.length === 0) {
    return tableFrame;
  }

  const timeField = logsFrame.fields.find((f) => f.type === FieldType.time);

  // Going through all string fields to look for trace IDs
  for (let field of logsFrame.fields) {
    let hasMatch = false;
    if (field.type === FieldType.string) {
      const values = field.values;
      for (let i = 0; i < values.length; i++) {
        const line = values[i];
        if (line) {
          for (let traceRegex of traceRegexs) {
            const match = (line as string).match(traceRegex);
            if (match) {
              const traceId = match[1];
              const time = timeField ? timeField.values[i] : null;
              tableFrame.fields[0].values.push(time);
              tableFrame.fields[1].values.push(traceId);
              tableFrame.fields[2].values.push(line);
              hasMatch = true;
            }
          }
        }
      }
    }
    if (hasMatch) {
      break;
    }
  }

  return tableFrame;
}

export function transformTraceList(
  response: DataQueryResponse,
  datasourceId: string,
  datasourceName: string,
  traceRegexs: string[]
): DataQueryResponse {
  response.data.forEach((data, index) => {
    const frame = createTableFrame(data, datasourceId, datasourceName, traceRegexs);
    response.data[index] = frame;
  });
  return response;
}

function getAttributeValue(value: collectorTypes.opentelemetryProto.common.v1.AnyValue): any {
  if (value.stringValue) {
    return value.stringValue;
  }

  if (value.boolValue !== undefined) {
    return Boolean(value.boolValue);
  }

  if (value.intValue !== undefined) {
    return Number.parseInt(value.intValue as any, 10);
  }

  if (value.doubleValue) {
    return Number.parseFloat(value.doubleValue as any);
  }

  if (value.arrayValue) {
    const arrayValue = [];
    for (const arValue of value.arrayValue.values) {
      arrayValue.push(getAttributeValue(arValue));
    }
    return arrayValue;
  }

  return '';
}

function resourceToProcess(resource: collectorTypes.opentelemetryProto.resource.v1.Resource | undefined) {
  const serviceTags: TraceKeyValuePair[] = [];
  let serviceName = 'OTLPResourceNoServiceName';
  if (!resource) {
    return { serviceName, serviceTags };
  }

  for (const attribute of resource.attributes) {
    if (attribute.key === SemanticResourceAttributes.SERVICE_NAME) {
      serviceName = attribute.value.stringValue || serviceName;
    }
    serviceTags.push({ key: attribute.key, value: getAttributeValue(attribute.value) });
  }

  return { serviceName, serviceTags };
}

function getSpanTags(span: collectorTypes.opentelemetryProto.trace.v1.Span): TraceKeyValuePair[] {
  const spanTags: TraceKeyValuePair[] = [];

  if (span.attributes) {
    for (const attribute of span.attributes) {
      spanTags.push({ key: attribute.key, value: getAttributeValue(attribute.value) });
    }
  }

  return spanTags;
}

function getSpanKind(span: collectorTypes.opentelemetryProto.trace.v1.Span) {
  let kind = undefined;
  if (span.kind) {
    const split = span.kind.toString().toLowerCase().split('_');
    kind = split.length ? split[split.length - 1] : span.kind.toString();
  }
  return kind;
}

function getReferences(span: collectorTypes.opentelemetryProto.trace.v1.Span) {
  const references: TraceSpanReference[] = [];
  if (span.links) {
    for (const link of span.links) {
      const { traceId, spanId } = link;
      const tags: TraceKeyValuePair[] = [];
      if (link.attributes) {
        for (const attribute of link.attributes) {
          tags.push({ key: attribute.key, value: getAttributeValue(attribute.value) });
        }
      }
      references.push({ traceID: traceId, spanID: spanId, tags });
    }
  }

  return references;
}

function getLogs(span: collectorTypes.opentelemetryProto.trace.v1.Span) {
  const logs: TraceLog[] = [];
  if (span.events) {
    for (const event of span.events) {
      const fields: TraceKeyValuePair[] = [];
      if (event.attributes) {
        for (const attribute of event.attributes) {
          fields.push({ key: attribute.key, value: getAttributeValue(attribute.value) });
        }
      }
      logs.push({ fields, timestamp: event.timeUnixNano / 1000000 });
    }
  }

  return logs;
}

export function transformFromOTLP(
  traceData: collectorTypes.opentelemetryProto.trace.v1.ResourceSpans[],
  nodeGraph = false
): DataQueryResponse {
  const frame = new MutableDataFrame({
    fields: [
      { name: 'traceID', type: FieldType.string },
      { name: 'spanID', type: FieldType.string },
      { name: 'parentSpanID', type: FieldType.string },
      { name: 'operationName', type: FieldType.string },
      { name: 'serviceName', type: FieldType.string },
      { name: 'kind', type: FieldType.string },
      { name: 'statusCode', type: FieldType.number },
      { name: 'statusMessage', type: FieldType.string },
      { name: 'instrumentationLibraryName', type: FieldType.string },
      { name: 'instrumentationLibraryVersion', type: FieldType.string },
      { name: 'traceState', type: FieldType.string },
      { name: 'serviceTags', type: FieldType.other },
      { name: 'startTime', type: FieldType.number },
      { name: 'duration', type: FieldType.number },
      { name: 'logs', type: FieldType.other },
      { name: 'references', type: FieldType.other },
      { name: 'tags', type: FieldType.other },
    ],
    meta: {
      preferredVisualisationType: 'trace',
      custom: {
        traceFormat: 'otlp',
      },
    },
  });
  try {
    for (const data of traceData) {
      const { serviceName, serviceTags } = resourceToProcess(data.resource);
      for (const librarySpan of data.instrumentationLibrarySpans) {
        for (const span of librarySpan.spans) {
          frame.add({
            traceID: span.traceId.length > 16 ? span.traceId.slice(16) : span.traceId,
            spanID: span.spanId,
            parentSpanID: span.parentSpanId || '',
            operationName: span.name || '',
            serviceName,
            kind: getSpanKind(span),
            statusCode: span.status?.code,
            statusMessage: span.status?.message,
            instrumentationLibraryName: librarySpan.instrumentationLibrary?.name,
            instrumentationLibraryVersion: librarySpan.instrumentationLibrary?.version,
            traceState: span.traceState,
            serviceTags,
            startTime: span.startTimeUnixNano! / 1000000,
            duration: (span.endTimeUnixNano! - span.startTimeUnixNano!) / 1000000,
            tags: getSpanTags(span),
            logs: getLogs(span),
            references: getReferences(span),
          } as TraceSpanRow);
        }
      }
    }
  } catch (error) {
    console.error(error);
    return { error: { message: 'JSON is not valid OpenTelemetry format: ' + error }, data: [] };
  }

  let data = [frame];
  if (nodeGraph) {
    data.push(...(createGraphFrames(frame) as MutableDataFrame[]));
  }

  return { data };
}

/**
 * Transforms trace dataframes to the OpenTelemetry format
 */
export function transformToOTLP(data: MutableDataFrame): {
  batches: collectorTypes.opentelemetryProto.trace.v1.ResourceSpans[];
} {
  let result: { batches: collectorTypes.opentelemetryProto.trace.v1.ResourceSpans[] } = {
    batches: [],
  };

  // Lookup object to see which batch contains spans for which services
  let services: { [key: string]: number } = {};

  for (let i = 0; i < data.length; i++) {
    const span = data.get(i);

    // Group spans based on service
    if (!services[span.serviceName]) {
      services[span.serviceName] = result.batches.length;
      result.batches.push({
        resource: {
          attributes: [],
          droppedAttributesCount: 0,
        },
        instrumentationLibrarySpans: [
          {
            spans: [],
          },
        ],
      });
    }

    let batchIndex = services[span.serviceName];

    // Populate resource attributes from service tags
    if (result.batches[batchIndex].resource!.attributes.length === 0) {
      result.batches[batchIndex].resource!.attributes = tagsToAttributes(span.serviceTags);
    }

    // Populate instrumentation library if it exists
    if (!result.batches[batchIndex].instrumentationLibrarySpans[0].instrumentationLibrary) {
      if (span.instrumentationLibraryName) {
        result.batches[batchIndex].instrumentationLibrarySpans[0].instrumentationLibrary = {
          name: span.instrumentationLibraryName,
          version: span.instrumentationLibraryVersion ? span.instrumentationLibraryVersion : '',
        };
      }
    }

    result.batches[batchIndex].instrumentationLibrarySpans[0].spans.push({
      traceId: span.traceID.padStart(32, '0'),
      spanId: span.spanID,
      parentSpanId: span.parentSpanID || '',
      traceState: span.traceState || '',
      name: span.operationName,
      kind: getOTLPSpanKind(span.kind) as any,
      startTimeUnixNano: span.startTime * 1000000,
      endTimeUnixNano: (span.startTime + span.duration) * 1000000,
      attributes: span.tags ? tagsToAttributes(span.tags) : [],
      droppedAttributesCount: 0,
      droppedEventsCount: 0,
      droppedLinksCount: 0,
      status: getOTLPStatus(span),
      events: getOTLPEvents(span.logs),
      links: getOTLPReferences(span.references),
    });
  }

  return result;
}

function getOTLPSpanKind(kind: string): string | undefined {
  let spanKind = undefined;
  if (kind) {
    switch (kind) {
      case 'server':
        spanKind = 'SPAN_KIND_SERVER';
        break;
      case 'client':
        spanKind = 'SPAN_KIND_CLIENT';
        break;
      case 'producer':
        spanKind = 'SPAN_KIND_PRODUCER';
        break;
      case 'consumer':
        spanKind = 'SPAN_KIND_CONSUMER';
        break;
      case 'internal':
        spanKind = 'SPAN_KIND_INTERNAL';
        break;
    }
  }
  return spanKind;
}

/**
 * Converts key-value tags to OTLP attributes and removes tags added by Grafana
 */
function tagsToAttributes(tags: TraceKeyValuePair[]): collectorTypes.opentelemetryProto.common.v1.KeyValue[] {
  return tags.reduce<collectorTypes.opentelemetryProto.common.v1.KeyValue[]>(
    (attributes, tag) => [...attributes, { key: tag.key, value: toAttributeValue(tag) }],
    []
  );
}

/**
 * Returns the correct OTLP AnyValue based on the value of the tag value
 */
function toAttributeValue(tag: TraceKeyValuePair): collectorTypes.opentelemetryProto.common.v1.AnyValue {
  if (typeof tag.value === 'string') {
    return { stringValue: tag.value };
  } else if (typeof tag.value === 'boolean') {
    return { boolValue: tag.value };
  } else if (typeof tag.value === 'number') {
    if (tag.value % 1 === 0) {
      return { intValue: tag.value };
    } else {
      return { doubleValue: tag.value };
    }
  } else if (typeof tag.value === 'object') {
    if (Array.isArray(tag.value)) {
      const values: collectorTypes.opentelemetryProto.common.v1.AnyValue[] = [];
      for (const val of tag.value) {
        values.push(toAttributeValue(val));
      }

      return { arrayValue: { values } };
    }
  }
  return { stringValue: tag.value };
}

function getOTLPStatus(span: TraceSpanRow): SpanStatus | undefined {
  let status = undefined;
  if (span.statusCode !== undefined) {
    status = {
      code: span.statusCode,
      message: span.statusMessage ? span.statusMessage : '',
    };
  }
  return status;
}

function getOTLPEvents(logs: TraceLog[]): collectorTypes.opentelemetryProto.trace.v1.Span.Event[] | undefined {
  if (!logs || !logs.length) {
    return undefined;
  }

  let events: collectorTypes.opentelemetryProto.trace.v1.Span.Event[] = [];
  for (const log of logs) {
    let event: collectorTypes.opentelemetryProto.trace.v1.Span.Event = {
      timeUnixNano: log.timestamp * 1000000,
      attributes: [],
      droppedAttributesCount: 0,
      name: '',
    };
    for (const field of log.fields) {
      event.attributes!.push({
        key: field.key,
        value: toAttributeValue(field),
      });
    }
    events.push(event);
  }
  return events;
}

function getOTLPReferences(
  references: TraceSpanReference[]
): collectorTypes.opentelemetryProto.trace.v1.Span.Link[] | undefined {
  if (!references || !references.length) {
    return undefined;
  }

  let links: collectorTypes.opentelemetryProto.trace.v1.Span.Link[] = [];
  for (const ref of references) {
    let link: collectorTypes.opentelemetryProto.trace.v1.Span.Link = {
      traceId: ref.traceID,
      spanId: ref.spanID,
      attributes: [],
      droppedAttributesCount: 0,
    };
    if (ref.tags?.length) {
      for (const tag of ref.tags) {
        link.attributes?.push({
          key: tag.key,
          value: toAttributeValue(tag),
        });
      }
    }
    links.push(link);
  }
  return links;
}

export function transformTrace(response: DataQueryResponse, nodeGraph = false): DataQueryResponse {
  const frame: DataFrame = response.data[0];

  if (!frame) {
    return emptyDataQueryResponse;
  }

  let data = [...response.data];
  if (nodeGraph) {
    data.push(...createGraphFrames(frame));
  }

  return {
    ...response,
    data,
  };
}

export function createTableFrameFromSearch(data: TraceSearchMetadata[], instanceSettings: DataSourceInstanceSettings) {
  const frame = new MutableDataFrame({
    fields: [
      {
        name: 'traceID',
        type: FieldType.string,
        config: {
          unit: 'string',
          displayNameFromDS: 'Trace ID',
          links: [
            {
              title: 'Trace: ${__value.raw}',
              url: '',
              internal: {
                datasourceUid: instanceSettings.uid,
                datasourceName: instanceSettings.name,
                query: {
                  query: '${__value.raw}',
                  queryType: 'traceql',
                },
              },
            },
          ],
        },
      },
      { name: 'traceName', type: FieldType.string, config: { displayNameFromDS: 'Trace name' } },
      { name: 'startTime', type: FieldType.string, config: { displayNameFromDS: 'Start time' } },
      { name: 'traceDuration', type: FieldType.number, config: { displayNameFromDS: 'Duration', unit: 'ms' } },
    ],
    meta: {
      preferredVisualisationType: 'table',
    },
  });
  if (!data?.length) {
    return frame;
  }
  // Show the most recent traces
  const traceData = data
    .sort((a, b) => parseInt(b?.startTimeUnixNano!, 10) / 1000000 - parseInt(a?.startTimeUnixNano!, 10) / 1000000)
    .map(transformToTraceData);

  for (const trace of traceData) {
    frame.add(trace);
  }

  return frame;
}

function transformToTraceData(data: TraceSearchMetadata) {
  let traceName = '';
  if (data.rootServiceName) {
    traceName += data.rootServiceName + ' ';
  }
  if (data.rootTraceName) {
    traceName += data.rootTraceName;
  }

  const traceStartTime = parseInt(data.startTimeUnixNano!, 10) / 1000000;

  let startTime = !isNaN(traceStartTime) ? dateTimeFormat(traceStartTime) : '';

  return {
    traceID: data.traceID,
    startTime,
    traceDuration: data.durationMs,
    traceName,
  };
}

export function createTableFrameFromTraceQlQuery(
  data: TraceSearchMetadata[],
  instanceSettings: DataSourceInstanceSettings
): DataFrame[] {
<<<<<<< HEAD
  const frame = createDataFrame({
=======
  const frame = new MutableDataFrame({
    name: 'Traces',
>>>>>>> 09dd7ae9
    fields: [
      {
        name: 'traceID',
        type: FieldType.string,
        config: {
          unit: 'string',
          displayNameFromDS: 'Trace ID',
          custom: {
            width: 200,
          },
          links: [
            {
              title: 'Trace: ${__value.raw}',
              url: '',
              internal: {
                datasourceUid: instanceSettings.uid,
                datasourceName: instanceSettings.name,
                query: {
                  query: '${__value.raw}',
                  queryType: 'traceql',
                },
              },
            },
          ],
        },
      },
      {
        name: 'startTime',
        type: FieldType.string,
        config: {
          displayNameFromDS: 'Start time',
          custom: {
            width: 200,
          },
        },
      },
      { name: 'traceName', type: FieldType.string, config: { displayNameFromDS: 'Name' } },
      {
        name: 'traceDuration',
        type: FieldType.number,
        config: {
          displayNameFromDS: 'Duration',
          unit: 'ms',
          custom: {
            width: 120,
          },
        },
      },
    ],
    meta: {
      preferredVisualisationType: 'table',
    },
  });
  frame.length = data.length;

  if (!data?.length) {
    return [frame];
  }

  data
    // Show the most recent traces
    .sort((a, b) => parseInt(b?.startTimeUnixNano!, 10) / 1000000 - parseInt(a?.startTimeUnixNano!, 10) / 1000000)
    .forEach((trace) => {
      const traceData: TraceTableData = transformToTraceData(trace);
      frame.fields[0].values.push(traceData.traceID);
      frame.fields[1].values.push(traceData.startTime);
      frame.fields[2].values.push(traceData.traceName);
      frame.fields[3].values.push(traceData.traceDuration);

      if (trace.spanSets) {
        frame.fields.push({
          name: `spanSets_for_${trace.traceID}`,
          type: FieldType.trace,
          config: {
            nested: true,
          },
          values: trace.spanSets.map((spanSet: Spanset) => {
            return traceSubFrame(trace, spanSet, instanceSettings);
          }),
        });
      } else if (trace.spanSet) {
        frame.fields.push({
          name: `spanSet`,
          type: FieldType.trace,
          config: {
            nested: true,
          },
          values: [traceSubFrame(trace, trace.spanSet, instanceSettings)],
        });
      }
    });

  return [frame];
}

const traceSubFrame = (
  trace: TraceSearchMetadata,
  spanSet: Spanset,
  instanceSettings: DataSourceInstanceSettings
): DataFrame => {
  const spanDynamicAttrs: Record<string, FieldDTO> = {};
  let hasNameAttribute = false;

  spanSet.attributes?.map((attr) => {
    spanDynamicAttrs[attr.key] = {
      name: attr.key,
      type: FieldType.string,
      config: { displayNameFromDS: attr.key },
    };
  });
  spanSet.spans.forEach((span) => {
    if (span.name) {
      hasNameAttribute = true;
    }
    span.attributes?.forEach((attr) => {
      spanDynamicAttrs[attr.key] = {
        name: attr.key,
        type: FieldType.string,
        config: { displayNameFromDS: attr.key },
      };
    });
  });

  const subFrame = new MutableDataFrame({
    fields: [
      {
        name: 'traceIdHidden',
        config: {
          custom: { hidden: true },
        },
      },
      {
        name: 'spanID',
        type: FieldType.string,
        config: {
          unit: 'string',
          displayNameFromDS: 'Span ID',
          custom: {
            width: 200,
          },
          links: [
            {
              title: 'Span: ${__value.raw}',
              url: '',
              internal: {
                datasourceUid: instanceSettings.uid,
                datasourceName: instanceSettings.name,
                query: {
                  query: '${__data.fields.traceIdHidden}',
                  queryType: 'traceql',
                },
                panelsState: {
                  trace: {
                    spanId: '${__value.raw}',
                  },
                },
              },
            },
          ],
        },
      },
      {
        name: 'spanStartTime',
        type: FieldType.string,
        config: {
          displayNameFromDS: 'Start time',
          custom: {
            width: 200,
          },
        },
      },
      {
        name: 'name',
        type: FieldType.string,
        config: { displayNameFromDS: 'Name', custom: { hidden: !hasNameAttribute } },
      },
      ...Object.values(spanDynamicAttrs).sort((a, b) => a.name.localeCompare(b.name)),
      {
        name: 'duration',
        type: FieldType.number,
        config: {
          displayNameFromDS: 'Duration',
          unit: 'ns',
          custom: {
            width: 120,
          },
        },
      },
    ],
    meta: {
      preferredVisualisationType: 'table',
    },
  });

  const theme = createTheme();
  for (const field of subFrame.fields) {
    field.display = getDisplayProcessor({ field, theme });
  }

  spanSet.spans.forEach((span) => {
    subFrame.add(transformSpanToTraceData(span, spanSet, trace.traceID));
  });

  return subFrame;
};

interface TraceTableData {
  [key: string]: string | number | boolean | undefined; // dynamic attribute name
  traceID?: string;
  spanID?: string;
  startTime?: string;
  name?: string;
  traceDuration?: number;
}

function transformSpanToTraceData(span: Span, spanSet: Spanset, traceID: string): TraceTableData {
  const spanStartTimeUnixMs = parseInt(span.startTimeUnixNano, 10) / 1000000;
  let spanStartTime = dateTimeFormat(spanStartTimeUnixMs);

  const data: TraceTableData = {
    traceIdHidden: traceID,
    spanID: span.spanID,
    spanStartTime,
    duration: parseInt(span.durationNanos, 10),
    name: span.name,
  };

  spanSet.attributes?.forEach((attr) => {
    if (attr.value.boolValue) {
      data[attr.key] = attr.value.boolValue;
    }
    if (attr.value.doubleValue) {
      data[attr.key] = attr.value.doubleValue;
    }
    if (attr.value.intValue) {
      data[attr.key] = attr.value.intValue;
    }
    if (attr.value.stringValue) {
      data[attr.key] = attr.value.stringValue;
    }
  });

  span.attributes?.forEach((attr) => {
    if (attr.value.boolValue || attr.value.Value?.bool_value) {
      data[attr.key] = attr.value.boolValue || attr.value.Value?.bool_value;
    }
    if (attr.value.doubleValue || attr.value.Value?.double_value) {
      data[attr.key] = attr.value.doubleValue || attr.value.Value?.double_value;
    }
    if (attr.value.intValue || attr.value.Value?.int_value) {
      data[attr.key] = attr.value.intValue || attr.value.Value?.int_value;
    }
    if (attr.value.stringValue || attr.value.Value?.string_value) {
      data[attr.key] = attr.value.stringValue || attr.value.Value?.string_value;
    }
  });

  return data;
}

const emptyDataQueryResponse = {
  data: [
    new MutableDataFrame({
      fields: [
        {
          name: 'trace',
          type: FieldType.trace,
          values: [],
        },
      ],
      meta: {
        preferredVisualisationType: 'trace',
        custom: {
          traceFormat: 'otlp',
        },
      },
    }),
  ],
};<|MERGE_RESOLUTION|>--- conflicted
+++ resolved
@@ -577,12 +577,8 @@
   data: TraceSearchMetadata[],
   instanceSettings: DataSourceInstanceSettings
 ): DataFrame[] {
-<<<<<<< HEAD
   const frame = createDataFrame({
-=======
-  const frame = new MutableDataFrame({
     name: 'Traces',
->>>>>>> 09dd7ae9
     fields: [
       {
         name: 'traceID',
