import { cloneDeep, defaults } from 'lodash';
import LRU from 'lru-cache';
import React from 'react';
import { forkJoin, lastValueFrom, merge, Observable, of, OperatorFunction, pipe, throwError } from 'rxjs';
import { catchError, filter, map, tap } from 'rxjs/operators';
import semver from 'semver/preload';

import {
  AbstractQuery,
  AnnotationEvent,
  AnnotationQueryRequest,
  CoreApp,
  DataFrame,
  DataQueryError,
  DataQueryRequest,
  DataQueryResponse,
  DataSourceInstanceSettings,
  DataSourceWithQueryExportSupport,
  DataSourceWithQueryImportSupport,
  dateTime,
  LoadingState,
  QueryFixAction,
  rangeUtil,
  ScopedVars,
  TimeRange,
} from '@grafana/data';
import {
  BackendDataSourceResponse,
  BackendSrvRequest,
  DataSourceWithBackend,
  FetchError,
  FetchResponse,
  getBackendSrv,
  isFetchError,
  toDataQueryResponse,
} from '@grafana/runtime';
import { Badge, BadgeColor, Tooltip } from '@grafana/ui';
import { safeStringifyValue } from 'app/core/utils/explore';
import { discoverDataSourceFeatures } from 'app/features/alerting/unified/api/buildInfo';
import { getTimeSrv, TimeSrv } from 'app/features/dashboard/services/TimeSrv';
import { getTemplateSrv, TemplateSrv } from 'app/features/templating/template_srv';
import { PromApiFeatures, PromApplication } from 'app/types/unified-alerting-dto';

import config from '../../../core/config';

import { addLabelToQuery } from './add_label_to_query';
import { AnnotationQueryEditor } from './components/AnnotationQueryEditor';
import PrometheusLanguageProvider from './language_provider';
import {
  expandRecordingRules,
  getClientCacheDurationInMinutes,
  getPrometheusTime,
  getRangeSnapInterval,
} from './language_utils';
import { renderLegendFormat } from './legend';
import PrometheusMetricFindQuery from './metric_find_query';
import { getInitHints, getQueryHints } from './query_hints';
import { QueryEditorMode } from './querybuilder/shared/types';
import { CacheRequestInfo, defaultPrometheusQueryOverlapWindow, QueryCache } from './querycache/QueryCache';
import { getOriginalMetricName, transform, transformV2 } from './result_transformer';
import { trackQuery } from './tracking';
import {
  ExemplarTraceIdDestination,
  PromDataErrorResponse,
  PromDataSuccessResponse,
  PrometheusCacheLevel,
  PromExemplarData,
  PromMatrixData,
  PromOptions,
  PromQuery,
  PromQueryRequest,
  PromScalarData,
  PromVectorData,
} from './types';
import { PrometheusVariableSupport } from './variables';

const ANNOTATION_QUERY_STEP_DEFAULT = '60s';
const GET_AND_POST_METADATA_ENDPOINTS = ['api/v1/query', 'api/v1/query_range', 'api/v1/series', 'api/v1/labels'];

export const InstantQueryRefIdIndex = '-Instant';

export class PrometheusDatasource
  extends DataSourceWithBackend<PromQuery, PromOptions>
  implements DataSourceWithQueryImportSupport<PromQuery>, DataSourceWithQueryExportSupport<PromQuery>
{
  type: string;
  ruleMappings: { [index: string]: string };
  hasIncrementalQuery: boolean;
  url: string;
  id: number;
  directUrl: string;
  access: 'direct' | 'proxy';
  basicAuth: any;
  withCredentials: any;
  metricsNameCache = new LRU<string, string[]>({ max: 10 });
  interval: string;
  queryTimeout: string | undefined;
  httpMethod: string;
  languageProvider: PrometheusLanguageProvider;
  exemplarTraceIdDestinations: ExemplarTraceIdDestination[] | undefined;
  lookupsDisabled: boolean;
  customQueryParameters: any;
  datasourceConfigurationPrometheusFlavor?: PromApplication;
  datasourceConfigurationPrometheusVersion?: string;
  defaultEditor?: QueryEditorMode;
  exemplarsAvailable: boolean;
  subType: PromApplication;
  rulerEnabled: boolean;
  cacheLevel: PrometheusCacheLevel;
<<<<<<< HEAD
  cache: QueryCache<PromQuery>;
=======
  cache: QueryCache;
>>>>>>> 9452c0d7

  constructor(
    instanceSettings: DataSourceInstanceSettings<PromOptions>,
    private readonly templateSrv: TemplateSrv = getTemplateSrv(),
    private readonly timeSrv: TimeSrv = getTimeSrv(),
    languageProvider?: PrometheusLanguageProvider
  ) {
    super(instanceSettings);

    this.type = 'prometheus';
    this.subType = PromApplication.Prometheus;
    this.rulerEnabled = false;
    this.id = instanceSettings.id;
    this.url = instanceSettings.url!;
    this.access = instanceSettings.access;
    this.basicAuth = instanceSettings.basicAuth;
    this.withCredentials = instanceSettings.withCredentials;
    this.interval = instanceSettings.jsonData.timeInterval || '15s';
    this.queryTimeout = instanceSettings.jsonData.queryTimeout;
    this.httpMethod = instanceSettings.jsonData.httpMethod || 'GET';
    // `directUrl` is never undefined, we set it at https://github.com/grafana/grafana/blob/main/pkg/api/frontendsettings.go#L108
    // here we "fall back" to this.url to make typescript happy, but it should never happen
    this.directUrl = instanceSettings.jsonData.directUrl ?? this.url;
    this.exemplarTraceIdDestinations = instanceSettings.jsonData.exemplarTraceIdDestinations;
    this.hasIncrementalQuery = instanceSettings.jsonData.incrementalQuerying ?? false;
    this.ruleMappings = {};
    this.languageProvider = languageProvider ?? new PrometheusLanguageProvider(this);
    this.lookupsDisabled = instanceSettings.jsonData.disableMetricsLookup ?? false;
    this.customQueryParameters = new URLSearchParams(instanceSettings.jsonData.customQueryParameters);
    this.datasourceConfigurationPrometheusFlavor = instanceSettings.jsonData.prometheusType;
    this.datasourceConfigurationPrometheusVersion = instanceSettings.jsonData.prometheusVersion;
    this.defaultEditor = instanceSettings.jsonData.defaultEditor;
    this.variables = new PrometheusVariableSupport(this, this.templateSrv, this.timeSrv);
    this.exemplarsAvailable = true;
    this.cacheLevel = instanceSettings.jsonData.cacheLevel ?? PrometheusCacheLevel.Low;
    this.cache = new QueryCache(
<<<<<<< HEAD
      this.getPrometheusTargetSignature.bind(this),
=======
>>>>>>> 9452c0d7
      instanceSettings.jsonData.incrementalQueryOverlapWindow ?? defaultPrometheusQueryOverlapWindow
    );

    // This needs to be here and cannot be static because of how annotations typing affects casting of data source
    // objects to DataSourceApi types.
    // We don't use the default processing for prometheus.
    // See standardAnnotationSupport.ts/[shouldUseMappingUI|shouldUseLegacyRunner]
    this.annotations = {
      QueryEditor: AnnotationQueryEditor,
    };
  }

  init = async () => {
    this.loadRules();
    this.exemplarsAvailable = await this.areExemplarsAvailable();
  };

  getQueryDisplayText(query: PromQuery) {
    return query.expr;
  }

  /**
   * Get target signature for query caching
   * @param request
   * @param query
   */
  getPrometheusTargetSignature(request: DataQueryRequest<PromQuery>, query: PromQuery) {
    const targExpr = this.interpolateString(query.expr);
    return `${targExpr}|${query.interval ?? request.interval}|${JSON.stringify(request.rangeRaw ?? '')}|${
      query.exemplar
    }`;
  }

  hasLabelsMatchAPISupport(): boolean {
    return (
      // https://github.com/prometheus/prometheus/releases/tag/v2.24.0
      this._isDatasourceVersionGreaterOrEqualTo('2.24.0', PromApplication.Prometheus) ||
      // All versions of Mimir support matchers for labels API
      this._isDatasourceVersionGreaterOrEqualTo('2.0.0', PromApplication.Mimir) ||
      // https://github.com/cortexproject/cortex/discussions/4542
      this._isDatasourceVersionGreaterOrEqualTo('1.11.0', PromApplication.Cortex) ||
      // https://github.com/thanos-io/thanos/pull/3566
      //https://github.com/thanos-io/thanos/releases/tag/v0.18.0
      this._isDatasourceVersionGreaterOrEqualTo('0.18.0', PromApplication.Thanos)
    );
  }

  _isDatasourceVersionGreaterOrEqualTo(targetVersion: string, targetFlavor: PromApplication): boolean {
    // User hasn't configured flavor/version yet, default behavior is to not support features that require version configuration when not provided
    if (!this.datasourceConfigurationPrometheusVersion || !this.datasourceConfigurationPrometheusFlavor) {
      return false;
    }

    if (targetFlavor !== this.datasourceConfigurationPrometheusFlavor) {
      return false;
    }

    return semver.gte(this.datasourceConfigurationPrometheusVersion, targetVersion);
  }

  _addTracingHeaders(httpOptions: PromQueryRequest, options: DataQueryRequest<PromQuery>) {
    httpOptions.headers = {};
    if (this.access === 'proxy') {
      httpOptions.headers['X-Dashboard-UID'] = options.dashboardUID;
      httpOptions.headers['X-Panel-Id'] = options.panelId;
    }
  }

  /**
   * Any request done from this data source should go through here as it contains some common processing for the
   * request. Any processing done here needs to be also copied on the backend as this goes through data source proxy
   * but not through the same code as alerting.
   */
  _request<T = any>(
    url: string,
    data: Record<string, string> | null,
    overrides: Partial<BackendSrvRequest> = {}
  ): Observable<FetchResponse<T>> {
    if (this.access === 'direct') {
      const error = new Error(
        'Browser access mode in the Prometheus datasource is no longer available. Switch to server access mode.'
      );
      return throwError(() => error);
    }

    data = data || {};
    for (const [key, value] of this.customQueryParameters) {
      if (data[key] == null) {
        data[key] = value;
      }
    }

    let queryUrl = this.url + url;
    if (url.startsWith(`/api/datasources/uid/${this.uid}`)) {
      // This url is meant to be a replacement for the whole URL. Replace the entire URL
      queryUrl = url;
    }

    const options: BackendSrvRequest = defaults(overrides, {
      url: queryUrl,
      method: this.httpMethod,
      headers: {},
    });

    if (options.method === 'GET') {
      if (data && Object.keys(data).length) {
        options.url =
          options.url +
          (options.url.search(/\?/) >= 0 ? '&' : '?') +
          Object.entries(data)
            .map(([k, v]) => `${encodeURIComponent(k)}=${encodeURIComponent(v)}`)
            .join('&');
      }
    } else {
      options.headers!['Content-Type'] = 'application/x-www-form-urlencoded';
      options.data = data;
    }

    if (this.basicAuth || this.withCredentials) {
      options.withCredentials = true;
    }

    if (this.basicAuth) {
      options.headers!.Authorization = this.basicAuth;
    }

    return getBackendSrv().fetch<T>(options);
  }

  async importFromAbstractQueries(abstractQueries: AbstractQuery[]): Promise<PromQuery[]> {
    return abstractQueries.map((abstractQuery) => this.languageProvider.importFromAbstractQuery(abstractQuery));
  }

  async exportToAbstractQueries(queries: PromQuery[]): Promise<AbstractQuery[]> {
    return queries.map((query) => this.languageProvider.exportToAbstractQuery(query));
  }

  // Use this for tab completion features, wont publish response to other components
  async metadataRequest<T = any>(url: string, params = {}, options?: Partial<BackendSrvRequest>) {
    // If URL includes endpoint that supports POST and GET method, try to use configured method. This might fail as POST is supported only in v2.10+.
    if (GET_AND_POST_METADATA_ENDPOINTS.some((endpoint) => url.includes(endpoint))) {
      try {
        return await lastValueFrom(
          this._request<T>(`/api/datasources/uid/${this.uid}/resources${url}`, params, {
            method: this.httpMethod,
            hideFromInspector: true,
            showErrorAlert: false,
            ...options,
          })
        );
      } catch (err) {
        // If status code of error is Method Not Allowed (405) and HTTP method is POST, retry with GET
        if (this.httpMethod === 'POST' && isFetchError(err) && (err.status === 405 || err.status === 400)) {
          console.warn(`Couldn't use configured POST HTTP method for this request. Trying to use GET method instead.`);
        } else {
          throw err;
        }
      }
    }

    return await lastValueFrom(
      this._request<T>(`/api/datasources/uid/${this.uid}/resources${url}`, params, {
        method: 'GET',
        hideFromInspector: true,
        ...options,
      })
    ); // toPromise until we change getTagValues, getLabelNames to Observable
  }

  interpolateQueryExpr(value: string | string[] = [], variable: any) {
    // if no multi or include all do not regexEscape
    if (!variable.multi && !variable.includeAll) {
      return prometheusRegularEscape(value);
    }

    if (typeof value === 'string') {
      return prometheusSpecialRegexEscape(value);
    }

    const escapedValues = value.map((val) => prometheusSpecialRegexEscape(val));

    if (escapedValues.length === 1) {
      return escapedValues[0];
    }

    return '(' + escapedValues.join('|') + ')';
  }

  targetContainsTemplate(target: PromQuery) {
    return this.templateSrv.containsTemplate(target.expr);
  }

  prepareTargets = (options: DataQueryRequest<PromQuery>, start: number, end: number) => {
    const queries: PromQueryRequest[] = [];
    const activeTargets: PromQuery[] = [];
    const clonedTargets = cloneDeep(options.targets);

    for (const target of clonedTargets) {
      if (!target.expr || target.hide) {
        continue;
      }

      const metricName = this.languageProvider.histogramMetrics.find((m) => target.expr.includes(m));

      // In Explore, we run both (instant and range) queries if both are true (selected) or both are undefined (legacy Explore queries)
      if (options.app === CoreApp.Explore && target.range === target.instant) {
        // Create instant target
        const instantTarget: any = cloneDeep(target);
        instantTarget.format = 'table';
        instantTarget.instant = true;
        instantTarget.range = false;
        instantTarget.valueWithRefId = true;
        delete instantTarget.maxDataPoints;

        // Create range target
        const rangeTarget: any = cloneDeep(target);
        rangeTarget.format = 'time_series';
        rangeTarget.instant = false;
        instantTarget.range = true;

        // Create exemplar query
        if (target.exemplar) {
          // Only create exemplar target for different metric names
          if (
            !metricName ||
            (metricName && !activeTargets.some((activeTarget) => activeTarget.expr.includes(metricName)))
          ) {
            const exemplarTarget = cloneDeep(target);
            exemplarTarget.instant = false;
            queries.push(this.createQuery(exemplarTarget, options, start, end));
            activeTargets.push(exemplarTarget);
          }
          instantTarget.exemplar = false;
          rangeTarget.exemplar = false;
        }

        // Add both targets to activeTargets and queries arrays
        activeTargets.push(instantTarget, rangeTarget);
        queries.push(
          this.createQuery(instantTarget, options, start, end),
          this.createQuery(rangeTarget, options, start, end)
        );
        // If running only instant query in Explore, format as table
      } else if (target.instant && options.app === CoreApp.Explore) {
        const instantTarget: any = cloneDeep(target);
        instantTarget.format = 'table';
        queries.push(this.createQuery(instantTarget, options, start, end));
        activeTargets.push(instantTarget);
      } else {
        // It doesn't make sense to query for exemplars in dashboard if only instant is selected
        if (target.exemplar && !target.instant) {
          if (
            !metricName ||
            (metricName && !activeTargets.some((activeTarget) => activeTarget.expr.includes(metricName)))
          ) {
            const exemplarTarget = cloneDeep(target);
            queries.push(this.createQuery(exemplarTarget, options, start, end));
            activeTargets.push(exemplarTarget);
          }
          target.exemplar = false;
        }
        queries.push(this.createQuery(target, options, start, end));
        activeTargets.push(target);
      }
    }

    return {
      queries,
      activeTargets,
    };
  };

  shouldRunExemplarQuery(target: PromQuery, request: DataQueryRequest<PromQuery>): boolean {
    if (target.exemplar) {
      // We check all already processed targets and only create exemplar target for not used metric names
      const metricName = this.languageProvider.histogramMetrics.find((m) => target.expr.includes(m));
      // Remove targets that weren't processed yet (in targets array they are after current target)
      const currentTargetIdx = request.targets.findIndex((t) => t.refId === target.refId);
      const targets = request.targets.slice(0, currentTargetIdx).filter((t) => !t.hide);

      if (!metricName || (metricName && !targets.some((t) => t.expr.includes(metricName)))) {
        return true;
      }
      return false;
    }
    return false;
  }

  processTargetV2(target: PromQuery, request: DataQueryRequest<PromQuery>) {
    const processedTargets: PromQuery[] = [];
    const processedTarget = {
      ...target,
      exemplar: this.shouldRunExemplarQuery(target, request),
      requestId: request.panelId + target.refId,
      // We need to pass utcOffsetSec to backend to calculate aligned range
      utcOffsetSec: this.timeSrv.timeRange().to.utcOffset() * 60,
    };
    if (target.instant && target.range) {
      // We have query type "Both" selected
      // We should send separate queries with different refId
      processedTargets.push(
        {
          ...processedTarget,
          refId: processedTarget.refId,
          instant: false,
        },
        {
          ...processedTarget,
          refId: processedTarget.refId + InstantQueryRefIdIndex,
          range: false,
        }
      );
    } else {
      processedTargets.push(processedTarget);
    }

    return processedTargets;
  }

  intepolateStringHelper = (query: PromQuery): string => {
    return this.interpolateString(query.expr);
  };

  query(request: DataQueryRequest<PromQuery>): Observable<DataQueryResponse> {
    if (this.access === 'proxy') {
      let fullOrPartialRequest: DataQueryRequest<PromQuery>;
<<<<<<< HEAD
      let requestInfo: CacheRequestInfo<PromQuery> | undefined = undefined;
      if (this.hasIncrementalQuery) {
        requestInfo = this.cache.requestInfo(request);
=======
      let requestInfo: CacheRequestInfo | undefined = undefined;
      if (this.hasIncrementalQuery) {
        requestInfo = this.cache.requestInfo(request, this.interpolateString.bind(this));
>>>>>>> 9452c0d7
        fullOrPartialRequest = requestInfo.requests[0];
      } else {
        fullOrPartialRequest = request;
      }

      const targets = fullOrPartialRequest.targets.map((target) => this.processTargetV2(target, fullOrPartialRequest));
      const startTime = new Date();
      return super.query({ ...fullOrPartialRequest, targets: targets.flat() }).pipe(
        map((response) => {
          const amendedResponse = {
            ...response,
            data: this.cache.procFrames(request, requestInfo, response.data),
          };
          return transformV2(amendedResponse, request, {
            exemplarTraceIdDestinations: this.exemplarTraceIdDestinations,
          });
        }),
        tap((response: DataQueryResponse) => {
          trackQuery(response, request, startTime);
        })
      );
      // Run queries trough browser/proxy
    } else {
      const start = getPrometheusTime(request.range.from, false);
      const end = getPrometheusTime(request.range.to, true);
      const { queries, activeTargets } = this.prepareTargets(request, start, end);

      // No valid targets, return the empty result to save a round trip.
      if (!queries || !queries.length) {
        return of({
          data: [],
          state: LoadingState.Done,
        });
      }

      if (request.app === CoreApp.Explore) {
        return this.exploreQuery(queries, activeTargets, end);
      }

      return this.panelsQuery(queries, activeTargets, end, request.requestId, request.scopedVars);
    }
  }

  private exploreQuery(queries: PromQueryRequest[], activeTargets: PromQuery[], end: number) {
    let runningQueriesCount = queries.length;

    const subQueries = queries.map((query, index) => {
      const target = activeTargets[index];

      const filterAndMapResponse = pipe(
        // Decrease the counter here. We assume that each request returns only single value and then completes
        // (should hold until there is some streaming requests involved).
        tap(() => runningQueriesCount--),
        filter((response: any) => (response.cancelled ? false : true)),
        map((response: any) => {
          const data = transform(response, {
            query,
            target,
            responseListLength: queries.length,
            exemplarTraceIdDestinations: this.exemplarTraceIdDestinations,
          });
          return {
            data,
            key: query.requestId,
            state: runningQueriesCount === 0 ? LoadingState.Done : LoadingState.Loading,
          } as DataQueryResponse;
        })
      );

      return this.runQuery(query, end, filterAndMapResponse);
    });

    return merge(...subQueries);
  }

  private panelsQuery(
    queries: PromQueryRequest[],
    activeTargets: PromQuery[],
    end: number,
    requestId: string,
    scopedVars: ScopedVars
  ) {
    const observables = queries.map((query, index) => {
      const target = activeTargets[index];

      const filterAndMapResponse = pipe(
        filter((response: any) => (response.cancelled ? false : true)),
        map((response: any) => {
          const data = transform(response, {
            query,
            target,
            responseListLength: queries.length,
            scopedVars,
            exemplarTraceIdDestinations: this.exemplarTraceIdDestinations,
          });
          return data;
        })
      );

      return this.runQuery(query, end, filterAndMapResponse);
    });

    return forkJoin(observables).pipe(
      map((results) => {
        const data = results.reduce((result, current) => {
          return [...result, ...current];
        }, []);
        return {
          data,
          key: requestId,
          state: LoadingState.Done,
        };
      })
    );
  }

  private runQuery<T>(query: PromQueryRequest, end: number, filter: OperatorFunction<any, T>): Observable<T> {
    if (query.instant) {
      return this.performInstantQuery(query, end).pipe(filter);
    }

    if (query.exemplar) {
      return this.getExemplars(query).pipe(
        catchError(() => {
          return of({
            data: [],
            state: LoadingState.Done,
          });
        }),
        filter
      );
    }

    return this.performTimeSeriesQuery(query, query.start, query.end).pipe(filter);
  }

  createQuery(target: PromQuery, options: DataQueryRequest<PromQuery>, start: number, end: number) {
    const query: PromQueryRequest = {
      hinting: target.hinting,
      instant: target.instant,
      exemplar: target.exemplar,
      step: 0,
      expr: '',
      refId: target.refId,
      start: 0,
      end: 0,
    };
    const range = Math.ceil(end - start);

    // options.interval is the dynamically calculated interval
    let interval: number = rangeUtil.intervalToSeconds(options.interval);
    // Minimum interval ("Min step"), if specified for the query, or same as interval otherwise.
    const minInterval = rangeUtil.intervalToSeconds(
      this.templateSrv.replace(target.interval || options.interval, options.scopedVars)
    );
    // Scrape interval as specified for the query ("Min step") or otherwise taken from the datasource.
    // Min step field can have template variables in it, make sure to replace it.
    const scrapeInterval = target.interval
      ? rangeUtil.intervalToSeconds(this.templateSrv.replace(target.interval, options.scopedVars))
      : rangeUtil.intervalToSeconds(this.interval);

    const intervalFactor = target.intervalFactor || 1;
    // Adjust the interval to take into account any specified minimum and interval factor plus Prometheus limits
    const adjustedInterval = this.adjustInterval(interval, minInterval, range, intervalFactor);
    let scopedVars = {
      ...options.scopedVars,
      ...this.getRangeScopedVars(options.range),
      ...this.getRateIntervalScopedVariable(adjustedInterval, scrapeInterval),
    };
    // If the interval was adjusted, make a shallow copy of scopedVars with updated interval vars
    if (interval !== adjustedInterval) {
      interval = adjustedInterval;
      scopedVars = Object.assign({}, options.scopedVars, {
        __interval: { text: interval + 's', value: interval + 's' },
        __interval_ms: { text: interval * 1000, value: interval * 1000 },
        ...this.getRateIntervalScopedVariable(interval, scrapeInterval),
        ...this.getRangeScopedVars(options.range),
      });
    }

    query.step = interval;

    let expr = target.expr;

    // Apply adhoc filters
    expr = this.enhanceExprWithAdHocFilters(expr);

    // Only replace vars in expression after having (possibly) updated interval vars
    query.expr = this.templateSrv.replace(expr, scopedVars, this.interpolateQueryExpr);

    // Align query interval with step to allow query caching and to ensure
    // that about-same-time query results look the same.
    const adjusted = alignRange(start, end, query.step, this.timeSrv.timeRange().to.utcOffset() * 60);
    query.start = adjusted.start;
    query.end = adjusted.end;
    this._addTracingHeaders(query, options);

    return query;
  }

  getRateIntervalScopedVariable(interval: number, scrapeInterval: number) {
    // Fall back to the default scrape interval of 15s if scrapeInterval is 0 for some reason.
    if (scrapeInterval === 0) {
      scrapeInterval = 15;
    }
    const rateInterval = Math.max(interval + scrapeInterval, 4 * scrapeInterval);
    return { __rate_interval: { text: rateInterval + 's', value: rateInterval + 's' } };
  }

  adjustInterval(interval: number, minInterval: number, range: number, intervalFactor: number) {
    // Prometheus will drop queries that might return more than 11000 data points.
    // Calculate a safe interval as an additional minimum to take into account.
    // Fractional safeIntervals are allowed, however serve little purpose if the interval is greater than 1
    // If this is the case take the ceil of the value.
    let safeInterval = range / 11000;
    if (safeInterval > 1) {
      safeInterval = Math.ceil(safeInterval);
    }
    return Math.max(interval * intervalFactor, minInterval, safeInterval);
  }

  performTimeSeriesQuery(query: PromQueryRequest, start: number, end: number) {
    if (start > end) {
      throw { message: 'Invalid time range' };
    }

    const url = '/api/v1/query_range';
    const data: any = {
      query: query.expr,
      start,
      end,
      step: query.step,
    };

    if (this.queryTimeout) {
      data['timeout'] = this.queryTimeout;
    }

    return this._request<PromDataSuccessResponse<PromMatrixData>>(url, data, {
      requestId: query.requestId,
      headers: query.headers,
    }).pipe(
      catchError((err: FetchError<PromDataErrorResponse<PromMatrixData>>) => {
        if (err.cancelled) {
          return of(err);
        }

        return throwError(this.handleErrors(err, query));
      })
    );
  }

  performInstantQuery(
    query: PromQueryRequest,
    time: number
  ): Observable<FetchResponse<PromDataSuccessResponse<PromVectorData | PromScalarData>> | FetchError> {
    const url = '/api/v1/query';
    const data: any = {
      query: query.expr,
      time,
    };

    if (this.queryTimeout) {
      data['timeout'] = this.queryTimeout;
    }

    return this._request<PromDataSuccessResponse<PromVectorData | PromScalarData>>(
      `/api/datasources/uid/${this.uid}/resources${url}`,
      data,
      {
        requestId: query.requestId,
        headers: query.headers,
      }
    ).pipe(
      catchError((err: FetchError<PromDataErrorResponse<PromVectorData | PromScalarData>>) => {
        if (err.cancelled) {
          return of(err);
        }

        return throwError(this.handleErrors(err, query));
      })
    );
  }

  handleErrors = (err: any, target: PromQuery) => {
    const error: DataQueryError = {
      message: (err && err.statusText) || 'Unknown error during query transaction. Please check JS console logs.',
      refId: target.refId,
    };

    if (err.data) {
      if (typeof err.data === 'string') {
        error.message = err.data;
      } else if (err.data.error) {
        error.message = safeStringifyValue(err.data.error);
      }
    } else if (err.message) {
      error.message = err.message;
    } else if (typeof err === 'string') {
      error.message = err;
    }

    error.status = err.status;
    error.statusText = err.statusText;

    return error;
  };

  metricFindQuery(query: string) {
    if (!query) {
      return Promise.resolve([]);
    }

    const scopedVars = {
      __interval: { text: this.interval, value: this.interval },
      __interval_ms: { text: rangeUtil.intervalToMs(this.interval), value: rangeUtil.intervalToMs(this.interval) },
      ...this.getRangeScopedVars(this.timeSrv.timeRange()),
    };
    const interpolated = this.templateSrv.replace(query, scopedVars, this.interpolateQueryExpr);
    const metricFindQuery = new PrometheusMetricFindQuery(this, interpolated);
    return metricFindQuery.process();
  }

  getRangeScopedVars(range: TimeRange = this.timeSrv.timeRange()) {
    const msRange = range.to.diff(range.from);
    const sRange = Math.round(msRange / 1000);
    return {
      __range_ms: { text: msRange, value: msRange },
      __range_s: { text: sRange, value: sRange },
      __range: { text: sRange + 's', value: sRange + 's' },
    };
  }

  async annotationQuery(options: AnnotationQueryRequest<PromQuery>): Promise<AnnotationEvent[]> {
    if (this.access === 'direct') {
      const error = new Error(
        'Browser access mode in the Prometheus datasource is no longer available. Switch to server access mode.'
      );
      return Promise.reject(error);
    }

    const annotation = options.annotation;
    const { expr = '' } = annotation;

    if (!expr) {
      return Promise.resolve([]);
    }

    const step = options.annotation.step || ANNOTATION_QUERY_STEP_DEFAULT;
    const queryModel = {
      expr,
      range: true,
      instant: false,
      exemplar: false,
      interval: step,
      refId: 'X',
      datasource: this.getRef(),
    };

    return await lastValueFrom(
      getBackendSrv()
        .fetch<BackendDataSourceResponse>({
          url: '/api/ds/query',
          method: 'POST',
          headers: this.getRequestHeaders(),
          data: {
            from: (getPrometheusTime(options.range.from, false) * 1000).toString(),
            to: (getPrometheusTime(options.range.to, true) * 1000).toString(),
            queries: [this.applyTemplateVariables(queryModel, {})],
          },
          requestId: `prom-query-${annotation.name}`,
        })
        .pipe(
          map((rsp: FetchResponse<BackendDataSourceResponse>) => {
            return this.processAnnotationResponse(options, rsp.data);
          })
        )
    );
  }

  processAnnotationResponse = (options: AnnotationQueryRequest<PromQuery>, data: BackendDataSourceResponse) => {
    const frames: DataFrame[] = toDataQueryResponse({ data: data }).data;
    if (!frames || !frames.length) {
      return [];
    }

    const annotation = options.annotation;
    const { tagKeys = '', titleFormat = '', textFormat = '' } = annotation;

    const step = rangeUtil.intervalToSeconds(annotation.step || ANNOTATION_QUERY_STEP_DEFAULT) * 1000;
    const tagKeysArray = tagKeys.split(',');

    const eventList: AnnotationEvent[] = [];

    for (const frame of frames) {
      if (frame.fields.length === 0) {
        continue;
      }
      const timeField = frame.fields[0];
      const valueField = frame.fields[1];
      const labels = valueField?.labels || {};

      const tags = Object.keys(labels)
        .filter((label) => tagKeysArray.includes(label))
        .map((label) => labels[label]);

      const timeValueTuple: Array<[number, number]> = [];

      let idx = 0;
      valueField.values.toArray().forEach((value: string) => {
        let timeStampValue: number;
        let valueValue: number;
        const time = timeField.values.get(idx);

        // If we want to use value as a time, we use value as timeStampValue and valueValue will be 1
        if (options.annotation.useValueForTime) {
          timeStampValue = Math.floor(parseFloat(value));
          valueValue = 1;
        } else {
          timeStampValue = Math.floor(parseFloat(time));
          valueValue = parseFloat(value);
        }

        idx++;
        timeValueTuple.push([timeStampValue, valueValue]);
      });

      const activeValues = timeValueTuple.filter((value) => value[1] > 0);
      const activeValuesTimestamps = activeValues.map((value) => value[0]);

      // Instead of creating singular annotation for each active event we group events into region if they are less
      // or equal to `step` apart.
      let latestEvent: AnnotationEvent | null = null;

      for (const timestamp of activeValuesTimestamps) {
        // We already have event `open` and we have new event that is inside the `step` so we just update the end.
        if (latestEvent && (latestEvent.timeEnd ?? 0) + step >= timestamp) {
          latestEvent.timeEnd = timestamp;
          continue;
        }

        // Event exists but new one is outside of the `step` so we add it to eventList.
        if (latestEvent) {
          eventList.push(latestEvent);
        }

        // We start a new region.
        latestEvent = {
          time: timestamp,
          timeEnd: timestamp,
          annotation,
          title: renderLegendFormat(titleFormat, labels),
          tags,
          text: renderLegendFormat(textFormat, labels),
        };
      }

      if (latestEvent) {
        // Finish up last point if we have one
        latestEvent.timeEnd = activeValuesTimestamps[activeValuesTimestamps.length - 1];
        eventList.push(latestEvent);
      }
    }

    return eventList;
  };

  getExemplars(query: PromQueryRequest) {
    const url = '/api/v1/query_exemplars';
    return this._request<PromDataSuccessResponse<PromExemplarData>>(
      url,
      { query: query.expr, start: query.start.toString(), end: query.end.toString() },
      { requestId: query.requestId, headers: query.headers }
    );
  }

  // By implementing getTagKeys and getTagValues we add ad-hoc filters functionality
  // this is used to get label keys, a.k.a label names
  // it is used in metric_find_query.ts
  // and in Tempo here grafana/public/app/plugins/datasource/tempo/QueryEditor/ServiceGraphSection.tsx
  async getTagKeys(options?: any) {
    if (options?.series) {
      // Get tags for the provided series only
      const seriesLabels: Array<Record<string, string[]>> = await Promise.all(
        options.series.map((series: string) => this.languageProvider.fetchSeriesLabels(series))
      );
      // Combines tags from all options.series provided
      let tags: string[] = [];
      seriesLabels.map((value) => (tags = tags.concat(Object.keys(value))));
      const uniqueLabels = [...new Set(tags)];
      return uniqueLabels.map((value: any) => ({ text: value }));
    } else {
      // Get all tags
      const params = this.getTimeRangeParams();
      const result = await this.metadataRequest('/api/v1/labels', params);
      return result?.data?.data?.map((value: any) => ({ text: value })) ?? [];
    }
  }

  // By implementing getTagKeys and getTagValues we add ad-hoc filters functionality
  async getTagValues(options: { key?: string } = {}) {
    const params = this.getTimeRangeParams();
    const result = await this.metadataRequest(`/api/v1/label/${options.key}/values`, params);
    return result?.data?.data?.map((value: any) => ({ text: value })) ?? [];
  }

  async getBuildInfo() {
    try {
      const buildInfo = await discoverDataSourceFeatures({ url: this.url, name: this.name, type: 'prometheus' });
      return buildInfo;
    } catch (error) {
      // We don't want to break the rest of functionality if build info does not work correctly
      return undefined;
    }
  }

  getBuildInfoMessage(buildInfo: PromApiFeatures) {
    const enabled = <Badge color="green" icon="check" text="Ruler API enabled" />;
    const disabled = <Badge color="orange" icon="exclamation-triangle" text="Ruler API not enabled" />;
    const unsupported = (
      <Tooltip
        placement="top"
        content="Prometheus does not allow editing rules, connect to either a Mimir or Cortex datasource to manage alerts via Grafana."
      >
        <div>
          <Badge color="red" icon="exclamation-triangle" text="Ruler API not supported" />
        </div>
      </Tooltip>
    );

    const LOGOS = {
      [PromApplication.Cortex]: '/public/app/plugins/datasource/prometheus/img/cortex_logo.svg',
      [PromApplication.Mimir]: '/public/app/plugins/datasource/prometheus/img/mimir_logo.svg',
      [PromApplication.Prometheus]: '/public/app/plugins/datasource/prometheus/img/prometheus_logo.svg',
      [PromApplication.Thanos]: '/public/app/plugins/datasource/prometheus/img/thanos_logo.svg',
    };

    const COLORS: Record<PromApplication, BadgeColor> = {
      [PromApplication.Cortex]: 'blue',
      [PromApplication.Mimir]: 'orange',
      [PromApplication.Prometheus]: 'red',
      [PromApplication.Thanos]: 'purple', // Purple hex taken from thanos.io
    };

    const AppDisplayNames: Record<PromApplication, string> = {
      [PromApplication.Cortex]: 'Cortex',
      [PromApplication.Mimir]: 'Mimir',
      [PromApplication.Prometheus]: 'Prometheus',
      [PromApplication.Thanos]: 'Thanos',
    };

    const application = this.datasourceConfigurationPrometheusFlavor ?? buildInfo.application;

    // this will inform the user about what "subtype" the datasource is; Mimir, Cortex or vanilla Prometheus
    const applicationSubType = (
      <Badge
        text={
          <span>
            <img
              style={{ width: 14, height: 14, verticalAlign: 'text-bottom' }}
              src={LOGOS[application ?? PromApplication.Prometheus]}
              alt=""
            />{' '}
            {application ? AppDisplayNames[application] : 'Unknown'}
          </span>
        }
        color={COLORS[application ?? PromApplication.Prometheus]}
      />
    );

    return (
      <div
        style={{
          display: 'grid',
          gridTemplateColumns: 'max-content max-content',
          rowGap: '0.5rem',
          columnGap: '2rem',
          marginTop: '1rem',
        }}
      >
        <div>Type</div>
        <div>{applicationSubType}</div>
        <>
          <div>Ruler API</div>
          {/* Prometheus does not have a Ruler API – so show that it is not supported */}
          {buildInfo.application === PromApplication.Prometheus && <div>{unsupported}</div>}
          {buildInfo.application !== PromApplication.Prometheus && (
            <div>{buildInfo.features.rulerApiEnabled ? enabled : disabled}</div>
          )}
        </>
      </div>
    );
  }

  async testDatasource() {
    const now = new Date().getTime();
    const request: DataQueryRequest<PromQuery> = {
      targets: [{ refId: 'test', expr: '1+1', instant: true }],
      requestId: `${this.id}-health`,
      scopedVars: {},
      panelId: 0,
      interval: '1m',
      intervalMs: 60000,
      maxDataPoints: 1,
      range: {
        from: dateTime(now - 1000),
        to: dateTime(now),
      },
    } as DataQueryRequest<PromQuery>;

    const buildInfo = await this.getBuildInfo();

    return lastValueFrom(this.query(request))
      .then((res: DataQueryResponse) => {
        if (!res || !res.data || res.state !== LoadingState.Done) {
          return { status: 'error', message: `Error reading Prometheus: ${res?.error?.message}` };
        } else {
          return {
            status: 'success',
            message: 'Data source is working',
            details: buildInfo && {
              verboseMessage: this.getBuildInfoMessage(buildInfo),
            },
          };
        }
      })
      .catch((err: any) => {
        console.error('Prometheus Error', err);
        return { status: 'error', message: err.message };
      });
  }

  interpolateVariablesInQueries(queries: PromQuery[], scopedVars: ScopedVars): PromQuery[] {
    let expandedQueries = queries;
    if (queries && queries.length) {
      expandedQueries = queries.map((query) => {
        const expandedQuery = {
          ...query,
          datasource: this.getRef(),
          expr: this.enhanceExprWithAdHocFilters(
            this.templateSrv.replace(query.expr, scopedVars, this.interpolateQueryExpr)
          ),
          interval: this.templateSrv.replace(query.interval, scopedVars),
        };
        return expandedQuery;
      });
    }
    return expandedQueries;
  }

  getQueryHints(query: PromQuery, result: any[]) {
    return getQueryHints(query.expr ?? '', result, this);
  }

  getInitHints() {
    return getInitHints(this);
  }

  async loadRules() {
    try {
      const res = await this.metadataRequest('/api/v1/rules', {}, { showErrorAlert: false });
      const groups = res.data?.data?.groups;

      if (groups) {
        this.ruleMappings = extractRuleMappingFromGroups(groups);
      }
    } catch (e) {
      console.log('Rules API is experimental. Ignore next error.');
      console.error(e);
    }
  }

  async areExemplarsAvailable() {
    try {
      const res = await this.metadataRequest(
        '/api/v1/query_exemplars',
        {
          query: 'test',
          start: dateTime().subtract(30, 'minutes').valueOf().toString(),
          end: dateTime().valueOf().toString(),
        },
        {
          // Avoid alerting the user if this test fails
          showErrorAlert: false,
        }
      );
      if (res.data.status === 'success') {
        return true;
      }
      return false;
    } catch (err) {
      return false;
    }
  }

  modifyQuery(query: PromQuery, action: QueryFixAction): PromQuery {
    let expression = query.expr ?? '';
    switch (action.type) {
      case 'ADD_FILTER': {
        const { key, value } = action.options ?? {};
        if (key && value) {
          expression = addLabelToQuery(expression, key, value);
        }

        break;
      }
      case 'ADD_FILTER_OUT': {
        const { key, value } = action.options ?? {};
        if (key && value) {
          expression = addLabelToQuery(expression, key, value, '!=');
        }
        break;
      }
      case 'ADD_HISTOGRAM_QUANTILE': {
        expression = `histogram_quantile(0.95, sum(rate(${expression}[$__rate_interval])) by (le))`;
        break;
      }
      case 'ADD_RATE': {
        expression = `rate(${expression}[$__rate_interval])`;
        break;
      }
      case 'ADD_SUM': {
        expression = `sum(${expression.trim()}) by ($1)`;
        break;
      }
      case 'EXPAND_RULES': {
        if (action.options) {
          expression = expandRecordingRules(expression, action.options);
        }
        break;
      }
      default:
        break;
    }
    return { ...query, expr: expression };
  }

  /**
   * Returns the adjusted "snapped" interval parameters
   */
  getAdjustedInterval(): { start: string; end: string } {
    if (!config.featureToggles.prometheusResourceBrowserCache) {
      return this.getTimeRangeParams();
    }
    const range = this.timeSrv.timeRange();
    return getRangeSnapInterval(this.cacheLevel, range);
  }

  /**
   * This will return a time range that always includes the users current time range,
   * and then a little extra padding to round up/down to the nearest nth minute,
   * defined by the result of the getCacheDurationInMinutes.
   *
   * For longer cache durations, and shorter query durations, the window we're calculating might be much bigger then the user's current window,
   * resulting in us returning labels/values that might not be applicable for the given window, this is a necessary trade off if we want to cache larger durations
   *
   */

  getTimeRangeParams(): { start: string; end: string } {
    const range = this.timeSrv.timeRange();
    return {
      start: getPrometheusTime(range.from, false).toString(),
      end: getPrometheusTime(range.to, true).toString(),
    };
  }

  getOriginalMetricName(labelData: { [key: string]: string }) {
    return getOriginalMetricName(labelData);
  }

  enhanceExprWithAdHocFilters(expr: string) {
    const adhocFilters = this.templateSrv.getAdhocFilters(this.name);

    const finalQuery = adhocFilters.reduce((acc: string, filter: { key?: any; operator?: any; value?: any }) => {
      const { key, operator } = filter;
      let { value } = filter;
      if (operator === '=~' || operator === '!~') {
        value = prometheusRegularEscape(value);
      }
      return addLabelToQuery(acc, key, value, operator);
    }, expr);
    return finalQuery;
  }

  // Used when running queries trough backend
  filterQuery(query: PromQuery): boolean {
    if (query.hide || !query.expr) {
      return false;
    }
    return true;
  }

  // Used when running queries trough backend
  applyTemplateVariables(target: PromQuery, scopedVars: ScopedVars): Record<string, any> {
    const variables = cloneDeep(scopedVars);

    // We want to interpolate these variables on backend
    delete variables.__interval;
    delete variables.__interval_ms;

    //Add ad hoc filters
    const expr = this.enhanceExprWithAdHocFilters(target.expr);

    return {
      ...target,
      legendFormat: this.templateSrv.replace(target.legendFormat, variables),
      expr: this.templateSrv.replace(expr, variables, this.interpolateQueryExpr),
      interval: this.templateSrv.replace(target.interval, variables),
    };
  }

  getVariables(): string[] {
    return this.templateSrv.getVariables().map((v) => `$${v.name}`);
  }

  interpolateString(string: string) {
    return this.templateSrv.replace(string, undefined, this.interpolateQueryExpr);
  }

  getDebounceTimeInMilliseconds(): number {
    switch (this.cacheLevel) {
      case PrometheusCacheLevel.Medium:
        return 600;
      case PrometheusCacheLevel.High:
        return 1200;
      default:
        return 350;
    }
  }

  getDaysToCacheMetadata(): number {
    switch (this.cacheLevel) {
      case PrometheusCacheLevel.Medium:
        return 7;
      case PrometheusCacheLevel.High:
        return 30;
      default:
        return 1;
    }
  }

  getCacheDurationInMinutes(): number {
    return getClientCacheDurationInMinutes(this.cacheLevel);
  }
}

/**
 * Align query range to step.
 * Rounds start and end down to a multiple of step.
 * @param start Timestamp marking the beginning of the range.
 * @param end Timestamp marking the end of the range.
 * @param step Interval to align start and end with.
 * @param utcOffsetSec Number of seconds current timezone is offset from UTC
 */
export function alignRange(
  start: number,
  end: number,
  step: number,
  utcOffsetSec: number
): { end: number; start: number } {
  const alignedEnd = Math.floor((end + utcOffsetSec) / step) * step - utcOffsetSec;
  const alignedStart = Math.floor((start + utcOffsetSec) / step) * step - utcOffsetSec;
  return {
    end: alignedEnd,
    start: alignedStart,
  };
}

export function extractRuleMappingFromGroups(groups: any[]) {
  return groups.reduce(
    (mapping, group) =>
      group.rules
        .filter((rule: any) => rule.type === 'recording')
        .reduce(
          (acc: { [key: string]: string }, rule: any) => ({
            ...acc,
            [rule.name]: rule.query,
          }),
          mapping
        ),
    {}
  );
}

// NOTE: these two functions are very similar to the escapeLabelValueIn* functions
// in language_utils.ts, but they are not exactly the same algorithm, and we found
// no way to reuse one in the another or vice versa.
export function prometheusRegularEscape(value: any) {
  return typeof value === 'string' ? value.replace(/\\/g, '\\\\').replace(/'/g, "\\\\'") : value;
}

export function prometheusSpecialRegexEscape(value: any) {
  return typeof value === 'string' ? value.replace(/\\/g, '\\\\\\\\').replace(/[$^*{}\[\]\'+?.()|]/g, '\\\\$&') : value;
}<|MERGE_RESOLUTION|>--- conflicted
+++ resolved
@@ -107,11 +107,7 @@
   subType: PromApplication;
   rulerEnabled: boolean;
   cacheLevel: PrometheusCacheLevel;
-<<<<<<< HEAD
   cache: QueryCache<PromQuery>;
-=======
-  cache: QueryCache;
->>>>>>> 9452c0d7
 
   constructor(
     instanceSettings: DataSourceInstanceSettings<PromOptions>,
@@ -148,11 +144,11 @@
     this.exemplarsAvailable = true;
     this.cacheLevel = instanceSettings.jsonData.cacheLevel ?? PrometheusCacheLevel.Low;
     this.cache = new QueryCache(
-<<<<<<< HEAD
       this.getPrometheusTargetSignature.bind(this),
-=======
->>>>>>> 9452c0d7
-      instanceSettings.jsonData.incrementalQueryOverlapWindow ?? defaultPrometheusQueryOverlapWindow
+      instanceSettings.jsonData.incrementalQueryOverlapWindow ?? defaultPrometheusQueryOverlapWindow,
+      (request, targ) => {
+        return { interval: targ.interval ?? request.interval, expr: this.interpolateString(targ.expr) };
+      }
     );
 
     // This needs to be here and cannot be static because of how annotations typing affects casting of data source
@@ -478,15 +474,9 @@
   query(request: DataQueryRequest<PromQuery>): Observable<DataQueryResponse> {
     if (this.access === 'proxy') {
       let fullOrPartialRequest: DataQueryRequest<PromQuery>;
-<<<<<<< HEAD
       let requestInfo: CacheRequestInfo<PromQuery> | undefined = undefined;
       if (this.hasIncrementalQuery) {
         requestInfo = this.cache.requestInfo(request);
-=======
-      let requestInfo: CacheRequestInfo | undefined = undefined;
-      if (this.hasIncrementalQuery) {
-        requestInfo = this.cache.requestInfo(request, this.interpolateString.bind(this));
->>>>>>> 9452c0d7
         fullOrPartialRequest = requestInfo.requests[0];
       } else {
         fullOrPartialRequest = request;
