import React, { SyntheticEvent } from 'react';
import semver from 'semver/preload';

import {
  DataSourcePluginOptionsEditorProps,
  DataSourceSettings as DataSourceSettingsType,
  isValidDuration,
  onUpdateDatasourceJsonDataOptionChecked,
  SelectableValue,
  updateDatasourcePluginJsonDataOption,
} from '@grafana/data';
import { getBackendSrv } from '@grafana/runtime/src';
import {
  EventsWithValidation,
  InlineField,
  InlineFormLabel,
  InlineSwitch,
  LegacyForms,
  regexValidation,
  Select,
} from '@grafana/ui';

import config from '../../../../core/config';
import { useUpdateDatasource } from '../../../../features/datasources/state';
import { PromApplication, PromBuildInfoResponse } from '../../../../types/unified-alerting-dto';
import { QueryEditorMode } from '../querybuilder/shared/types';
import { defaultPrometheusQueryOverlapWindow } from '../querycache/QueryCache';
import { PrometheusCacheLevel, PromOptions } from '../types';

import { docsTip } from './DataSourceHttpSettingsOverhaul';
import { ExemplarsSettings } from './ExemplarsSettings';
import { PromFlavorVersions } from './PromFlavorVersions';

const { Input, FormField } = LegacyForms;

const httpOptions = [
  { value: 'POST', label: 'POST' },
  { value: 'GET', label: 'GET' },
];

const editorOptions = [
  { value: QueryEditorMode.Builder, label: 'Builder' },
  { value: QueryEditorMode.Code, label: 'Code' },
];

const cacheValueOptions = [
  { value: PrometheusCacheLevel.Low, label: 'Low' },
  { value: PrometheusCacheLevel.Medium, label: 'Medium' },
  { value: PrometheusCacheLevel.High, label: 'High' },
  { value: PrometheusCacheLevel.None, label: 'None' },
];

type PrometheusSelectItemsType = Array<{ value: PromApplication; label: PromApplication }>;

const prometheusFlavorSelectItems: PrometheusSelectItemsType = [
  { value: PromApplication.Prometheus, label: PromApplication.Prometheus },
  { value: PromApplication.Cortex, label: PromApplication.Cortex },
  { value: PromApplication.Mimir, label: PromApplication.Mimir },
  { value: PromApplication.Thanos, label: PromApplication.Thanos },
];

type Props = Pick<DataSourcePluginOptionsEditorProps<PromOptions>, 'options' | 'onOptionsChange'>;

const LABEL_WIDTH = 26;
/**
 * Returns the closest version to what the user provided that we have in our PromFlavorVersions for the currently selected flavor
 * Bugs: It will only reject versions that are a major release apart, so Mimir 2.x might get selected for Prometheus 2.8 if the user selects an incorrect flavor
 * Advantages: We don't need to maintain a list of every possible version for each release
 *
 * This function will return the closest version from PromFlavorVersions that is equal or lower to the version argument,
 * unless the versions are a major release apart.
 */
const getVersionString = (version: string, flavor?: string): string | undefined => {
  if (!flavor || !PromFlavorVersions[flavor]) {
    return;
  }
  const flavorVersionValues = PromFlavorVersions[flavor];

  // As long as it's assured we're using versions which are sorted, we could just filter out the values greater than the target version, and then check the last element in the array
  const versionsLessThanOrEqual = flavorVersionValues
    ?.filter((el) => !!el.value && semver.lte(el.value, version))
    .map((el) => el.value);

  const closestVersion = versionsLessThanOrEqual[versionsLessThanOrEqual.length - 1];

  if (closestVersion) {
    const differenceBetweenActualAndClosest = semver.diff(closestVersion, version);

    // Only return versions if the target is close to the actual.
    if (['patch', 'prepatch', 'prerelease', null].includes(differenceBetweenActualAndClosest)) {
      return closestVersion;
    }
  }

  return;
};

const unableToDeterminePrometheusVersion = (error?: Error): void => {
  console.warn('Error fetching version from buildinfo API, must manually select version!', error);
};

/**
 * I don't like the daisy chain of network requests, and that we have to save on behalf of the user, but currently
 * the backend doesn't allow for the prometheus client url to be passed in from the frontend, so we currently need to save it
 * to the database before consumption.
 *
 * Since the prometheus version fields are below the url field, we can expect users to populate this field before
 * hitting save and test at the bottom of the page. For this case we need to save the current fields before calling the
 * resource to auto-detect the version.
 *
 * @param options
 * @param onOptionsChange
 * @param onUpdate
 */
const setPrometheusVersion = (
  options: DataSourceSettingsType<PromOptions>,
  onOptionsChange: (options: DataSourceSettingsType<PromOptions>) => void,
  onUpdate: (dataSource: DataSourceSettingsType<PromOptions>) => Promise<DataSourceSettingsType<PromOptions>>
) => {
  // This will save the current state of the form, as the url is needed for this API call to function
  onUpdate(options)
    .then((updatedOptions) => {
      getBackendSrv()
        .get(`/api/datasources/uid/${updatedOptions.uid}/resources/version-detect`)
        .then((rawResponse: PromBuildInfoResponse) => {
          const rawVersionStringFromApi = rawResponse.data?.version ?? '';
          if (rawVersionStringFromApi && semver.valid(rawVersionStringFromApi)) {
            const parsedVersion = getVersionString(rawVersionStringFromApi, updatedOptions.jsonData.prometheusType);
            // If we got a successful response, let's update the backend with the version right away if it's new
            if (parsedVersion) {
              onUpdate({
                ...updatedOptions,
                jsonData: {
                  ...updatedOptions.jsonData,
                  prometheusVersion: parsedVersion,
                },
              }).then((updatedUpdatedOptions) => {
                onOptionsChange(updatedUpdatedOptions);
              });
            }
          } else {
            unableToDeterminePrometheusVersion();
          }
        });
    })
    .catch((error) => {
      unableToDeterminePrometheusVersion(error);
    });
};

export const PromSettings = (props: Props) => {
  const { options, onOptionsChange } = props;

  // This update call is typed as void, but it returns a response which we need
  const onUpdate = useUpdateDatasource();

  // We are explicitly adding httpMethod so, it is correctly displayed in dropdown.
  // This way, it is more predictable for users.
  if (!options.jsonData.httpMethod) {
    options.jsonData.httpMethod = 'POST';
  }

  return (
    <>
      <h6 className="page-heading">Prometheus Behavioural</h6>
      <div className="gf-form-group">
        {/* Scrape interval */}
        <div className="gf-form-inline">
          <div className="gf-form">
            <FormField
              label="Scrape interval"
              labelWidth={13}
              inputEl={
                <Input
                  className="width-20"
                  value={options.jsonData.timeInterval}
                  spellCheck={false}
                  placeholder="15s"
                  onChange={onChangeHandler('timeInterval', options, onOptionsChange)}
                  validationEvents={promSettingsValidationEvents}
                  disabled={options.readOnly}
                />
              }
              tooltip={
                <>
                  Set this to the typical scrape and evaluation interval configured in Prometheus. Defaults to 15s.{' '}
                  {docsTip()}
                </>
              }
            />
          </div>
        </div>
        {/* Query Timeout */}
        <div className="gf-form-inline">
          <div className="gf-form">
            <FormField
              label="Query timeout"
              labelWidth={13}
              inputEl={
                <Input
                  className="width-20"
                  value={options.jsonData.queryTimeout}
                  onChange={onChangeHandler('queryTimeout', options, onOptionsChange)}
                  spellCheck={false}
                  placeholder="60s"
                  validationEvents={promSettingsValidationEvents}
                  disabled={options.readOnly}
                />
              }
              tooltip={<>Set the Prometheus query timeout. {docsTip()}</>}
            />
          </div>
        </div>
      </div>

      <h6 className="page-heading">UI</h6>
      <div className="gf-form-group">
        <div className="gf-form">
          <FormField
            label="Default editor"
            labelWidth={13}
            inputEl={
              <Select
                aria-label={`Default Editor (Code or Builder)`}
                options={editorOptions}
                value={editorOptions.find((o) => o.value === options.jsonData.defaultEditor)}
                onChange={onChangeHandler('defaultEditor', options, onOptionsChange)}
                width={40}
                disabled={options.readOnly}
              />
            }
            tooltip={
              <>
                Set default editor option (builder/code) for all users of this datasource. If no option was selected,
                the default editor will be the &quot;builder&quot;. If a user switches to other option rather than the
                specified with this setting on the panel we always show the selected editor for that user. {docsTip()}
              </>
            }
          />
        </div>
        <div className="gf-form">
          <InlineField
            labelWidth={LABEL_WIDTH}
            label="Disable metrics lookup"
            tooltip={
              <>
                Checking this option will disable the metrics chooser and metric/label support in the query field&apos;s
                autocomplete. This helps if you have performance issues with bigger Prometheus instances. {docsTip()}
              </>
            }
            disabled={options.readOnly}
          >
            <InlineSwitch
              value={options.jsonData.disableMetricsLookup ?? false}
              onChange={onUpdateDatasourceJsonDataOptionChecked(props, 'disableMetricsLookup')}
            />
          </InlineField>
        </div>
      </div>

      <h6 className="page-heading">Performance</h6>
      {/* <h4 className="page-heading">Type and version</h4> */}
      {!options.jsonData.prometheusType && !options.jsonData.prometheusVersion && options.readOnly && (
        <div style={{ marginBottom: '12px' }}>
          For more information on configuring prometheus type and version in data sources, see the{' '}
          <a
            style={{ textDecoration: 'underline' }}
            href="https://grafana.com/docs/grafana/latest/administration/provisioning/"
          >
            provisioning documentation
          </a>
          .
        </div>
      )}
      <div className="gf-form-group">
        <div className="gf-form">
          <div className="gf-form">
            <FormField
              label="Prometheus type"
              labelWidth={13}
              inputEl={
                <Select
                  aria-label="Prometheus type"
                  options={prometheusFlavorSelectItems}
                  value={prometheusFlavorSelectItems.find((o) => o.value === options.jsonData.prometheusType)}
                  onChange={onChangeHandler(
                    'prometheusType',
                    {
                      ...options,
                      jsonData: { ...options.jsonData, prometheusVersion: undefined },
                    },
                    (options) => {
                      // Check buildinfo api and set default version if we can
                      setPrometheusVersion(options, onOptionsChange, onUpdate);
                      return onOptionsChange({
                        ...options,
                        jsonData: { ...options.jsonData, prometheusVersion: undefined },
                      });
                    }
                  )}
                  width={40}
                  disabled={options.readOnly}
                />
              }
              tooltip={
                <>
                  Set this to the type of your prometheus database, e.g. Prometheus, Cortex, Mimir or Thanos. Changing
                  this field will save your current settings, and attempt to detect the version. {docsTip()}
                </>
              }
            />
          </div>
        </div>
        <div className="gf-form">
          {options.jsonData.prometheusType && (
            <div className="gf-form">
              <FormField
                label={`${options.jsonData.prometheusType} version`}
                labelWidth={13}
                inputEl={
                  <Select
                    aria-label={`${options.jsonData.prometheusType} type`}
                    options={PromFlavorVersions[options.jsonData.prometheusType]}
                    value={PromFlavorVersions[options.jsonData.prometheusType]?.find(
                      (o) => o.value === options.jsonData.prometheusVersion
                    )}
                    onChange={onChangeHandler('prometheusVersion', options, onOptionsChange)}
                    width={40}
                    disabled={options.readOnly}
                  />
                }
                tooltip={
                  <>
                    Use this to set the version of your {options.jsonData.prometheusType} instance if it is not
                    automatically configured. {docsTip()}
                  </>
                }
              />
            </div>
          )}
        </div>
        {config.featureToggles.prometheusResourceBrowserCache && (
          <div className="gf-form-inline">
            <div className="gf-form max-width-30">
              <FormField
                label="Cache level"
                labelWidth={13}
                tooltip={
                  <>
                    Sets the browser caching level for editor queries. Higher cache settings are recommended for high
                    cardinality data sources. {docsTip()}
                  </>
                }
                inputEl={
                  <Select
                    width={40}
                    onChange={onChangeHandler('cacheLevel', options, onOptionsChange)}
                    options={cacheValueOptions}
                    value={cacheValueOptions.find((o) => o.value === options.jsonData.cacheLevel)}
                  />
                }
              />
            </div>
          </div>
        )}
      </div>

      <h6 className="page-heading">Advanced</h6>
      <div className="gf-form-group">
        <div className="gf-form-inline">
          <div className="gf-form max-width-30">
            <FormField
              label="Custom query parameters"
              labelWidth={13}
              tooltip={<>Add custom parameters to all Prometheus or Thanos queries. {docsTip()}</>}
              inputEl={
                <Input
                  className="width-20"
                  value={options.jsonData.customQueryParameters}
                  onChange={onChangeHandler('customQueryParameters', options, onOptionsChange)}
                  spellCheck={false}
                  placeholder="Example: max_source_resolution=5m&timeout=10"
                  disabled={options.readOnly}
                />
              }
            />
          </div>
        </div>
        <div className="gf-form-inline">
          {/* HTTP Method */}
          <div className="gf-form">
            <InlineFormLabel
              width={13}
              tooltip={
                <>
                  You can use either POST or GET HTTP method to query your Prometheus data source. POST is the
                  recommended method as it allows bigger queries. Change this to GET if you have a Prometheus version
                  older than 2.1 or if POST requests are restricted in your network. {docsTip()}
                </>
              }
            >
              HTTP method
            </InlineFormLabel>
            <Select
              width={40}
              aria-label="Select HTTP method"
              options={httpOptions}
              value={httpOptions.find((o) => o.value === options.jsonData.httpMethod)}
              onChange={onChangeHandler('httpMethod', options, onOptionsChange)}
              disabled={options.readOnly}
            />
          </div>
<<<<<<< HEAD
=======
        )}

        <div className="gf-form-inline">
          <div className="gf-form max-width-30">
            <FormField
              label="Incremental querying (beta)"
              labelWidth={14}
              tooltip="This feature will change the default behavior of relative queries to always request fresh data from the prometheus instance, instead query results will be cached, and only new records are requested. Turn this on to decrease database and network load."
              inputEl={
                <InlineSwitch
                  value={options.jsonData.incrementalQuerying ?? false}
                  onChange={onUpdateDatasourceJsonDataOptionChecked(props, 'incrementalQuerying')}
                  disabled={options.readOnly}
                />
              }
            />
          </div>
        </div>

        <div className="gf-form-inline">
          {options.jsonData.incrementalQuerying && (
            <FormField
              label="Query overlap window"
              labelWidth={14}
              tooltip="Set a duration like 10m or 120s or 0s. Default of 10 minutes. This duration will be added to the duration of each incremental request."
              inputEl={
                <Input
                  validationEvents={{
                    onBlur: [
                      {
                        rule: (value) => isValidDuration(value),
                        errorMessage: 'Invalid duration. Example values: 100s, 10m',
                      },
                    ],
                  }}
                  className="width-25"
                  value={options.jsonData.incrementalQueryOverlapWindow ?? defaultPrometheusQueryOverlapWindow}
                  onChange={onChangeHandler('incrementalQueryOverlapWindow', options, onOptionsChange)}
                  spellCheck={false}
                  disabled={options.readOnly}
                />
              }
            />
          )}
>>>>>>> b6ddc5b3
        </div>
      </div>
      <ExemplarsSettings
        options={options.jsonData.exemplarTraceIdDestinations}
        onChange={(exemplarOptions) =>
          updateDatasourcePluginJsonDataOption(
            { onOptionsChange, options },
            'exemplarTraceIdDestinations',
            exemplarOptions
          )
        }
        disabled={options.readOnly}
      />
    </>
  );
};

export const promSettingsValidationEvents = {
  [EventsWithValidation.onBlur]: [
    regexValidation(
      /^$|^\d+(ms|[Mwdhmsy])$/,
      'Value is not valid, you can use number with time unit specifier: y, M, w, d, h, m, s'
    ),
  ],
};

export const getValueFromEventItem = (eventItem: SyntheticEvent<HTMLInputElement> | SelectableValue<string>) => {
  if (!eventItem) {
    return '';
  }

  if (eventItem.hasOwnProperty('currentTarget')) {
    return eventItem.currentTarget.value;
  }

  return (eventItem as SelectableValue<string>).value;
};

const onChangeHandler =
  (key: keyof PromOptions, options: Props['options'], onOptionsChange: Props['onOptionsChange']) =>
  (eventItem: SyntheticEvent<HTMLInputElement> | SelectableValue<string>) => {
    onOptionsChange({
      ...options,
      jsonData: {
        ...options.jsonData,
        [key]: getValueFromEventItem(eventItem),
      },
    });
  };<|MERGE_RESOLUTION|>--- conflicted
+++ resolved
@@ -410,8 +410,6 @@
               disabled={options.readOnly}
             />
           </div>
-<<<<<<< HEAD
-=======
         )}
 
         <div className="gf-form-inline">
@@ -456,7 +454,6 @@
               }
             />
           )}
->>>>>>> b6ddc5b3
         </div>
       </div>
       <ExemplarsSettings
