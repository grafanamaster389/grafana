
<h3 class="page-heading">PostgreSQL Connection</h3>

<div class="gf-form-group">
	<div class="gf-form max-width-30">
		<span class="gf-form-label width-10">Host</span>
		<input type="text" class="gf-form-input" ng-model='ctrl.current.url' placeholder="localhost:5432" bs-typeahead="{{['localhost:5432', 'localhost:5433']}}" required></input>
	</div>

	<div class="gf-form max-width-30">
		<span class="gf-form-label width-10">Database</span>
		<input type="text" class="gf-form-input" ng-model='ctrl.current.database' placeholder="database name" required></input>
	</div>

	<div class="gf-form-inline">
		<div class="gf-form max-width-15">
			<span class="gf-form-label width-10">User</span>
			<input type="text" class="gf-form-input" ng-model='ctrl.current.user' placeholder="user"></input>
		</div>
    <div class="gf-form">
      <secret-form-field
        isConfigured="ctrl.current.secureJsonFields.password"
        value="ctrl.current.secureJsonData.password"
        on-reset="ctrl.onPasswordReset"
        on-change="ctrl.onPasswordChange"
        inputWidth="9"
      />
    </div>
  </div>
  <div class="gf-form">
    <label class="gf-form-label width-10">SSL Configure Method</label>
    <div class="gf-form-select-wrapper max-width-15 gf-form-select-wrapper--has-help-icon">
<<<<<<< HEAD
	  <select class="gf-form-input" ng-model="ctrl.current.jsonData.sslConfigurationMethodd" 
	  ng-options="mode for mode in ['file-path', 'file-content']" 
	  ng-init="ctrl.current.jsonData.sslConfigurationMethodd"></select>
=======
	  <select class="gf-form-input" ng-model="ctrl.current.jsonData.sslconfiguremethod" 
	  ng-options="f.id as f.label for f in [{ id: 'file-path', label: 'File system path' }, { id: 'file-content', label: 'Certificate  content' }]" 
	  ng-init="ctrl.current.jsonData.sslconfiguremethod"></select>
>>>>>>> 30534803
      <info-popover mode="right-absolute">
        This option determines how SSL (TLS) certifications are configured. Selecting <i>File system path</i> will allow you to configure certificates by specifying paths to existing certificates on the local file system where Grafana is running. Be sure that the file is readable by the user executing the Grafana process. Selecting <i>Certificate content</i> will allow you to configure certificates by specifying its content. The content will be stored encrypted in Grafana's database. When connecting to the database the certificates will be written as files to Grafana's configured data path on the local file system.
      </info-popover>
	</div>
  </div>
  <div class="gf-form">
    <label class="gf-form-label width-10">SSL Mode</label>
    <div class="gf-form-select-wrapper max-width-15 gf-form-select-wrapper--has-help-icon">
	  <select class="gf-form-input" ng-model="ctrl.current.jsonData.sslmode" 
	  ng-options="mode for mode in ['disable', 'require', 'verify-ca', 'verify-full']" 
	  ng-init="ctrl.current.jsonData.sslmode" ng-change="ctrl.sslModeMapping()"></select>
      <info-popover mode="right-absolute">
        This option determines whether or with what priority a secure SSL (TLS) TCP/IP connection will be negotiated with the server.
      </info-popover>
    </div>
  </div>


  <div class="gf-form-group" ng-if="ctrl.current.jsonData.sslmode != 'disable' && ctrl.current.jsonData.sslConfigurationMethodd === 'file-path'">
	<div class="gf-form">
		<h6>TLS Auth Details</h6>
	</div>
	<div class="gf-form max-width-30">
		<span class="gf-form-label width-10">SSL Root Certificate</span>
		<input type="text" class="gf-form-input gf-form-input--has-help-icon" ng-model='ctrl.current.jsonData.sslRootCertFile' placeholder="SSL/TLS root cert file"></input>
		<info-popover mode="right-absolute">
		If the selected SSL mode requires a server root certificate, provide the path to the file here.
		</info-popover>
	</div>
	<div class="gf-form max-width-30">
		<span class="gf-form-label width-10">SSL Client Certificate</span>
		<input type="text" class="gf-form-input gf-form-input--has-help-icon" ng-model='ctrl.current.jsonData.sslCertFile' placeholder="SSL/TLS client cert file"></input>
		<info-popover mode="right-absolute">
		To authenticate with an SSL/TLS client certificate, provide the path to the file here.
		Be sure that the file is readable by the user executing the grafana process.
		</info-popover>
	</div>
	<div class="gf-form max-width-30">
		<span class="gf-form-label width-10">SSL Client Key</span>
		<input type="text" class="gf-form-input gf-form-input--has-help-icon" ng-model='ctrl.current.jsonData.sslKeyFile' placeholder="SSL/TLS client key file"></input>
		<info-popover mode="right-absolute">
		To authenticate with a client SSL/TLS certificate, provide the path to the corresponding key file here.
		Be sure that the file is <i>only</i> readable by the user executing the grafana process.
		</info-popover>
	</div>
  </div>
  <datasource-tls-auth-settings current="ctrl.current" 
  ng-if="ctrl.current.jsonData.sslmode != 'disable' && ctrl.current.jsonData.sslConfigurationMethodd === 'file-content'">
  </datasource-tls-auth-settings>
</div>

<b>Connection limits</b>

<div class="gf-form-group">
	<div class="gf-form max-width-15">
		<span class="gf-form-label width-7">Max open</span>
		<input type="number" min="0" class="gf-form-input gf-form-input--has-help-icon" ng-model="ctrl.current.jsonData.maxOpenConns" placeholder="unlimited"></input>
		<info-popover mode="right-absolute">
			The maximum number of open connections to the database. If <i>Max idle connections</i> is greater than 0 and the
			<i>Max open connections</i> is less than <i>Max idle connections</i>, then <i>Max idle connections</i> will be
			reduced to match the <i>Max open connections</i> limit. If set to 0, there is no limit on the number of open
			connections.
		</info-popover>
	</div>
	<div class="gf-form max-width-15">
		<span class="gf-form-label width-7">Max idle</span>
		<input type="number" min="0" class="gf-form-input gf-form-input--has-help-icon" ng-model="ctrl.current.jsonData.maxIdleConns" placeholder="2"></input>
		<info-popover mode="right-absolute">
			The maximum number of connections in the idle connection pool. If <i>Max open connections</i> is greater than 0 but
			less than the <i>Max idle connections</i>, then the <i>Max idle connections</i> will be reduced to match the
			<i>Max open connections</i> limit. If set to 0, no idle connections are retained.
		</info-popover>
	</div>
	<div class="gf-form max-width-15">
		<span class="gf-form-label width-7">Max lifetime</span>
		<input type="number" min="0" class="gf-form-input gf-form-input--has-help-icon" ng-model="ctrl.current.jsonData.connMaxLifetime" placeholder="14400"></input>
		<info-popover mode="right-absolute">
			The maximum amount of time in seconds a connection may be reused. If set to 0, connections are reused forever.
		</info-popover>
	</div>
</div>

<h3 class="page-heading">PostgreSQL details</h3>

<div class="gf-form-group">
	<div class="gf-form">
		<span class="gf-form-label width-9">
			Version
			<info-popover mode="right-normal" position="top center">
				This option controls what functions are available in the PostgreSQL query builder.
			</info-popover>
		</span>
		<span class="gf-form-select-wrapper">
			<select class="gf-form-input gf-size-auto" ng-model="ctrl.current.jsonData.postgresVersion" ng-options="f.value as f.name for f in ctrl.postgresVersions"></select>
		</span>
	</div>
	<div class="gf-form">
		<gf-form-switch class="gf-form" label="TimescaleDB" label-class="width-9" checked="ctrl.current.jsonData.timescaledb" switch-class="max-width-6"></gf-form-switch>
    <label class="gf-form-label query-keyword pointer" ng-click="ctrl.toggleTimescaleDBHelp()">
      Help&nbsp;
      <icon name="'angle-down'" ng-show="ctrl.showTimescaleDBHelp"></icon>
      <icon name="'angle-right'" ng-hide="ctrl.showTimescaleDBHelp">&nbsp;</icon>
    </label>
	</div>

	<div class="gf-form-inline">
		<div class="gf-form">
			<span class="gf-form-label width-9">Min time interval</span>
			<input
        type="text"
        class="gf-form-input width-6 gf-form-input--has-help-icon"
        ng-model="ctrl.current.jsonData.timeInterval"
        spellcheck='false'
        placeholder="1m"
        ng-pattern="/^\d+(ms|[Mwdhmsy])$/"
      ></input>
			<info-popover mode="right-absolute">
				A lower limit for the auto group by time interval. Recommended to be set to write frequency,
				for example <code>1m</code> if your data is written every minute.
			</info-popover>
		</div>
	</div>
	<div class="grafana-info-box alert alert-info" ng-show="ctrl.showTimescaleDBHelp">
	<div class="alert-body">
		<p>
				<a href="https://github.com/timescale/timescaledb" class="pointer" target="_blank">TimescaleDB</a> is a time-series database built as a PostgreSQL extension. If enabled, Grafana will use <code>time_bucket</code> in the <code>$__timeGroup</code> macro and display TimescaleDB specific aggregate functions in the query builder.
		</p>
	</div>
	</div>
</div>


<div class="gf-form-group">
	<div class="grafana-info-box">
		<h5>User Permission</h5>
		<p>
			The database user should only be granted SELECT permissions on the specified database &amp; tables you want to query.
			Grafana does not validate that queries are safe so queries can contain any SQL statement. For example, statements
			like <code>DELETE FROM user;</code> and <code>DROP TABLE user;</code> would be executed. To protect against this we
			<strong>Highly</strong> recommmend you create a specific PostgreSQL user with restricted permissions.
		</p>
	</div>
</div><|MERGE_RESOLUTION|>--- conflicted
+++ resolved
@@ -30,15 +30,9 @@
   <div class="gf-form">
     <label class="gf-form-label width-10">SSL Configure Method</label>
     <div class="gf-form-select-wrapper max-width-15 gf-form-select-wrapper--has-help-icon">
-<<<<<<< HEAD
-	  <select class="gf-form-input" ng-model="ctrl.current.jsonData.sslConfigurationMethodd" 
-	  ng-options="mode for mode in ['file-path', 'file-content']" 
-	  ng-init="ctrl.current.jsonData.sslConfigurationMethodd"></select>
-=======
-	  <select class="gf-form-input" ng-model="ctrl.current.jsonData.sslconfiguremethod" 
+	  <select class="gf-form-input" ng-model="ctrl.current.jsonData.sslConfigurationMethod" 
 	  ng-options="f.id as f.label for f in [{ id: 'file-path', label: 'File system path' }, { id: 'file-content', label: 'Certificate  content' }]" 
-	  ng-init="ctrl.current.jsonData.sslconfiguremethod"></select>
->>>>>>> 30534803
+	  ng-init="ctrl.current.jsonData.sslConfigurationMethod"></select>
       <info-popover mode="right-absolute">
         This option determines how SSL (TLS) certifications are configured. Selecting <i>File system path</i> will allow you to configure certificates by specifying paths to existing certificates on the local file system where Grafana is running. Be sure that the file is readable by the user executing the Grafana process. Selecting <i>Certificate content</i> will allow you to configure certificates by specifying its content. The content will be stored encrypted in Grafana's database. When connecting to the database the certificates will be written as files to Grafana's configured data path on the local file system.
       </info-popover>
@@ -57,7 +51,7 @@
   </div>
 
 
-  <div class="gf-form-group" ng-if="ctrl.current.jsonData.sslmode != 'disable' && ctrl.current.jsonData.sslConfigurationMethodd === 'file-path'">
+  <div class="gf-form-group" ng-if="ctrl.current.jsonData.sslmode != 'disable' && ctrl.current.jsonData.sslConfigurationMethod === 'file-path'">
 	<div class="gf-form">
 		<h6>TLS Auth Details</h6>
 	</div>
@@ -86,7 +80,7 @@
 	</div>
   </div>
   <datasource-tls-auth-settings current="ctrl.current" 
-  ng-if="ctrl.current.jsonData.sslmode != 'disable' && ctrl.current.jsonData.sslConfigurationMethodd === 'file-content'">
+  ng-if="ctrl.current.jsonData.sslmode != 'disable' && ctrl.current.jsonData.sslConfigurationMethod === 'file-content'">
   </datasource-tls-auth-settings>
 </div>
 
