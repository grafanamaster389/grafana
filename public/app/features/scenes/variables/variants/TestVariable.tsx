import React from 'react';
import { Observable, Subject } from 'rxjs';

import { queryMetricTree } from 'app/plugins/datasource/testdata/metricTree';

import { SceneComponentProps } from '../../core/types';
import { VariableDependencyConfig } from '../VariableDependencyConfig';
import { VariableValueSelect } from '../components/VariableValueSelect';
import { sceneTemplateInterpolator } from '../sceneTemplateInterpolator';
import { VariableValueOption } from '../types';

import { MultiValueVariable, MultiValueVariableState, VariableGetOptionsArgs } from './MultiValueVariable';

export interface TestVariableState extends MultiValueVariableState {
  //query: DataQuery;
  query: string;
  delayMs?: number;
  issuedQuery?: string;
}

/**
 * This variable is only designed for unit tests and potentially e2e tests.
 */
export class TestVariable extends MultiValueVariable<TestVariableState> {
  private completeUpdate = new Subject<number>();
  public isGettingValues = true;

<<<<<<< HEAD
  _variableDependency = new VariableDependencyConfig(this, {
    statePaths: ['query'],
  });

  getValueOptions(args: VariableGetOptionsArgs): Observable<VariableValueOption[]> {
=======
  public getValueOptions(args: VariableGetOptionsArgs): Observable<VariableValueOption[]> {
>>>>>>> 30a69bb1
    const { delayMs } = this.state;

    return new Observable<VariableValueOption[]>((observer) => {
      this.setState({ loading: true });

      this.completeUpdate.subscribe({
        next: () => {
          observer.next(this.issueQuery());
        },
      });

      let timeout: NodeJS.Timeout | undefined;

      if (delayMs) {
        timeout = setTimeout(() => this.signalUpdateCompleted(), delayMs);
      }

      this.isGettingValues = true;

      return () => {
        clearTimeout(timeout);
        this.isGettingValues = false;
      };
    });
  }

  private issueQuery() {
    const interpolatedQuery = sceneTemplateInterpolator(this.state.query, this);
    const options = queryMetricTree(interpolatedQuery).map((x) => ({ label: x.name, value: x.name }));

    this.setState({
      issuedQuery: interpolatedQuery,
      options,
    });

    return options;
  }

  /** Useful from tests */
  public signalUpdateCompleted() {
    this.completeUpdate.next(1);
  }

<<<<<<< HEAD
  static Component = ({ model }: SceneComponentProps<MultiValueVariable>) => {
=======
  public getDependencies() {
    return getVariableDependencies(this.state.query);
  }

  public static Component = ({ model }: SceneComponentProps<MultiValueVariable>) => {
>>>>>>> 30a69bb1
    return <VariableValueSelect model={model} />;
  };
}<|MERGE_RESOLUTION|>--- conflicted
+++ resolved
@@ -25,15 +25,11 @@
   private completeUpdate = new Subject<number>();
   public isGettingValues = true;
 
-<<<<<<< HEAD
-  _variableDependency = new VariableDependencyConfig(this, {
+  protected _variableDependency = new VariableDependencyConfig(this, {
     statePaths: ['query'],
   });
 
-  getValueOptions(args: VariableGetOptionsArgs): Observable<VariableValueOption[]> {
-=======
   public getValueOptions(args: VariableGetOptionsArgs): Observable<VariableValueOption[]> {
->>>>>>> 30a69bb1
     const { delayMs } = this.state;
 
     return new Observable<VariableValueOption[]>((observer) => {
@@ -77,15 +73,7 @@
     this.completeUpdate.next(1);
   }
 
-<<<<<<< HEAD
-  static Component = ({ model }: SceneComponentProps<MultiValueVariable>) => {
-=======
-  public getDependencies() {
-    return getVariableDependencies(this.state.query);
-  }
-
   public static Component = ({ model }: SceneComponentProps<MultiValueVariable>) => {
->>>>>>> 30a69bb1
     return <VariableValueSelect model={model} />;
   };
 }