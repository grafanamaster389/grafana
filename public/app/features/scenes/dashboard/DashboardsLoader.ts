import {
  ConstantVariableModel,
  CustomVariableModel,
  DataSourceVariableModel,
  QueryVariableModel,
  VariableModel,
} from '@grafana/data';
import {
  VizPanel,
  SceneTimePicker,
  SceneGridLayout,
  SceneGridRow,
  SceneTimeRange,
  SceneObject,
  SceneQueryRunner,
  SceneVariableSet,
  VariableValueSelectors,
  SceneVariable,
  CustomVariable,
  DataSourceVariable,
  QueryVariable,
  ConstantVariable,
  SceneDataTransformer,
} from '@grafana/scenes';
import { StateManagerBase } from 'app/core/services/StateManagerBase';
import { dashboardLoaderSrv } from 'app/features/dashboard/services/DashboardLoaderSrv';
import { DashboardModel, PanelModel } from 'app/features/dashboard/state';
<<<<<<< HEAD
import { flotToGraphOptions } from 'app/plugins/panel/timeseries/migrations';
=======
import { graphToTimeseriesOptions } from 'app/plugins/panel/timeseries/migrations';
>>>>>>> 8438716b
import { DashboardDTO } from 'app/types';

import { DashboardScene } from './DashboardScene';

export interface DashboardLoaderState {
  dashboard?: DashboardScene;
  isLoading?: boolean;
  loadError?: string;
}

export class DashboardLoader extends StateManagerBase<DashboardLoaderState> {
  private cache: Record<string, DashboardScene> = {};

  public async load(uid: string) {
    const fromCache = this.cache[uid];
    if (fromCache) {
      this.setState({ dashboard: fromCache });
      return;
    }

    this.setState({ isLoading: true });

    try {
      const rsp = await dashboardLoaderSrv.loadDashboard('db', '', uid);

      if (rsp.dashboard) {
        this.initDashboard(rsp);
      } else {
        throw new Error('Dashboard not found');
      }
    } catch (err) {
      this.setState({ isLoading: false, loadError: String(err) });
    }
  }

  private initDashboard(rsp: DashboardDTO) {
    // Just to have migrations run
    const oldModel = new DashboardModel(rsp.dashboard, rsp.meta);

    const dashboard = createDashboardSceneFromDashboardModel(oldModel);

    // We initialize URL sync here as it better to do that before mounting and doing any rendering.
    // But would be nice to have a conditional around this so you can pre-load dashboards without url sync.
    dashboard.initUrlSync();

    this.cache[rsp.dashboard.uid] = dashboard;
    this.setState({ dashboard, isLoading: false });
  }

  public clearState() {
    this.setState({ dashboard: undefined, loadError: undefined, isLoading: false });
  }
}

export function createSceneObjectsForPanels(oldPanels: PanelModel[]): SceneObject[] {
  // collects all panels and rows
  const panels: SceneObject[] = [];

  // indicates expanded row that's currently processed
  let currentRow: PanelModel | null = null;
  // collects panels in the currently processed, expanded row
  let currentRowPanels: SceneObject[] = [];

  for (const panel of oldPanels) {
    if (panel.type === 'row') {
      if (!currentRow) {
        if (Boolean(panel.collapsed)) {
          // collapsed rows contain their panels within the row model
          panels.push(
            new SceneGridRow({
              title: panel.title,
              isCollapsed: true,
              placement: {
                y: panel.gridPos.y,
              },
              children: panel.panels ? panel.panels.map(createVizPanelFromPanelModel) : [],
            })
          );
        } else {
          // indicate new row to be processed
          currentRow = panel;
        }
      } else {
        // when a row has been processed, and we hit a next one for processing
        if (currentRow.id !== panel.id) {
          // commit previous row panels
          panels.push(
            new SceneGridRow({
              title: currentRow!.title,
              placement: {
                y: currentRow.gridPos.y,
              },
              children: currentRowPanels,
            })
          );

          currentRow = panel;
          currentRowPanels = [];
        }
      }
    } else {
      const panelObject = createVizPanelFromPanelModel(panel);

      // when processing an expanded row, collect its panels
      if (currentRow) {
        currentRowPanels.push(panelObject);
      } else {
        panels.push(panelObject);
      }
    }
  }

  // commit a row if it's the last one
  if (currentRow) {
    panels.push(
      new SceneGridRow({
        title: currentRow!.title,
        placement: {
          y: currentRow.gridPos.y,
        },
        children: currentRowPanels,
      })
    );
  }

  return panels;
}

export function createDashboardSceneFromDashboardModel(oldModel: DashboardModel) {
  let variables: SceneVariableSet | undefined = undefined;

  if (oldModel.templating?.list?.length) {
    const variableObjects = oldModel.templating.list
      .map((v) => {
        try {
          return createSceneVariableFromVariableModel(v);
        } catch (err) {
          console.error(err);
          return null;
        }
      })
      // TODO: Remove filter
      // Added temporarily to allow skipping non-compatible variables
      .filter((v): v is SceneVariable => Boolean(v));

    variables = new SceneVariableSet({
      variables: variableObjects,
    });
  }

  return new DashboardScene({
    title: oldModel.title,
    uid: oldModel.uid,
    body: new SceneGridLayout({
      children: createSceneObjectsForPanels(oldModel.panels),
    }),
    $timeRange: new SceneTimeRange(oldModel.time),
    actions: [new SceneTimePicker({})],
    $variables: variables,
    ...(variables && {
      controls: [new VariableValueSelectors({})],
    }),
  });
}

export function createSceneVariableFromVariableModel(variable: VariableModel): SceneVariable {
  const commonProperties = {
    name: variable.name,
    label: variable.label,
  };
  if (isCustomVariable(variable)) {
    return new CustomVariable({
      ...commonProperties,
      value: variable.current.value,
      text: variable.current.text,
      description: variable.description,
      query: variable.query,
      isMulti: variable.multi,
      allValue: variable.allValue || undefined,
      includeAll: variable.includeAll,
      defaultToAll: Boolean(variable.includeAll),
      skipUrlSync: variable.skipUrlSync,
      hide: variable.hide,
    });
  } else if (isQueryVariable(variable)) {
    return new QueryVariable({
      ...commonProperties,
      value: variable.current.value,
      text: variable.current.text,
      description: variable.description,
      query: variable.query,
      datasource: variable.datasource,
      sort: variable.sort,
      refresh: variable.refresh,
      regex: variable.regex,
      allValue: variable.allValue || undefined,
      includeAll: variable.includeAll,
      defaultToAll: Boolean(variable.includeAll),
      isMulti: variable.multi,
      skipUrlSync: variable.skipUrlSync,
      hide: variable.hide,
    });
  } else if (isDataSourceVariable(variable)) {
    return new DataSourceVariable({
      ...commonProperties,
      value: variable.current.value,
      text: variable.current.text,
      description: variable.description,
      regex: variable.regex,
      query: variable.query,
      allValue: variable.allValue || undefined,
      includeAll: variable.includeAll,
      defaultToAll: Boolean(variable.includeAll),
      skipUrlSync: variable.skipUrlSync,
      isMulti: variable.multi,
      hide: variable.hide,
    });
  } else if (isConstantVariable(variable)) {
    return new ConstantVariable({
      ...commonProperties,
      description: variable.description,
      value: variable.query,
      skipUrlSync: variable.skipUrlSync,
      hide: variable.hide,
    });
  } else {
    throw new Error(`Scenes: Unsupported variable type ${variable.type}`);
  }
}

export function createVizPanelFromPanelModel(panel: PanelModel) {
  const queryRunner = new SceneQueryRunner({
    queries: panel.targets,
    maxDataPoints: panel.maxDataPoints ?? undefined,
  });

  // Migrate graph to timeseries
  if (panel.type === 'graph') {
<<<<<<< HEAD
    const { fieldConfig, options } = flotToGraphOptions(panel);
=======
    const { fieldConfig, options } = graphToTimeseriesOptions(panel);
>>>>>>> 8438716b
    panel.fieldConfig = fieldConfig;
    panel.options = options;
    panel.type = 'timeseries';
  }

  return new VizPanel({
    title: panel.title,
    pluginId: panel.type,
    placement: {
      x: panel.gridPos.x,
      y: panel.gridPos.y,
      width: panel.gridPos.w,
      height: panel.gridPos.h,
    },
    options: panel.options ?? {},
    fieldConfig: panel.fieldConfig,
    pluginVersion: panel.pluginVersion,
    displayMode: panel.transparent ? 'transparent' : undefined,
    // To be replaced with it's own option persited option instead derived
    hoverHeader: !panel.title && !panel.timeFrom && !panel.timeShift,
    $data: panel.transformations?.length
      ? new SceneDataTransformer({
          $data: queryRunner,
          transformations: panel.transformations,
        })
      : queryRunner,
  });
}

let loader: DashboardLoader | null = null;

export function getDashboardLoader(): DashboardLoader {
  if (!loader) {
    loader = new DashboardLoader({});
  }

  return loader;
}

const isCustomVariable = (v: VariableModel): v is CustomVariableModel => v.type === 'custom';
const isQueryVariable = (v: VariableModel): v is QueryVariableModel => v.type === 'query';
const isDataSourceVariable = (v: VariableModel): v is DataSourceVariableModel => v.type === 'datasource';
const isConstantVariable = (v: VariableModel): v is ConstantVariableModel => v.type === 'constant';<|MERGE_RESOLUTION|>--- conflicted
+++ resolved
@@ -25,11 +25,7 @@
 import { StateManagerBase } from 'app/core/services/StateManagerBase';
 import { dashboardLoaderSrv } from 'app/features/dashboard/services/DashboardLoaderSrv';
 import { DashboardModel, PanelModel } from 'app/features/dashboard/state';
-<<<<<<< HEAD
-import { flotToGraphOptions } from 'app/plugins/panel/timeseries/migrations';
-=======
 import { graphToTimeseriesOptions } from 'app/plugins/panel/timeseries/migrations';
->>>>>>> 8438716b
 import { DashboardDTO } from 'app/types';
 
 import { DashboardScene } from './DashboardScene';
@@ -268,11 +264,7 @@
 
   // Migrate graph to timeseries
   if (panel.type === 'graph') {
-<<<<<<< HEAD
-    const { fieldConfig, options } = flotToGraphOptions(panel);
-=======
     const { fieldConfig, options } = graphToTimeseriesOptions(panel);
->>>>>>> 8438716b
     panel.fieldConfig = fieldConfig;
     panel.options = options;
     panel.type = 'timeseries';
