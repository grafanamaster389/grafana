--- conflicted
+++ resolved
@@ -20,15 +20,11 @@
   public static Component = ScenePanelRenderer;
   public static Editor = VizPanelEditor;
 
-<<<<<<< HEAD
-  _variableDependency = new VariableDependencyConfig(this, {
+  protected _variableDependency = new VariableDependencyConfig(this, {
     statePaths: ['title'],
   });
 
-  onSetTimeRange = (timeRange: AbsoluteTimeRange) => {
-=======
   public onSetTimeRange = (timeRange: AbsoluteTimeRange) => {
->>>>>>> b7b0faea
     const sceneTimeRange = this.getTimeRange();
     sceneTimeRange.setState({
       raw: {
