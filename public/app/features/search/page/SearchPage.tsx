import React, { useState } from 'react';
import { GrafanaTheme2, NavModelItem } from '@grafana/data';
import { Input, useStyles2, Spinner } from '@grafana/ui';
import { config } from '@grafana/runtime';
import AutoSizer from 'react-virtualized-auto-sizer';
import { css } from '@emotion/css';

import Page from 'app/core/components/Page/Page';
import { SearchPageDashboards } from './SearchPageDashboards';
<<<<<<< HEAD
import { loadResults } from './state/actions';
import { StoreState } from 'app/types';
=======
import { useAsync } from 'react-use';
import { getGrafanaSearcher } from '../service';
>>>>>>> c592e660

const node: NavModelItem = {
  id: 'search',
  text: 'Search',
  icon: 'dashboard',
  url: 'search',
};

export default function SearchPage() {
  const styles = useStyles2(getStyles);
<<<<<<< HEAD

  const results = useSelector((state: StoreState) => state.searchPage.data.results);

=======
>>>>>>> c592e660
  const [query, setQuery] = useState('');

  const results = useAsync(() => {
    return getGrafanaSearcher().search(query);
  }, [query]);

  if (!config.featureToggles.panelTitleSearch) {
    return <div className={styles.unsupported}>Unsupported</div>;
  }

  return (
    <Page navModel={{ node: node, main: node }}>
      <Page.Contents>
        <Input value={query} onChange={(e) => setQuery(e.currentTarget.value)} autoFocus spellCheck={false} />
        <br /> <br />
<<<<<<< HEAD
        {!results && query && <div>Loading....</div>}
        <div>
          FIELDS: {results?.body.fields.length}
          <br />
          RESULT: {results?.body.length}
        </div>
        {results?.body && (
=======
        {results.loading && <Spinner />}
        {results.value?.body && (
>>>>>>> c592e660
          <div>
            <AutoSizer style={{ width: '100%', height: '1000px' }}>
              {({ width }) => {
                return (
                  <div>
<<<<<<< HEAD
                    <SearchPageDashboards dashboards={results?.body!} width={width} />
=======
                    <SearchPageDashboards dashboards={results.value!.body} width={width} />
>>>>>>> c592e660
                  </div>
                );
              }}
            </AutoSizer>
          </div>
        )}
      </Page.Contents>
    </Page>
  );
}

const getStyles = (theme: GrafanaTheme2) => ({
  unsupported: css`
    padding: 10px;
    display: flex;
    align-items: center;
    justify-content: center;
    height: 100%;
    font-size: 18px;
  `,
});<|MERGE_RESOLUTION|>--- conflicted
+++ resolved
@@ -7,13 +7,8 @@
 
 import Page from 'app/core/components/Page/Page';
 import { SearchPageDashboards } from './SearchPageDashboards';
-<<<<<<< HEAD
-import { loadResults } from './state/actions';
-import { StoreState } from 'app/types';
-=======
 import { useAsync } from 'react-use';
 import { getGrafanaSearcher } from '../service';
->>>>>>> c592e660
 
 const node: NavModelItem = {
   id: 'search',
@@ -24,12 +19,6 @@
 
 export default function SearchPage() {
   const styles = useStyles2(getStyles);
-<<<<<<< HEAD
-
-  const results = useSelector((state: StoreState) => state.searchPage.data.results);
-
-=======
->>>>>>> c592e660
   const [query, setQuery] = useState('');
 
   const results = useAsync(() => {
@@ -45,28 +34,14 @@
       <Page.Contents>
         <Input value={query} onChange={(e) => setQuery(e.currentTarget.value)} autoFocus spellCheck={false} />
         <br /> <br />
-<<<<<<< HEAD
-        {!results && query && <div>Loading....</div>}
-        <div>
-          FIELDS: {results?.body.fields.length}
-          <br />
-          RESULT: {results?.body.length}
-        </div>
-        {results?.body && (
-=======
         {results.loading && <Spinner />}
         {results.value?.body && (
->>>>>>> c592e660
           <div>
             <AutoSizer style={{ width: '100%', height: '1000px' }}>
               {({ width }) => {
                 return (
                   <div>
-<<<<<<< HEAD
-                    <SearchPageDashboards dashboards={results?.body!} width={width} />
-=======
                     <SearchPageDashboards dashboards={results.value!.body} width={width} />
->>>>>>> c592e660
                   </div>
                 );
               }}
