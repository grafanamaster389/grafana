--- conflicted
+++ resolved
@@ -173,10 +173,10 @@
   const navBarActions = [
     <DashNavButton
       key="share"
-      tooltip="Copy shortened link"
+      tooltip={t('explore.toolbar.copy-shortened-link', 'Copy shortened link')}
       icon="share-alt"
       onClick={onCopyShortLink}
-      aria-label="Copy shortened link"
+      aria-label={t('explore.toolbar.copy-shortened-link', 'Copy shortened link')}
     />,
     <div style={{ flex: 1 }} key="spacer0" />,
   ];
@@ -185,22 +185,7 @@
     <div ref={topOfViewRef}>
       {refreshInterval && <SetInterval func={onRunQuery} interval={refreshInterval} loading={loading} />}
       <div ref={topOfViewRef}>
-<<<<<<< HEAD
         <AppChromeUpdate actions={navBarActions} />
-=======
-        <AppChromeUpdate
-          actions={[
-            <DashNavButton
-              key="share"
-              tooltip={t('explore.toolbar.copy-shortened-link', 'Copy shortened link')}
-              icon="share-alt"
-              onClick={onCopyShortLink}
-              aria-label={t('explore.toolbar.copy-shortened-link', 'Copy shortened link')}
-            />,
-            <div style={{ flex: 1 }} key="spacer" />,
-          ]}
-        />
->>>>>>> 6811b0ae
       </div>
       <PageToolbar
         aria-label={t('explore.toolbar.aria-label', 'Explore toolbar')}
