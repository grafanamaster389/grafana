--- conflicted
+++ resolved
@@ -2,14 +2,8 @@
 import React, { useMemo } from 'react';
 import { useToggle } from 'react-use';
 
-<<<<<<< HEAD
 import { GrafanaTheme2 } from '@grafana/data';
-import { Stack } from '@grafana/experimental';
 import { isFetchError } from '@grafana/runtime';
-import { Alert, Button, Collapse, Icon, IconButton, LoadingPlaceholder, useStyles2, VerticalGroup } from '@grafana/ui';
-=======
-import { GrafanaTheme2, LoadingState, PanelData, RelativeTimeRange } from '@grafana/data';
-import { config, isFetchError } from '@grafana/runtime';
 import {
   Alert,
   Button,
@@ -17,11 +11,10 @@
   Icon,
   IconButton,
   LoadingPlaceholder,
+  useStyles2,
+  VerticalGroup,
   Stack,
-  VerticalGroup,
-  useStyles2,
 } from '@grafana/ui';
->>>>>>> be436ec6
 import { GrafanaRouteComponentProps } from 'app/core/navigation/types';
 
 import { DEFAULT_PER_PAGE_PAGINATION } from '../../../../../core/constants';
